--- conflicted
+++ resolved
@@ -1,1999 +1,3 @@
-<<<<<<< HEAD
-/*!
- * \file matrix_structure.cpp
- * \brief Main subroutines for doing the sparse structures
- * \author F. Palacios, A. Bueno, T. Economon
- * \version 4.0.1 "Cardinal"
- *
- * SU2 Lead Developers: Dr. Francisco Palacios (Francisco.D.Palacios@boeing.com).
- *                      Dr. Thomas D. Economon (economon@stanford.edu).
- *
- * SU2 Developers: Prof. Juan J. Alonso's group at Stanford University.
- *                 Prof. Piero Colonna's group at Delft University of Technology.
- *                 Prof. Nicolas R. Gauger's group at Kaiserslautern University of Technology.
- *                 Prof. Alberto Guardone's group at Polytechnic University of Milan.
- *                 Prof. Rafael Palacios' group at Imperial College London.
- *
- * Copyright (C) 2012-2015 SU2, the open-source CFD code.
- *
- * SU2 is free software; you can redistribute it and/or
- * modify it under the terms of the GNU Lesser General Public
- * License as published by the Free Software Foundation; either
- * version 2.1 of the License, or (at your option) any later version.
- *
- * SU2 is distributed in the hope that it will be useful,
- * but WITHOUT ANY WARRANTY; without even the implied warranty of
- * MERCHANTABILITY or FITNESS FOR A PARTICULAR PURPOSE. See the GNU
- * Lesser General Public License for more details.
- *
- * You should have received a copy of the GNU Lesser General Public
- * License along with SU2. If not, see <http://www.gnu.org/licenses/>.
- */
-
-#include "../include/matrix_structure.hpp"
-
-CSysMatrix::CSysMatrix(void) {
-  
-  /*--- Array initialization ---*/
-
-  matrix            = NULL;
-  row_ptr           = NULL;
-  col_ind           = NULL;
-  block             = NULL;
-  prod_block_vector = NULL;
-  prod_row_vector   = NULL;
-  aux_vector        = NULL;
-  sum_vector        = NULL;
-  invM              = NULL;
-  
-  /*--- Linelet preconditioner ---*/
-  
-  LineletBool     = NULL;
-  LineletPoint    = NULL;
-  UBlock          = NULL;
-  invUBlock       = NULL;
-  LBlock          = NULL;
-  yVector         = NULL;
-  zVector         = NULL;
-  rVector         = NULL;
-  LFBlock         = NULL;
-  LyVector        = NULL;
-  FzVector        = NULL;
-  max_nElem       = 0;
-  
-}
-
-CSysMatrix::~CSysMatrix(void) {
-  
-  unsigned long iElem;
-  
-  /*--- Memory deallocation ---*/
-  
-  if (matrix != NULL)             delete [] matrix;
-  if (row_ptr != NULL)            delete [] row_ptr;
-  if (col_ind != NULL)            delete [] col_ind;
-  if (block != NULL)              delete [] block;
-  if (block_weight != NULL)       delete [] block_weight;
-  if (block_inverse != NULL)      delete [] block_inverse;
-  
-  if (prod_block_vector != NULL)  delete [] prod_block_vector;
-  if (prod_row_vector != NULL)    delete [] prod_row_vector;
-  if (aux_vector != NULL)         delete [] aux_vector;
-  if (sum_vector != NULL)         delete [] sum_vector;
-  if (invM != NULL)               delete [] invM;
-  if (LineletBool != NULL)        delete [] LineletBool;
-  if (LineletPoint != NULL)       delete [] LineletPoint;
-  
-  for (iElem = 0; iElem < max_nElem; iElem++) {
-    if (UBlock[iElem] != NULL)      delete [] UBlock[iElem];
-    if (invUBlock[iElem] != NULL)   delete [] invUBlock[iElem];
-    if (LBlock[iElem] != NULL)      delete [] LBlock[iElem];
-    if (yVector[iElem] != NULL)     delete [] yVector[iElem];
-    if (zVector[iElem] != NULL)     delete [] zVector[iElem];
-    if (rVector[iElem] != NULL)     delete [] rVector[iElem];
-  }
-  if (UBlock != NULL)     delete [] UBlock;
-  if (invUBlock != NULL)  delete [] invUBlock;
-  if (LBlock != NULL)     delete [] LBlock;
-  if (yVector != NULL)    delete [] yVector;
-  if (zVector != NULL)    delete [] zVector;
-  if (rVector != NULL)    delete [] rVector;
-
-  if (LFBlock != NULL)    delete [] LFBlock;
-  if (LyVector != NULL)   delete [] LyVector;
-  if (FzVector != NULL)   delete [] FzVector;
-  
-}
-
-void CSysMatrix::Initialize(unsigned long nPoint, unsigned long nPointDomain,
-                            unsigned short nVar, unsigned short nEqn,
-                            bool EdgeConnect, CGeometry *geometry, CConfig *config) {
-  
-  unsigned long iPoint, *row_ptr, *col_ind, index, nnz, Elem;
-  unsigned short iNeigh, iElem, iNode, *nNeigh;
-  vector<unsigned long>::iterator it;
-  vector<unsigned long> vneighs;
-  
-  /*--- Don't delete *row_ptr, *col_ind because they are
-   asigned to the Jacobian structure. ---*/
-  
-  /*--- Compute the number of neighbors ---*/
-  
-  nNeigh = new unsigned short [nPoint];
-  for (iPoint = 0; iPoint < nPoint; iPoint++) {
-    
-    if (EdgeConnect) {
-      nNeigh[iPoint] = (geometry->node[iPoint]->GetnPoint()+1);  // +1 -> to include diagonal element
-    }
-    else {
-      vneighs.clear();
-      for (iElem = 0; iElem < geometry->node[iPoint]->GetnElem(); iElem++) {
-        Elem =  geometry->node[iPoint]->GetElem(iElem);
-        for (iNode = 0; iNode < geometry->elem[Elem]->GetnNodes(); iNode++)
-          vneighs.push_back(geometry->elem[Elem]->GetNode(iNode));
-      }
-      vneighs.push_back(iPoint);
-      
-      sort(vneighs.begin(), vneighs.end());
-      it = unique(vneighs.begin(), vneighs.end());
-      vneighs.resize(it - vneighs.begin());
-      nNeigh[iPoint] = vneighs.size();
-    }
-    
-  }
-  
-  /*--- Create row_ptr structure, using the number of neighbors ---*/
-  
-  row_ptr = new unsigned long [nPoint+1];
-  row_ptr[0] = 0;
-  for (iPoint = 0; iPoint < nPoint; iPoint++)
-    row_ptr[iPoint+1] = row_ptr[iPoint] + nNeigh[iPoint];
-  nnz = row_ptr[nPoint];
-  
-  /*--- Create col_ind structure ---*/
-  
-  col_ind = new unsigned long [nnz];
-  for (iPoint = 0; iPoint < nPoint; iPoint++) {
-    
-    vneighs.clear();
-    
-    if (EdgeConnect) {
-      for (iNeigh = 0; iNeigh < geometry->node[iPoint]->GetnPoint(); iNeigh++)
-        vneighs.push_back(geometry->node[iPoint]->GetPoint(iNeigh));
-      vneighs.push_back(iPoint);
-    }
-    else {
-      for (iElem = 0; iElem < geometry->node[iPoint]->GetnElem(); iElem++) {
-        Elem =  geometry->node[iPoint]->GetElem(iElem);
-        for (iNode = 0; iNode < geometry->elem[Elem]->GetnNodes(); iNode++)
-          vneighs.push_back(geometry->elem[Elem]->GetNode(iNode));
-      }
-      vneighs.push_back(iPoint);
-    }
-    
-    sort(vneighs.begin(), vneighs.end());
-    it = unique(vneighs.begin(), vneighs.end());
-    vneighs.resize( it - vneighs.begin() );
-    
-    index = row_ptr[iPoint];
-    for (iNeigh = 0; iNeigh < vneighs.size(); iNeigh++) {
-      col_ind[index] = vneighs[iNeigh];
-      index++;
-    }
-    
-  }
-  
-  /*--- Set the indices in the in the sparce matrix structure, and memory allocation ---*/
-  
-  SetIndexes(nPoint, nPointDomain, nVar, nEqn, row_ptr, col_ind, nnz, config);
-  
-  /*--- Initialization matrix to zero ---*/
-  
-  SetValZero();
-  
-  delete [] nNeigh;
-  
-}
-
-void CSysMatrix::SetIndexes(unsigned long val_nPoint, unsigned long val_nPointDomain, unsigned short val_nVar, unsigned short val_nEq, unsigned long* val_row_ptr, unsigned long* val_col_ind, unsigned long val_nnz, CConfig *config) {
-  
-  unsigned long iVar;
-  
-  nPoint = val_nPoint;              // Assign number of points in the mesh
-  nPointDomain = val_nPointDomain;  // Assign number of points in the mesh
-  nVar = val_nVar;                  // Assign number of vars in each block system
-  nEqn = val_nEq;                   // Assign number of eqns in each block system
-  nnz = val_nnz;                    // Assign number of possible non zero blocks
-  row_ptr = val_row_ptr;
-  col_ind = val_col_ind;
-  
-  matrix            = new su2double [nnz*nVar*nEqn];	// Reserve memory for the values of the matrix
-  block             = new su2double [nVar*nEqn];
-  block_weight      = new su2double [nVar*nEqn];
-  block_inverse     = new su2double [nVar*nEqn];
-
-  prod_block_vector = new su2double [nEqn];
-  prod_row_vector   = new su2double [nVar];
-  aux_vector        = new su2double [nVar];
-  sum_vector        = new su2double [nVar];
-  
-  /*--- Memory initialization ---*/
-  
-  for (iVar = 0; iVar < nnz*nVar*nEqn; iVar++)    matrix[iVar] = 0.0;
-  for (iVar = 0; iVar < nVar*nEqn; iVar++)        block[iVar] = 0.0;
-  for (iVar = 0; iVar < nVar*nEqn; iVar++)        block_weight[iVar] = 0.0;
-  for (iVar = 0; iVar < nVar*nEqn; iVar++)        block_inverse[iVar] = 0.0;
-
-  for (iVar = 0; iVar < nEqn; iVar++)             prod_block_vector[iVar] = 0.0;
-  for (iVar = 0; iVar < nVar; iVar++)             prod_row_vector[iVar] = 0.0;
-  for (iVar = 0; iVar < nVar; iVar++)             aux_vector[iVar] = 0.0;
-  for (iVar = 0; iVar < nVar; iVar++)             sum_vector[iVar] = 0.0;
-  
-  
-  /*--- Set specific preconditioner matrices (ILU) ---*/
-  
-  if ((config->GetKind_Linear_Solver_Prec() == ILU) ||
-    (config->GetKind_Linear_Solver() == SMOOTHER_ILU) ||
-    (config->GetKind_DiscAdj_Linear_Prec() == ILU)) {
-    
-    /*--- Reserve memory for the ILU matrix. ---*/
-    
-    ILU_matrix = new su2double [nnz*nVar*nEqn];
-    for (iVar = 0; iVar < nnz*nVar*nEqn; iVar++) ILU_matrix[iVar] = 0.0;
-  }
-  
-  /*--- Set specific preconditioner matrices (Jacobi and Linelet) ---*/
-  
-  if ((config->GetKind_Linear_Solver_Prec() == JACOBI) ||
-      (config->GetKind_Linear_Solver_Prec() == LINELET) ||
-      (config->GetKind_Linear_Solver() == SMOOTHER_JACOBI) ||
-      (config->GetKind_Linear_Solver() == SMOOTHER_LINELET) ||
-      (config->GetKind_DiscAdj_Linear_Solver() == JACOBI))   {
-    
-    /*--- Reserve memory for the values of the inverse of the preconditioner. ---*/
-    
-    invM = new su2double [nPoint*nVar*nEqn];
-    for (iVar = 0; iVar < nPoint*nVar*nEqn; iVar++) invM[iVar] = 0.0;
-  }
-
-}
-
-su2double *CSysMatrix::GetBlock(unsigned long block_i, unsigned long block_j) {
-  
-  unsigned long step = 0, index;
-  
-  for (index = row_ptr[block_i]; index < row_ptr[block_i+1]; index++) {
-    step++;
-    if (col_ind[index] == block_j) { return &(matrix[(row_ptr[block_i]+step-1)*nVar*nEqn]); }
-  }
-  return NULL;
-  
-}
-
-su2double CSysMatrix::GetBlock(unsigned long block_i, unsigned long block_j, unsigned short iVar, unsigned short jVar) {
-  
-  unsigned long step = 0, index;
-  
-  for (index = row_ptr[block_i]; index < row_ptr[block_i+1]; index++) {
-    step++;
-    if (col_ind[index] == block_j) { return matrix[(row_ptr[block_i]+step-1)*nVar*nEqn+iVar*nEqn+jVar]; }
-  }
-  return 0;
-  
-}
-
-void CSysMatrix::SetBlock(unsigned long block_i, unsigned long block_j, su2double **val_block) {
-  
-  unsigned long iVar, jVar, index, step = 0;
-  
-  for (index = row_ptr[block_i]; index < row_ptr[block_i+1]; index++) {
-    step++;
-    if (col_ind[index] == block_j) {
-      for (iVar = 0; iVar < nVar; iVar++)
-        for (jVar = 0; jVar < nEqn; jVar++)
-          matrix[(row_ptr[block_i]+step-1)*nVar*nEqn+iVar*nEqn+jVar] = SU2_TYPE::GetValue(val_block[iVar][jVar]);
-      break;
-    }
-  }
-  
-}
-  
-void CSysMatrix::SetBlock(unsigned long block_i, unsigned long block_j, su2double *val_block) {
-  
-  unsigned long iVar, jVar, index, step = 0;
-  
-  for (index = row_ptr[block_i]; index < row_ptr[block_i+1]; index++) {
-    step++;
-    if (col_ind[index] == block_j) {
-      for (iVar = 0; iVar < nVar; iVar++)
-        for (jVar = 0; jVar < nEqn; jVar++)
-          matrix[(row_ptr[block_i]+step-1)*nVar*nEqn+iVar*nEqn+jVar] = SU2_TYPE::GetValue(val_block[iVar*nVar+jVar]);
-      break;
-    }
-  }
-  
-}
-
-void CSysMatrix::AddBlock(unsigned long block_i, unsigned long block_j, su2double **val_block) {
-  
-  unsigned long iVar, jVar, index, step = 0;
-  
-  for (index = row_ptr[block_i]; index < row_ptr[block_i+1]; index++) {
-    step++;
-    if (col_ind[index] == block_j) {
-      for (iVar = 0; iVar < nVar; iVar++)
-        for (jVar = 0; jVar < nEqn; jVar++)
-          matrix[(row_ptr[block_i]+step-1)*nVar*nEqn+iVar*nEqn+jVar] += SU2_TYPE::GetValue(val_block[iVar][jVar]);
-      break;
-    }
-  }
-  
-}
-
-void CSysMatrix::SubtractBlock(unsigned long block_i, unsigned long block_j, su2double **val_block) {
-  
-  unsigned long iVar, jVar, index, step = 0;
-  
-  for (index = row_ptr[block_i]; index < row_ptr[block_i+1]; index++) {
-    step++;
-    if (col_ind[index] == block_j) {
-      for (iVar = 0; iVar < nVar; iVar++)
-        for (jVar = 0; jVar < nEqn; jVar++)
-          matrix[(row_ptr[block_i]+step-1)*nVar*nEqn+iVar*nEqn+jVar] -= SU2_TYPE::GetValue(val_block[iVar][jVar]);
-      break;
-    }
-  }
-  
-}
-
-su2double *CSysMatrix::GetBlock_ILUMatrix(unsigned long block_i, unsigned long block_j) {
-  
-  unsigned long step = 0, index;
-  
-  for (index = row_ptr[block_i]; index < row_ptr[block_i+1]; index++) {
-    step++;
-    if (col_ind[index] == block_j) { return &(ILU_matrix[(row_ptr[block_i]+step-1)*nVar*nEqn]); }
-  }
-  return NULL;
-  
-}
-
-void CSysMatrix::SetBlock_ILUMatrix(unsigned long block_i, unsigned long block_j, su2double *val_block) {
-  
-  unsigned long iVar, jVar, index, step = 0;
-  
-  for (index = row_ptr[block_i]; index < row_ptr[block_i+1]; index++) {
-    step++;
-    if (col_ind[index] == block_j) {
-      for (iVar = 0; iVar < nVar; iVar++)
-        for (jVar = 0; jVar < nEqn; jVar++)
-          ILU_matrix[(row_ptr[block_i]+step-1)*nVar*nEqn+iVar*nEqn+jVar] = val_block[iVar*nVar+jVar];
-      break;
-    }
-  }
-  
-}
-
-void CSysMatrix::SetBlockTransposed_ILUMatrix(unsigned long block_i, unsigned long block_j, su2double *val_block) {
-
-  unsigned long iVar, jVar, index, step = 0;
-
-  for (index = row_ptr[block_i]; index < row_ptr[block_i+1]; index++) {
-    step++;
-    if (col_ind[index] == block_j) {
-      for (iVar = 0; iVar < nVar; iVar++)
-        for (jVar = 0; jVar < nEqn; jVar++)
-          ILU_matrix[(row_ptr[block_i]+step-1)*nVar*nEqn+iVar*nEqn+jVar] = val_block[jVar*nVar+iVar];
-      break;
-    }
-  }
-
-}
-
-void CSysMatrix::SubtractBlock_ILUMatrix(unsigned long block_i, unsigned long block_j, su2double *val_block) {
-  
-  unsigned long iVar, jVar, index, step = 0;
-  
-  for (index = row_ptr[block_i]; index < row_ptr[block_i+1]; index++) {
-    step++;
-    if (col_ind[index] == block_j) {
-      for (iVar = 0; iVar < nVar; iVar++)
-        for (jVar = 0; jVar < nEqn; jVar++)
-          ILU_matrix[(row_ptr[block_i]+step-1)*nVar*nEqn+iVar*nEqn+jVar] -= val_block[iVar*nVar+jVar];
-      break;
-    }
-  }
-  
-}
-
-void CSysMatrix::MatrixVectorProduct(su2double *matrix, su2double *vector, su2double *product) {
-  
-  unsigned short iVar, jVar;
-  
-  for (iVar = 0; iVar < nVar; iVar++) {
-    product[iVar] = 0.0;
-    for (jVar = 0; jVar < nVar; jVar++) {
-      product[iVar] += matrix[iVar*nVar+jVar] * vector[jVar];
-    }
-  }
-  
-}
-
-void CSysMatrix::MatrixMatrixProduct(su2double *matrix_a, su2double *matrix_b, su2double *product) {
-  
-  unsigned short iVar, jVar, kVar;
-
-  for (iVar = 0; iVar < nVar; iVar++) {
-    for (jVar = 0; jVar < nVar; jVar++) {
-      product[iVar*nVar+jVar] = 0.0;
-      for (kVar = 0; kVar < nVar; kVar++) {
-        product[iVar*nVar+jVar] += matrix_a[iVar*nVar+kVar]*matrix_b[kVar*nVar+jVar];
-      }
-    }
-  }
-  
-}
-
-void CSysMatrix::AddVal2Diag(unsigned long block_i, su2double val_matrix) {
-  
-  unsigned long step = 0, iVar, index;
-  
-  for (index = row_ptr[block_i]; index < row_ptr[block_i+1]; index++) {
-    step++;
-    if (col_ind[index] == block_i) {	// Only elements on the diagonal
-      for (iVar = 0; iVar < nVar; iVar++)
-        matrix[(row_ptr[block_i]+step-1)*nVar*nVar+iVar*nVar+iVar] += SU2_TYPE::GetValue(val_matrix);
-      break;
-    }
-  }
-  
-}
-
-void CSysMatrix::SetVal2Diag(unsigned long block_i, su2double val_matrix) {
-  
-  unsigned long step = 0, iVar, jVar, index;
-  
-  for (index = row_ptr[block_i]; index < row_ptr[block_i+1]; index++) {
-    step++;
-    if (col_ind[index] == block_i) {	// Only elements on the diagonal
-      
-      for (iVar = 0; iVar < nVar; iVar++)
-        for (jVar = 0; jVar < nVar; jVar++)
-          matrix[(row_ptr[block_i]+step-1)*nVar*nVar+iVar*nVar+jVar] = 0.0;
-      
-      for (iVar = 0; iVar < nVar; iVar++)
-        matrix[(row_ptr[block_i]+step-1)*nVar*nVar+iVar*nVar+iVar] = SU2_TYPE::GetValue(val_matrix);
-      
-      break;
-    }
-  }
-  
-}
-
-void CSysMatrix::DeleteValsRowi(unsigned long i) {
-  
-  unsigned long block_i = i/nVar;
-  unsigned long row = i - block_i*nVar;
-  unsigned long index, iVar;
-  
-  for (index = row_ptr[block_i]; index < row_ptr[block_i+1]; index++) {
-    for (iVar = 0; iVar < nVar; iVar++)
-      matrix[index*nVar*nVar+row*nVar+iVar] = 0.0; // Delete row values in the block
-    if (col_ind[index] == block_i)
-      matrix[index*nVar*nVar+row*nVar+row] = 1.0; // Set 1 to the diagonal element
-  }
-  
-}
-
-void CSysMatrix::Gauss_Elimination(unsigned long block_i, su2double* rhs, bool transposed) {
-  
-  short iVar, jVar, kVar; // This is important, otherwise some compilers optimizations will fail
-  su2double weight, aux;
-  
-  su2double *Block = GetBlock(block_i, block_i);
-  
-  /*--- Copy block matrix, note that the original matrix
-   is modified by the algorithm---*/
-  
-  if (!transposed){
-    for (iVar = 0; iVar < (short)nVar; iVar++)
-      for (jVar = 0; jVar < (short)nVar; jVar++)
-        block[iVar*nVar+jVar] = Block[iVar*nVar+jVar];
-  } else {
-    for (iVar = 0; iVar < (short)nVar; iVar++)
-      for (jVar = 0; jVar < (short)nVar; jVar++)
-        block[iVar*nVar+jVar] = Block[jVar*nVar+iVar];
-  }
-  /*--- Gauss elimination ---*/
-  
-  if (nVar == 1) {
-    rhs[0] /= block[0];
-  }
-  else {
-    
-    /*--- Transform system in Upper Matrix ---*/
-    
-    for (iVar = 1; iVar < (short)nVar; iVar++) {
-      for (jVar = 0; jVar < iVar; jVar++) {
-        weight = block[iVar*nVar+jVar] / block[jVar*nVar+jVar];
-        for (kVar = jVar; kVar < (short)nVar; kVar++)
-          block[iVar*nVar+kVar] -= weight*block[jVar*nVar+kVar];
-        rhs[iVar] -= weight*rhs[jVar];
-      }
-    }
-    
-    /*--- Backwards substitution ---*/
-    
-    rhs[nVar-1] = rhs[nVar-1] / block[nVar*nVar-1];
-    for (iVar = (short)nVar-2; iVar >= 0; iVar--) {
-      aux = 0.0;
-      for (jVar = iVar+1; jVar < (short)nVar; jVar++)
-        aux += block[iVar*nVar+jVar]*rhs[jVar];
-      rhs[iVar] = (rhs[iVar]-aux) / block[iVar*nVar+iVar];
-      if (iVar == 0) break;
-    }
-  }
-  
-}
-
-void CSysMatrix::Gauss_Elimination_ILUMatrix(unsigned long block_i, su2double* rhs) {
-  
-  short iVar, jVar, kVar; // This is important, otherwise some compilers optimizations will fail
-  su2double weight, aux;
-  
-  su2double *Block = GetBlock_ILUMatrix(block_i, block_i);
-  
-  /*--- Copy block matrix, note that the original matrix
-   is modified by the algorithm---*/
-  
-  for (iVar = 0; iVar < (short)nVar; iVar++)
-    for (jVar = 0; jVar < (short)nVar; jVar++)
-      block[iVar*nVar+jVar] = Block[iVar*nVar+jVar];
-  
-  /*--- Gauss elimination ---*/
-  if (nVar == 1) {
-    rhs[0] /= block[0];
-  }
-  else {
-    
-    /*--- Transform system in Upper Matrix ---*/
-    for (iVar = 1; iVar < (short)nVar; iVar++) {
-      for (jVar = 0; jVar < iVar; jVar++) {
-        weight = block[iVar*nVar+jVar] / block[jVar*nVar+jVar];
-        for (kVar = jVar; kVar < (short)nVar; kVar++)
-          block[iVar*nVar+kVar] -= weight*block[jVar*nVar+kVar];
-        rhs[iVar] -= weight*rhs[jVar];
-      }
-    }
-    
-    /*--- Backwards substitution ---*/
-    rhs[nVar-1] = rhs[nVar-1] / block[nVar*nVar-1];
-    for (iVar = (short)nVar-2; iVar >= 0; iVar--) {
-      aux = 0.0;
-      for (jVar = iVar+1; jVar < (short)nVar; jVar++)
-        aux += block[iVar*nVar+jVar]*rhs[jVar];
-      rhs[iVar] = (rhs[iVar]-aux) / block[iVar*nVar+iVar];
-      if (iVar == 0) break;
-    }
-  }
-  
-}
-
-void CSysMatrix::Gauss_Elimination(su2double* Block, su2double* rhs) {
-  
-  short iVar, jVar, kVar; // This is important, otherwise some compilers optimizations will fail
-  su2double weight, aux;
-  
-  /*--- Copy block matrix, note that the original matrix
-   is modified by the algorithm---*/
-  
-  for (iVar = 0; iVar < (short)nVar; iVar++)
-    for (jVar = 0; jVar < (short)nVar; jVar++)
-      block[iVar*nVar+jVar] = Block[iVar*nVar+jVar];
-  
-  
-  if (nVar == 1) {
-    rhs[0] /= block[0];
-  }
-  else {
-    /*--- Transform system in Upper Matrix ---*/
-    for (iVar = 1; iVar < (short)nVar; iVar++) {
-      for (jVar = 0; jVar < iVar; jVar++) {
-        weight = block[iVar*nVar+jVar] / block[jVar*nVar+jVar];
-        for (kVar = jVar; kVar < (short)nVar; kVar++)
-          block[iVar*nVar+kVar] -= weight*block[jVar*nVar+kVar];
-        rhs[iVar] -= weight*rhs[jVar];
-      }
-    }
-    
-    /*--- Backwards substitution ---*/
-    rhs[nVar-1] = rhs[nVar-1] / block[nVar*nVar-1];
-    for (iVar = (short)nVar-2; iVar >= 0; iVar--) {
-      aux = 0.0;
-      for (jVar = iVar+1; jVar < (short)nVar; jVar++)
-        aux += block[iVar*nVar+jVar]*rhs[jVar];
-      rhs[iVar] = (rhs[iVar]-aux) / block[iVar*nVar+iVar];
-      if (iVar == 0) break;
-    }
-  }
-  
-}
-
-void CSysMatrix::ProdBlockVector(unsigned long block_i, unsigned long block_j, const CSysVector & vec) {
-  
-  unsigned long j = block_j*nVar;
-  unsigned short iVar, jVar;
-  
-  su2double *block = GetBlock(block_i, block_j);
-  
-  for (iVar = 0; iVar < nVar; iVar++) {
-    prod_block_vector[iVar] = 0;
-    for (jVar = 0; jVar < nVar; jVar++)
-      prod_block_vector[iVar] += block[iVar*nVar+jVar]*vec[j+jVar];
-  }
-  
-}
-
-void CSysMatrix::UpperProduct(CSysVector & vec, unsigned long row_i) {
-  
-  unsigned long iVar, index;
-  
-  for (iVar = 0; iVar < nVar; iVar++)
-    prod_row_vector[iVar] = 0;
-  
-  for (index = row_ptr[row_i]; index < row_ptr[row_i+1]; index++) {
-    if (col_ind[index] > row_i) {
-      ProdBlockVector(row_i, col_ind[index], vec);
-      for (iVar = 0; iVar < nVar; iVar++)
-        prod_row_vector[iVar] += prod_block_vector[iVar];
-    }
-  }
-  
-}
-
-void CSysMatrix::LowerProduct(CSysVector & vec, unsigned long row_i) {
-  
-  unsigned long iVar, index;
-  
-  for (iVar = 0; iVar < nVar; iVar++)
-    prod_row_vector[iVar] = 0;
-  
-  for (index = row_ptr[row_i]; index < row_ptr[row_i+1]; index++) {
-    if (col_ind[index] < row_i) {
-      ProdBlockVector(row_i, col_ind[index], vec);
-      for (iVar = 0; iVar < nVar; iVar++)
-        prod_row_vector[iVar] += prod_block_vector[iVar];
-    }
-  }
-
-}
-
-void CSysMatrix::DiagonalProduct(CSysVector & vec, unsigned long row_i) {
-  
-  unsigned long iVar, index;
-  
-  for (iVar = 0; iVar < nVar; iVar++)
-    prod_row_vector[iVar] = 0;
-  
-  for (index = row_ptr[row_i]; index < row_ptr[row_i+1]; index++) {
-    if (col_ind[index] == row_i) {
-      ProdBlockVector(row_i, col_ind[index], vec);
-      for (iVar = 0; iVar < nVar; iVar++)
-        prod_row_vector[iVar] += prod_block_vector[iVar];
-    }
-  }
-  
-}
-
-void CSysMatrix::SendReceive_Solution(CSysVector & x, CGeometry *geometry, CConfig *config) {
-  
-  unsigned short iVar, iMarker, MarkerS, MarkerR;
-  unsigned long iVertex, iPoint, nVertexS, nVertexR, nBufferS_Vector, nBufferR_Vector;
-  su2double *Buffer_Receive = NULL, *Buffer_Send = NULL;
-  
-#ifdef HAVE_MPI
-  int send_to, receive_from;
-  MPI_Status status;
-#endif
-  
-  for (iMarker = 0; iMarker < config->GetnMarker_All(); iMarker++) {
-    
-    if ((config->GetMarker_All_KindBC(iMarker) == SEND_RECEIVE) &&
-        (config->GetMarker_All_SendRecv(iMarker) > 0)) {
-      
-      MarkerS = iMarker;  MarkerR = iMarker+1;
-      
-#ifdef HAVE_MPI
-
-      send_to = config->GetMarker_All_SendRecv(MarkerS)-1;
-      receive_from = abs(config->GetMarker_All_SendRecv(MarkerR))-1;
-      
-#endif
-
-      nVertexS = geometry->nVertex[MarkerS];  nVertexR = geometry->nVertex[MarkerR];
-      nBufferS_Vector = nVertexS*nVar;        nBufferR_Vector = nVertexR*nVar;
-      
-      /*--- Allocate Receive and send buffers  ---*/
-      
-      Buffer_Receive = new su2double [nBufferR_Vector];
-      Buffer_Send = new su2double[nBufferS_Vector];
-      
-      /*--- Copy the solution that should be sended ---*/
-      
-      for (iVertex = 0; iVertex < nVertexS; iVertex++) {
-        iPoint = geometry->vertex[MarkerS][iVertex]->GetNode();
-        for (iVar = 0; iVar < nVar; iVar++)
-          Buffer_Send[iVertex*nVar+iVar] = x[iPoint*nVar+iVar];
-      }
-      
-#ifdef HAVE_MPI
-      
-      /*--- Send/Receive information using Sendrecv ---*/
-      
-      SU2_MPI::Sendrecv(Buffer_Send, nBufferS_Vector, MPI_DOUBLE, send_to, 0,
-                   Buffer_Receive, nBufferR_Vector, MPI_DOUBLE, receive_from, 0, MPI_COMM_WORLD, &status);
-      
-#else
-      
-      /*--- Receive information without MPI ---*/
-      
-      for (iVertex = 0; iVertex < nVertexR; iVertex++) {
-        for (iVar = 0; iVar < nVar; iVar++)
-          Buffer_Receive[iVar*nVertexR+iVertex] = Buffer_Send[iVar*nVertexR+iVertex];
-      }
-      
-#endif
-      
-      /*--- Deallocate send buffer ---*/
-      
-      delete [] Buffer_Send;
-      
-      /*--- Do the coordinate transformation ---*/
-      
-      for (iVertex = 0; iVertex < nVertexR; iVertex++) {
-        
-        /*--- Find point and its type of transformation ---*/
-        
-        iPoint = geometry->vertex[MarkerR][iVertex]->GetNode();
-        
-        /*--- Copy transformed conserved variables back into buffer. ---*/
-        
-        for (iVar = 0; iVar < nVar; iVar++)
-          x[iPoint*nVar+iVar] = Buffer_Receive[iVertex*nVar+iVar];
-        
-      }
-      
-      /*--- Deallocate receive buffer ---*/
-      
-      delete [] Buffer_Receive;
-      
-    }
-    
-  }
-  
-}
-
-void CSysMatrix::SendReceive_SolutionTransposed(CSysVector & x, CGeometry *geometry, CConfig *config) {
-
-  unsigned short iVar, iMarker, MarkerS, MarkerR;
-  unsigned long iVertex, iPoint, nVertexS, nVertexR, nBufferS_Vector, nBufferR_Vector;
-  su2double *Buffer_Receive = NULL, *Buffer_Send = NULL;
-
-#ifdef HAVE_MPI
-  int send_to, receive_from;
-  MPI_Status status;
-#endif
-
-  for (iMarker = 0; iMarker < config->GetnMarker_All(); iMarker++) {
-
-    if ((config->GetMarker_All_KindBC(iMarker) == SEND_RECEIVE) &&
-        (config->GetMarker_All_SendRecv(iMarker) > 0)) {
-
-      MarkerS = iMarker + 1;  MarkerR = iMarker;
-
-#ifdef HAVE_MPI
-
-      receive_from = config->GetMarker_All_SendRecv(MarkerR)-1;
-      send_to = abs(config->GetMarker_All_SendRecv(MarkerS))-1;
-
-#endif
-
-      nVertexS = geometry->nVertex[MarkerS];  nVertexR = geometry->nVertex[MarkerR];
-      nBufferS_Vector = nVertexS*nVar;        nBufferR_Vector = nVertexR*nVar;
-
-      /*--- Allocate Receive and send buffers  ---*/
-
-      Buffer_Receive = new su2double [nBufferR_Vector];
-      Buffer_Send = new su2double[nBufferS_Vector];
-
-      /*--- Copy the solution that should be sended ---*/
-
-      for (iVertex = 0; iVertex < nVertexS; iVertex++) {
-        iPoint = geometry->vertex[MarkerS][iVertex]->GetNode();
-        for (iVar = 0; iVar < nVar; iVar++)
-          Buffer_Send[iVertex*nVar+iVar] = x[iPoint*nVar+iVar];
-      }
-
-#ifdef HAVE_MPI
-
-      /*--- Send/Receive information using Sendrecv ---*/
-
-      SU2_MPI::Sendrecv(Buffer_Send, nBufferS_Vector, MPI_DOUBLE, send_to, 0,
-                   Buffer_Receive, nBufferR_Vector, MPI_DOUBLE, receive_from, 0, MPI_COMM_WORLD, &status);
-
-#else
-
-      /*--- Receive information without MPI ---*/
-
-      for (iVertex = 0; iVertex < nVertexR; iVertex++) {
-        for (iVar = 0; iVar < nVar; iVar++)
-          Buffer_Receive[iVar*nVertexR+iVertex] = Buffer_Send[iVar*nVertexR+iVertex];
-      }
-
-#endif
-
-      /*--- Deallocate send buffer ---*/
-
-      delete [] Buffer_Send;
-
-      /*--- Do the coordinate transformation ---*/
-
-      for (iVertex = 0; iVertex < nVertexR; iVertex++) {
-
-        /*--- Find point and its type of transformation ---*/
-
-        iPoint = geometry->vertex[MarkerR][iVertex]->GetNode();
-
-        /*--- Copy transformed conserved variables back into buffer. ---*/
-
-        for (iVar = 0; iVar < nVar; iVar++)
-          x[iPoint*nVar+iVar] += Buffer_Receive[iVertex*nVar+iVar];
-
-      }
-
-      /*--- Deallocate receive buffer ---*/
-
-      delete [] Buffer_Receive;
-
-    }
-
-  }
-
-}
-
-void CSysMatrix::RowProduct(const CSysVector & vec, unsigned long row_i) {
-  
-  unsigned long iVar, index;
-  
-  for (iVar = 0; iVar < nVar; iVar++)
-    prod_row_vector[iVar] = 0;
-  
-  for (index = row_ptr[row_i]; index < row_ptr[row_i+1]; index++) {
-    ProdBlockVector(row_i, col_ind[index], vec);
-    for (iVar = 0; iVar < nVar; iVar++)
-      prod_row_vector[iVar] += prod_block_vector[iVar];
-  }
-  
-}
-
-void CSysMatrix::MatrixVectorProduct(const CSysVector & vec, CSysVector & prod) {
-  
-  unsigned long iPoint, iVar;
-  
-  for (iPoint = 0; iPoint < nPointDomain; iPoint++) {
-    RowProduct(vec, iPoint);
-    for (iVar = 0; iVar < nVar; iVar++)
-      prod[iPoint*nVar+iVar] = prod_row_vector[iVar];
-  }
-  
-}
-
-void CSysMatrix::MatrixVectorProduct(const CSysVector & vec, CSysVector & prod, CGeometry *geometry, CConfig *config) {
-  
-  unsigned long prod_begin, vec_begin, mat_begin, index, iVar, jVar, row_i;
-  
-  /*--- Some checks for consistency between CSysMatrix and the CSysVectors ---*/
-  if ( (nVar != vec.GetNVar()) || (nVar != prod.GetNVar()) ) {
-    cerr << "CSysMatrix::MatrixVectorProduct(const CSysVector&, CSysVector): "
-    << "nVar values incompatible." << endl;
-    throw(-1);
-  }
-  if ( (nPoint != vec.GetNBlk()) || (nPoint != prod.GetNBlk()) ) {
-    cerr << "CSysMatrix::MatrixVectorProduct(const CSysVector&, CSysVector): "
-    << "nPoint and nBlk values incompatible." << endl;
-    throw(-1);
-  }
-  
-  prod = su2double(0.0); // set all entries of prod to zero
-  for (row_i = 0; row_i < nPointDomain; row_i++) {
-    prod_begin = row_i*nVar; // offset to beginning of block row_i
-    for (index = row_ptr[row_i]; index < row_ptr[row_i+1]; index++) {
-      vec_begin = col_ind[index]*nVar; // offset to beginning of block col_ind[index]
-      mat_begin = (index*nVar*nVar); // offset to beginning of matrix block[row_i][col_ind[indx]]
-      for (iVar = 0; iVar < nVar; iVar++) {
-        for (jVar = 0; jVar < nVar; jVar++) {
-          prod[(unsigned long)(prod_begin+iVar)] += matrix[(unsigned long)(mat_begin+iVar*nVar+jVar)]*vec[(unsigned long)(vec_begin+jVar)];
-        }
-      }
-    }
-  }
-  
-  /*--- MPI Parallelization ---*/
-  SendReceive_Solution(prod, geometry, config);
-  
-}
-
-void CSysMatrix::MatrixVectorProductTransposed(const CSysVector & vec, CSysVector & prod, CGeometry *geometry, CConfig *config) {
-
-  unsigned long prod_begin, vec_begin, mat_begin, index, iVar, jVar , row_i;
-
-  /*--- Some checks for consistency between CSysMatrix and the CSysVectors ---*/
-  if ( (nVar != vec.GetNVar()) || (nVar != prod.GetNVar()) ) {
-    cerr << "CSysMatrix::MatrixVectorProductTransposed(const CSysVector&, CSysVector): "
-    << "nVar values incompatible." << endl;
-    throw(-1);
-  }
-  if ( (nPoint != vec.GetNBlk()) || (nPoint != prod.GetNBlk()) ) {
-    cerr << "CSysMatrix::MatrixVectorProductTransposed(const CSysVector&, CSysVector): "
-    << "nPoint and nBlk values incompatible." << endl;
-    throw(-1);
-  }
-
-  prod = su2double(0.0); // set all entries of prod to zero
-  for (row_i = 0; row_i < nPointDomain; row_i++) {
-    vec_begin = row_i*nVar; // offset to beginning of block col_ind[index]
-    for (index = row_ptr[row_i]; index < row_ptr[row_i+1]; index++) {
-      prod_begin = col_ind[index]*nVar; // offset to beginning of block row_i
-      mat_begin = (index*nVar*nVar); // offset to beginning of matrix block[row_i][col_ind[indx]]
-      for (iVar = 0; iVar < nVar; iVar++) {
-        for (jVar = 0; jVar < nVar; jVar++) {
-            prod[(unsigned long)(prod_begin+jVar)] += matrix[(unsigned long)(mat_begin+iVar*nVar+jVar)]*vec[(unsigned long)(vec_begin+iVar)];
-        }
-      }
-    }
-  }
-
-  /*--- MPI Parallelization ---*/
-  SendReceive_SolutionTransposed(prod, geometry, config);
-
-}
-
-void CSysMatrix::GetMultBlockBlock(su2double *c, su2double *a, su2double *b) {
-  
-  unsigned long iVar, jVar, kVar;
-  
-  for (iVar = 0; iVar < nVar; iVar++)
-    for (jVar = 0; jVar < nVar; jVar++) {
-      c[iVar*nVar+jVar] = 0.0;
-      for (kVar = 0; kVar < nVar; kVar++)
-        c[iVar*nVar+jVar] += a[iVar*nVar+kVar] * b[kVar*nVar+jVar];
-    }
-  
-}
-
-void CSysMatrix::GetMultBlockVector(su2double *c, su2double *a, su2double *b) {
-  
-  unsigned long iVar, jVar;
-  
-  for (iVar = 0; iVar < nVar; iVar++) {
-    c[iVar] =  0.0;
-    for (jVar = 0; jVar < nVar; jVar++)
-      c[iVar] += a[iVar*nVar+jVar] * b[jVar];
-  }
-  
-}
-
-void CSysMatrix::GetSubsBlock(su2double *c, su2double *a, su2double *b) {
-  
-  unsigned long iVar, jVar;
-  
-  for (iVar = 0; iVar < nVar; iVar++)
-    for (jVar = 0; jVar < nVar; jVar++)
-      c[iVar*nVar+jVar] = a[iVar*nVar+jVar] - b[iVar*nVar+jVar];
-  
-}
-
-void CSysMatrix::GetSubsVector(su2double *c, su2double *a, su2double *b) {
-  
-  unsigned long iVar;
-  
-  for (iVar = 0; iVar < nVar; iVar++)
-    c[iVar] = a[iVar] - b[iVar];
-  
-}
-
-void CSysMatrix::InverseBlock(su2double *Block, su2double *invBlock) {
-  
-  unsigned long iVar, jVar;
-  
-  for (iVar = 0; iVar < nVar; iVar++) {
-    for (jVar = 0; jVar < nVar; jVar++)
-      aux_vector[jVar] = 0.0;
-    aux_vector[iVar] = 1.0;
-    
-    /*--- Compute the i-th column of the inverse matrix ---*/
-    Gauss_Elimination(Block, aux_vector);
-    
-    for (jVar = 0; jVar < nVar; jVar++)
-      invBlock[jVar*nVar+iVar] = aux_vector[jVar];
-  }
-  
-}
-
-void CSysMatrix::InverseDiagonalBlock(unsigned long block_i, su2double *invBlock, bool transpose) {
-  
-  unsigned long iVar, jVar;
-  
-  for (iVar = 0; iVar < nVar; iVar++) {
-    for (jVar = 0; jVar < nVar; jVar++)
-      aux_vector[jVar] = 0.0;
-    aux_vector[iVar] = 1.0;
-    
-    /*--- Compute the i-th column of the inverse matrix ---*/
-    
-    Gauss_Elimination(block_i, aux_vector, transpose);
-    for (jVar = 0; jVar < nVar; jVar++)
-      invBlock[jVar*nVar+iVar] = aux_vector[jVar];
-  }
-  
-}
-
-void CSysMatrix::InverseDiagonalBlock_ILUMatrix(unsigned long block_i, su2double *invBlock) {
-  
-  unsigned long iVar, jVar;
-  
-  for (iVar = 0; iVar < nVar; iVar++) {
-    for (jVar = 0; jVar < nVar; jVar++)
-      aux_vector[jVar] = 0.0;
-    aux_vector[iVar] = 1.0;
-    
-    /*--- Compute the i-th column of the inverse matrix ---*/
-    
-    Gauss_Elimination_ILUMatrix(block_i, aux_vector);
-    for (jVar = 0; jVar < nVar; jVar++)
-      invBlock[jVar*nVar+iVar] = aux_vector[jVar];
-  }
-  
-}
-
-void CSysMatrix::BuildJacobiPreconditioner(bool transpose) {
-
-  unsigned long iPoint, iVar, jVar;
-
-  /*--- Compute Jacobi Preconditioner ---*/
-  for (iPoint = 0; iPoint < nPoint; iPoint++) {
-
-    /*--- Compute the inverse of the diagonal block ---*/
-    InverseDiagonalBlock(iPoint, block_inverse, transpose);
-
-    /*--- Set the inverse of the matrix to the invM structure (which is a vector) ---*/
-    for (iVar = 0; iVar < nVar; iVar++)
-      for (jVar = 0; jVar < nVar; jVar++)
-        invM[iPoint*nVar*nVar+iVar*nVar+jVar] = block_inverse[iVar*nVar+jVar];
-  }
-
-}
-
-
-void CSysMatrix::ComputeJacobiPreconditioner(const CSysVector & vec, CSysVector & prod, CGeometry *geometry, CConfig *config) {
-  
-  unsigned long iPoint, iVar, jVar;
-  
-  for (iPoint = 0; iPoint < nPointDomain; iPoint++) {
-    for (iVar = 0; iVar < nVar; iVar++) {
-      prod[(unsigned long)(iPoint*nVar+iVar)] = 0.0;
-      for (jVar = 0; jVar < nVar; jVar++)
-        prod[(unsigned long)(iPoint*nVar+iVar)] +=
-        invM[(unsigned long)(iPoint*nVar*nVar+iVar*nVar+jVar)]*vec[(unsigned long)(iPoint*nVar+jVar)];
-    }
-  }
-  
-  /*--- MPI Parallelization ---*/
-  
-  SendReceive_Solution(prod, geometry, config);
-  
-}
-
-unsigned long CSysMatrix::Jacobi_Smoother(const CSysVector & b, CSysVector & x, CMatrixVectorProduct & mat_vec, su2double tol, unsigned long m, su2double *residual, bool monitoring, CGeometry *geometry, CConfig *config) {
-  
-  unsigned long iPoint, iVar, jVar;
-  int rank = MASTER_NODE;
-  
-#ifdef HAVE_MPI
-  MPI_Comm_rank(MPI_COMM_WORLD, &rank);
-#endif
-  
-  /*---  Check the number of iterations requested ---*/
-  
-  if (m < 1) {
-    if (rank == MASTER_NODE) cerr << "CSysMatrix::Jacobi_Smoother(): illegal value for smoothing iterations, m = " << m << endl;
-#ifndef HAVE_MPI
-    exit(EXIT_FAILURE);
-#else
-    MPI_Abort(MPI_COMM_WORLD,1);
-    MPI_Finalize();
-#endif
-  }
-  
-  /*--- Create vectors to hold the residual and the Matrix-Vector product
-   of the Jacobian matrix with the current solution (x^k). These must be
-   stored in order to perform multiple iterations of the smoother. ---*/
-  
-  CSysVector r(b);
-  CSysVector A_x(b);
-  
-  /*--- Calculate the initial residual, compute norm, and check
-   if system is already solved. Recall, r holds b initially. ---*/
-  
-  mat_vec(x, A_x);
-  r -= A_x;
-  su2double norm_r = r.norm();
-  su2double norm0  = b.norm();
-  if ( (norm_r < tol*norm0) || (norm_r < eps) ) {
-    if (rank == MASTER_NODE) cout << "CSysMatrix::Jacobi_Smoother(): system solved by initial guess." << endl;
-    return 0;
-  }
-  
-  /*--- Set the norm to the initial initial residual value ---*/
-  
-  norm0 = norm_r;
-  
-  /*--- Output header information including initial residual ---*/
-  
-  int i = 0;
-  if ((monitoring) && (rank == MASTER_NODE)) {
-    cout << "\n# " << "Jacobi Smoother" << " residual history" << endl;
-    cout << "# Residual tolerance target = " << tol << endl;
-    cout << "# Initial residual norm     = " << norm_r << endl;
-    cout << "     " << i << "     " << norm_r/norm0 << endl;
-  }
-  
-  /*---  Loop over all smoothing iterations ---*/
-  
-  for (i = 0; i < (int)m; i++) {
-    
-    /*--- Apply the Jacobi smoother, i.e., multiply by the inverse of the
-     diagonal matrix of A, which was built in the preprocessing phase. Note
-     that we are directly updating the solution (x^k+1) during the loop. ---*/
-    
-    for (iPoint = 0; iPoint < nPointDomain; iPoint++) {
-      for (iVar = 0; iVar < nVar; iVar++) {
-        for (jVar = 0; jVar < nVar; jVar++)
-          x[(unsigned long)(iPoint*nVar+iVar)] +=
-          invM[(unsigned long)(iPoint*nVar*nVar+iVar*nVar+jVar)]*r[(unsigned long)(iPoint*nVar+jVar)];
-      }
-    }
-    
-    /*--- MPI Parallelization ---*/
-    
-    SendReceive_Solution(x, geometry, config);
-    
-    /*--- Update the residual (r^k+1 = b - A*x^k+1) with the new solution ---*/
-    
-    r = b;
-    mat_vec(x, A_x);
-    r -= A_x;
-    
-    /*--- Check if solution has converged, else output the relative
-     residual if necessary. ---*/
-    
-    norm_r = r.norm();
-    if (norm_r < tol*norm0) break;
-    if (((monitoring) && (rank == MASTER_NODE)) && ((i+1) % 5 == 0))
-      cout << "     " << i << "     " << norm_r/norm0 << endl;
-    
-  }
-  
-  if ((monitoring) && (rank == MASTER_NODE)) {
-    cout << "# Jacobi smoother final (true) residual:" << endl;
-    cout << "# Iteration = " << i << ": |res|/|res0| = "  << norm_r/norm0 << ".\n" << endl;
-  }
-  
-  return i;
-  
-}
-
-void CSysMatrix::BuildILUPreconditioner(bool transposed) {
-  
-  unsigned long index, index_;
-  su2double *Block_ij, *Block_jk;
-  long iPoint, jPoint, kPoint;
-  
-  /*--- Copy block matrix, note that the original matrix
-   is modified by the algorithm, so that we have the factorization stored
-   in the ILUMatrix at the end of this preprocessing. ---*/
-  
-  for (iPoint = 0; iPoint < (long)nPointDomain; iPoint++) {
-    for (index = row_ptr[iPoint]; index < row_ptr[iPoint+1]; index++) {
-      jPoint = col_ind[index];
-      if (transposed){
-        Block_ij = GetBlock(jPoint, iPoint);
-        SetBlockTransposed_ILUMatrix(iPoint, jPoint, Block_ij);
-      } else {
-        Block_ij = GetBlock(iPoint, jPoint);
-        SetBlock_ILUMatrix(iPoint, jPoint, Block_ij);
-      }
-    }
-  }
-  
-  /*--- Transform system in Upper Matrix ---*/
-  
-  for (iPoint = 1; iPoint < (long)nPointDomain; iPoint++) {
-    
-    /*--- For each row (unknown), loop over all entries in A on this row
-     row_ptr[iPoint+1] will have the index for the first entry on the next
-     row. ---*/
-    
-    for (index = row_ptr[iPoint]; index < row_ptr[iPoint+1]; index++) {
-      
-      /*--- jPoint here is the column for each entry on this row ---*/
-      
-      jPoint = col_ind[index];
-      
-      /*--- Check that this column is in the lower triangular portion ---*/
-      
-      if ((jPoint < iPoint) && (jPoint < (long)nPointDomain)) {
-        
-        /*--- If we're in the lower triangle, get the pointer to this block,
-         invert it, and then right multiply against the original block ---*/
-        
-        Block_ij = GetBlock_ILUMatrix(iPoint, jPoint);
-        InverseDiagonalBlock_ILUMatrix(jPoint, block_inverse);
-        MatrixMatrixProduct(Block_ij, block_inverse, block_weight);
-        
-        /*--- block_weight holds Aij*inv(Ajj). Jump to the row for jPoint ---*/
-        
-        for (index_ = row_ptr[jPoint]; index_ < row_ptr[jPoint+1]; index_++) {
-          
-          /*--- Get the column of the entry ---*/
-          
-          kPoint = col_ind[index_];
-          
-          /*--- If the column is greater than or equal to jPoint, i.e., the
-           upper triangular part, then multiply and modify the matrix.
-           Here, Aik' = Aik - Aij*inv(Ajj)*Ajk. ---*/
-          
-          if (kPoint < (long)nPointDomain) {
-            Block_jk = GetBlock_ILUMatrix(jPoint, kPoint);
-            if (kPoint >= jPoint) {
-              
-              // WARNING: here we have a left multiply by Block_jk, should it
-              // be a right multiply to give Aik' = Aik - Aij*inv(Ajj)*Ajk?
-              
-              MatrixMatrixProduct(Block_jk, block_weight, block);
-              SubtractBlock_ILUMatrix(iPoint, kPoint, block);
-              
-            }
-          }
-        }
-        
-        /*--- Lastly, store block_weight in the lower triangular part, which
-         will be reused during the forward solve in the precon/smoother. ---*/
-        
-        SetBlock_ILUMatrix(iPoint, jPoint, block_weight);
-        
-      }
-    }
-  }
-  
-}
-
-void CSysMatrix::ComputeILUPreconditioner(const CSysVector & vec, CSysVector & prod, CGeometry *geometry, CConfig *config) {
-  
-  unsigned long index;
-  su2double *Block_ij;
-  long iPoint, jPoint;
-  unsigned short iVar;
-  
-  /*--- Copy block matrix, note that the original matrix
-   is modified by the algorithm---*/
-  
-  for (iPoint = 0; iPoint < (long)nPointDomain; iPoint++) {
-    for (iVar = 0; iVar < nVar; iVar++) {
-      prod[iPoint*nVar+iVar] = vec[iPoint*nVar+iVar];
-    }
-  }
-  
-  /*--- Transform system in Upper Matrix ---*/
-  
-  for (iPoint = 1; iPoint < (long)nPointDomain; iPoint++) {
-    for (index = row_ptr[iPoint]; index < row_ptr[iPoint+1]; index++) {
-      jPoint = col_ind[index];
-      if ((jPoint < iPoint) && (jPoint < (long)nPointDomain)) {
-        Block_ij = GetBlock_ILUMatrix(iPoint, jPoint);
-        MatrixVectorProduct(Block_ij, &prod[jPoint*nVar], aux_vector);
-        for (iVar = 0; iVar < nVar; iVar++)
-          prod[iPoint*nVar+iVar] -= aux_vector[iVar];
-        
-      }
-    }
-  }
-  
-  /*--- Backwards substitution ---*/
-  
-  InverseDiagonalBlock_ILUMatrix((nPointDomain-1), block_inverse);
-  MatrixVectorProduct(block_inverse, &prod[(nPointDomain-1)*nVar], aux_vector);
-  
-  for (iVar = 0; iVar < nVar; iVar++)
-    prod[ (nPointDomain-1)*nVar + iVar] = aux_vector[iVar];
-  
-  for (iPoint = nPointDomain-2; iPoint >= 0; iPoint--) {
-    for (iVar = 0; iVar < nVar; iVar++) sum_vector[iVar] = 0.0;
-    for (index = row_ptr[iPoint]; index < row_ptr[iPoint+1]; index++) {
-      jPoint = col_ind[index];
-      if (jPoint < (long)nPointDomain) {
-        Block_ij = GetBlock_ILUMatrix(iPoint, jPoint);
-        if ((jPoint >= iPoint+1) && (jPoint < (long)nPointDomain)) {
-          MatrixVectorProduct(Block_ij, &prod[jPoint*nVar], aux_vector);
-          for (iVar = 0; iVar < nVar; iVar++) sum_vector[iVar] += aux_vector[iVar];
-        }
-      }
-    }
-    for (iVar = 0; iVar < nVar; iVar++) prod[iPoint*nVar+iVar] = (prod[iPoint*nVar+iVar]-sum_vector[iVar]);
-    InverseDiagonalBlock_ILUMatrix(iPoint, block_inverse);
-    MatrixVectorProduct(block_inverse, &prod[iPoint*nVar], aux_vector);
-    for (iVar = 0; iVar < nVar; iVar++) prod[iPoint*nVar+iVar] = aux_vector[iVar];
-    if (iPoint == 0) break;
-  }
-  
-  /*--- MPI Parallelization ---*/
-  
-  SendReceive_Solution(prod, geometry, config);
-  
-}
-
-unsigned long CSysMatrix::ILU0_Smoother(const CSysVector & b, CSysVector & x, CMatrixVectorProduct & mat_vec, su2double tol, unsigned long m, su2double *residual, bool monitoring, CGeometry *geometry, CConfig *config) {
-  
-  unsigned long index;
-  su2double *Block_ij, omega = 1.0;
-  long iPoint, jPoint;
-  unsigned short iVar;
-  int rank = MASTER_NODE;
-  
-#ifdef HAVE_MPI
-  MPI_Comm_rank(MPI_COMM_WORLD, &rank);
-#endif
-  
-  /*---  Check the number of iterations requested ---*/
-  
-  if (m < 1) {
-    if (rank == MASTER_NODE) cerr << "CSysMatrix::ILU0_Smoother(): illegal value for smoothing iterations, m = " << m << endl;
-#ifndef HAVE_MPI
-    exit(EXIT_FAILURE);
-#else
-    MPI_Abort(MPI_COMM_WORLD,1);
-    MPI_Finalize();
-#endif
-  }
-  
-  /*--- Create vectors to hold the residual and the Matrix-Vector product
-   of the Jacobian matrix with the current solution (x^k). These must be
-   stored in order to perform multiple iterations of the smoother. ---*/
-  
-  CSysVector r(b);
-  CSysVector A_x(b);
-  
-  /*--- Calculate the initial residual, compute norm, and check
-   if system is already solved. Recall, r holds b initially. ---*/
-  
-  mat_vec(x, A_x);
-  r -= A_x;
-  su2double norm_r = r.norm();
-  su2double norm0  = b.norm();
-  if ( (norm_r < tol*norm0) || (norm_r < eps) ) {
-    if (rank == MASTER_NODE) cout << "CSysMatrix::ILU0_Smoother(): system solved by initial guess." << endl;
-    return 0;
-  }
-  
-  /*--- Set the norm to the initial initial residual value ---*/
-  
-  norm0 = norm_r;
-  
-  /*--- Output header information including initial residual ---*/
-  
-  int i = 0;
-  if ((monitoring) && (rank == MASTER_NODE)) {
-    cout << "\n# " << "ILU0 Smoother" << " residual history" << endl;
-    cout << "# Residual tolerance target = " << tol << endl;
-    cout << "# Initial residual norm     = " << norm_r << endl;
-    cout << "     " << i << "     " << norm_r/norm0 << endl;
-  }
-  
-  /*---  Loop over all smoothing iterations ---*/
-  
-  for (i = 0; i < (int)m; i++) {
-    
-    /*--- Forward solve the system using the lower matrix entries that
-     were computed and stored during the ILU0 preprocessing. Note
-     that we are overwriting the residual vector as we go. ---*/
-    
-    for (iPoint = 1; iPoint < (long)nPointDomain; iPoint++) {
-      
-      /*--- For each row (unknown), loop over all entries in A on this row
-       row_ptr[iPoint+1] will have the index for the first entry on the next
-       row. ---*/
-      
-      for (index = row_ptr[iPoint]; index < row_ptr[iPoint+1]; index++) {
-        
-        /*--- jPoint here is the column for each entry on this row ---*/
-        
-        jPoint = col_ind[index];
-        
-        /*--- Check that this column is in the lower triangular portion ---*/
-        
-        if ((jPoint < iPoint) && (jPoint < (long)nPointDomain)) {
-          
-          /*--- Lastly, get Aij*inv(Ajj) from the lower triangular part, which
-           was calculated in the preprocessing, and apply to r. ---*/
-          
-          Block_ij = GetBlock_ILUMatrix(iPoint, jPoint);
-          MatrixVectorProduct(Block_ij, &r[jPoint*nVar], aux_vector);
-          for (iVar = 0; iVar < nVar; iVar++)
-            r[iPoint*nVar+iVar] -= aux_vector[iVar];
-          
-        }
-      }
-    }
-    
-    /*--- Backwards substitution (starts at the last row) ---*/
-    
-    InverseDiagonalBlock_ILUMatrix((nPointDomain-1), block_inverse);
-    MatrixVectorProduct(block_inverse, &r[(nPointDomain-1)*nVar], aux_vector);
-    
-    for (iVar = 0; iVar < nVar; iVar++)
-      r[(nPointDomain-1)*nVar + iVar] = aux_vector[iVar];
-    
-    for (iPoint = nPointDomain-2; iPoint >= 0; iPoint--) {
-      for (iVar = 0; iVar < nVar; iVar++) sum_vector[iVar] = 0.0;
-      for (index = row_ptr[iPoint]; index < row_ptr[iPoint+1]; index++) {
-        jPoint = col_ind[index];
-        if (jPoint < (long)nPointDomain) {
-          Block_ij = GetBlock_ILUMatrix(iPoint, jPoint);
-          if ((jPoint >= iPoint+1) && (jPoint < (long)nPointDomain)) {
-            MatrixVectorProduct(Block_ij, &r[jPoint*nVar], aux_vector);
-            for (iVar = 0; iVar < nVar; iVar++) sum_vector[iVar] += aux_vector[iVar];
-          }
-        }
-      }
-      for (iVar = 0; iVar < nVar; iVar++) r[iPoint*nVar+iVar] = (r[iPoint*nVar+iVar]-sum_vector[iVar]);
-      InverseDiagonalBlock_ILUMatrix(iPoint, block_inverse);
-      MatrixVectorProduct(block_inverse, &r[iPoint*nVar], aux_vector);
-      for (iVar = 0; iVar < nVar; iVar++) r[iPoint*nVar+iVar] = aux_vector[iVar];
-      if (iPoint == 0) break;
-    }
-    
-    /*--- Update solution (x^k+1 = x^k + w*M^-1*r^k) using the residual vector,
-     which holds the update after applying the ILU0 smoother, i.e., M^-1*r^k.
-     Omega is a relaxation factor that we have currently set to 1.0. ---*/
-    
-    x.Plus_AX(omega, r);
-    
-    /*--- MPI Parallelization ---*/
-    
-    SendReceive_Solution(x, geometry, config);
-    
-    /*--- Update the residual (r^k+1 = b - A*x^k+1) with the new solution ---*/
-    
-    r = b;
-    mat_vec(x, A_x);
-    r -= A_x;
-    
-    /*--- Check if solution has converged, else output the relative 
-     residual if necessary. ---*/
-    
-    norm_r = r.norm();
-    if (norm_r < tol*norm0) break;
-    if (((monitoring) && (rank == MASTER_NODE)) && ((i+1) % 5 == 0))
-      cout << "     " << i << "     " << norm_r/norm0 << endl;
-    
-  }
-  
-  if ((monitoring) && (rank == MASTER_NODE)) {
-    cout << "# ILU0 smoother final (true) residual:" << endl;
-    cout << "# Iteration = " << i << ": |res|/|res0| = "  << norm_r/norm0 << ".\n" << endl;
-  }
-  
-  return i;
-  
-}
-
-void CSysMatrix::ComputeLU_SGSPreconditioner(const CSysVector & vec, CSysVector & prod, CGeometry *geometry, CConfig *config) {
-  unsigned long iPoint, iVar;
-  
-  /*--- First part of the symmetric iteration: (D+L).x* = b ---*/
-  
-  for (iPoint = 0; iPoint < nPointDomain; iPoint++) {
-    LowerProduct(prod, iPoint);                                        // Compute L.x*
-    for (iVar = 0; iVar < nVar; iVar++)
-      aux_vector[iVar] = vec[iPoint*nVar+iVar] - prod_row_vector[iVar]; // Compute aux_vector = b - L.x*
-    Gauss_Elimination(iPoint, aux_vector);                            // Solve D.x* = aux_vector
-    for (iVar = 0; iVar < nVar; iVar++)
-      prod[iPoint*nVar+iVar] = aux_vector[iVar];                       // Assesing x* = solution
-  }
-  
-  /*--- MPI Parallelization ---*/
-  
-  SendReceive_Solution(prod, geometry, config);
-  
-  /*--- Second part of the symmetric iteration: (D+U).x_(1) = D.x* ---*/
-  
-  for (iPoint = nPointDomain-1; (int)iPoint >= 0; iPoint--) {
-    DiagonalProduct(prod, iPoint);                 // Compute D.x*
-    for (iVar = 0; iVar < nVar; iVar++)
-      aux_vector[iVar] = prod_row_vector[iVar];   // Compute aux_vector = D.x*
-    UpperProduct(prod, iPoint);                    // Compute U.x_(n+1)
-    for (iVar = 0; iVar < nVar; iVar++)
-      aux_vector[iVar] -= prod_row_vector[iVar];  // Compute aux_vector = D.x*-U.x_(n+1)
-    Gauss_Elimination(iPoint, aux_vector);        // Solve D.x* = aux_vector
-    for (iVar = 0; iVar < nVar; iVar++)
-      prod[iPoint*nVar + iVar] = aux_vector[iVar]; // Assesing x_(1) = solution
-  }
-  
-  /*--- MPI Parallelization ---*/
-  
-  SendReceive_Solution(prod, geometry, config);
-  
-}
-
-unsigned long CSysMatrix::LU_SGS_Smoother(const CSysVector & b, CSysVector & x, CMatrixVectorProduct & mat_vec, su2double tol, unsigned long m, su2double *residual, bool monitoring, CGeometry *geometry, CConfig *config) {
-  
-  unsigned long iPoint, iVar;
-  su2double omega = 1.0;
-  int rank = MASTER_NODE;
-  
-#ifdef HAVE_MPI
-  MPI_Comm_rank(MPI_COMM_WORLD, &rank);
-#endif
-  
-  /*---  Check the number of iterations requested ---*/
-  
-  if (m < 1) {
-    if (rank == MASTER_NODE) cerr << "CSysMatrix::LU_SGS_Smoother(): illegal value for smoothing iterations, m = " << m << endl;
-#ifndef HAVE_MPI
-    exit(EXIT_FAILURE);
-#else
-    MPI_Abort(MPI_COMM_WORLD,1);
-    MPI_Finalize();
-#endif
-  }
-  
-  /*--- Create vectors to hold the residual and the Matrix-Vector product
-   of the Jacobian matrix with the current solution (x^k). These must be
-   stored in order to perform multiple iterations of the smoother. ---*/
-  
-  CSysVector r(b);
-  CSysVector A_x(b);
-  CSysVector xStar(x);
-  
-  /*--- Calculate the initial residual, compute norm, and check
-   if system is already solved. Recall, r holds b initially. ---*/
-  
-  mat_vec(x, A_x);
-  r -= A_x;
-  su2double norm_r = r.norm();
-  su2double norm0  = b.norm();
-  if ( (norm_r < tol*norm0) || (norm_r < eps) ) {
-    if (rank == MASTER_NODE) cout << "CSysMatrix::LU_SGS_Smoother(): system solved by initial guess." << endl;
-    return 0;
-  }
-  
-  /*--- Set the norm to the initial initial residual value ---*/
-  
-  norm0 = norm_r;
-  
-  /*--- Output header information including initial residual ---*/
-  
-  int i = 0;
-  if ((monitoring) && (rank == MASTER_NODE)) {
-    cout << "\n# " << "LU_SGS Smoother" << " residual history" << endl;
-    cout << "# Residual tolerance target = " << tol << endl;
-    cout << "# Initial residual norm     = " << norm_r << endl;
-    cout << "     " << i << "     " << norm_r/norm0 << endl;
-  }
-  
-  /*---  Loop over all smoothing iterations ---*/
-  
-  for (i = 0; i < (int)m; i++) {
-
-    /*--- First part of the symmetric iteration: (D+L).x* = b ---*/
-    
-    for (iPoint = 0; iPoint < nPointDomain; iPoint++) {
-      LowerProduct(xStar, iPoint);                                      // Compute L.x*
-      for (iVar = 0; iVar < nVar; iVar++)
-        aux_vector[iVar] = r[iPoint*nVar+iVar] - prod_row_vector[iVar]; // Compute aux_vector = b - L.x*
-      Gauss_Elimination(iPoint, aux_vector);                            // Solve D.x* = aux_vector
-      for (iVar = 0; iVar < nVar; iVar++)
-        xStar[iPoint*nVar+iVar] = aux_vector[iVar];                     // Assesing x* = solution, stored in r
-    }
-    
-    /*--- MPI Parallelization ---*/
-    
-    SendReceive_Solution(xStar, geometry, config);
-    
-    /*--- Second part of the symmetric iteration: (D+U).x_(1) = D.x* ---*/
-    
-    for (iPoint = nPointDomain-1; (int)iPoint >= 0; iPoint--) {
-      DiagonalProduct(xStar, iPoint);               // Compute D.x*
-      for (iVar = 0; iVar < nVar; iVar++)
-        aux_vector[iVar] = prod_row_vector[iVar];   // Compute aux_vector = D.x*
-      UpperProduct(xStar, iPoint);                  // Compute U.x_(n+1)
-      for (iVar = 0; iVar < nVar; iVar++)
-        aux_vector[iVar] -= prod_row_vector[iVar];  // Compute aux_vector = D.x*-U.x_(n+1)
-      Gauss_Elimination(iPoint, aux_vector);        // Solve D.x* = aux_vector
-      for (iVar = 0; iVar < nVar; iVar++)
-        xStar[iPoint*nVar+iVar] = aux_vector[iVar]; // Assesing x_(1) = solution
-    }
-    
-    /*--- Update solution (x^k+1 = x^k + w*M^-1*r^k) using the xStar vector,
-     which holds the update after applying the LU_SGS smoother, i.e., M^-1*r^k.
-     Omega is a relaxation factor that we have currently set to 1.0. ---*/
-    
-    x.Plus_AX(omega, xStar);
-    
-    /*--- MPI Parallelization ---*/
-    
-    SendReceive_Solution(x, geometry, config);
-    
-    /*--- Update the residual (r^k+1 = b - A*x^k+1) with the new solution ---*/
-    
-    r = b;
-    mat_vec(x, A_x);
-    r -= A_x;
-    xStar = x;
-    
-    /*--- Check if solution has converged, else output the relative
-     residual if necessary. ---*/
-    
-    norm_r = r.norm();
-    if (norm_r < tol*norm0) break;
-    if (((monitoring) && (rank == MASTER_NODE)) && ((i+1) % 5 == 0))
-      cout << "     " << i << "     " << norm_r/norm0 << endl;
-    
-  }
-  
-  if ((monitoring) && (rank == MASTER_NODE)) {
-    cout << "# LU_SGS smoother final (true) residual:" << endl;
-    cout << "# Iteration = " << i << ": |res|/|res0| = "  << norm_r/norm0 << ".\n" << endl;
-  }
-  
-  return i;
-  
-}
-
-unsigned short CSysMatrix::BuildLineletPreconditioner(CGeometry *geometry, CConfig *config) {
-  
-  bool *check_Point, add_point;
-  unsigned long iEdge, iPoint, jPoint, index_Point, iLinelet, iVertex, next_Point, counter, iElem;
-  unsigned short iMarker, iNode, ExtraLines = 100, MeanPoints;
-  su2double alpha = 0.9, weight, max_weight, *normal, area, volume_iPoint, volume_jPoint;
-  unsigned long Local_nPoints, Local_nLineLets, Global_nPoints, Global_nLineLets;
-  
-  /*--- Memory allocation --*/
-  
-  check_Point = new bool [geometry->GetnPoint()];
-  for (iPoint = 0; iPoint < geometry->GetnPoint(); iPoint++)
-    check_Point[iPoint] = true;
-  
-  LineletBool = new bool[geometry->GetnPoint()];
-  for (iPoint = 0; iPoint < geometry->GetnPoint(); iPoint ++)
-    LineletBool[iPoint] = false;
-  
-  nLinelet = 0;
-  for (iMarker = 0; iMarker < config->GetnMarker_All(); iMarker++) {
-    if ((config->GetMarker_All_KindBC(iMarker) == HEAT_FLUX              ) ||
-        (config->GetMarker_All_KindBC(iMarker) == HEAT_FLUX_CATALYTIC    ) ||
-        (config->GetMarker_All_KindBC(iMarker) == HEAT_FLUX_NONCATALYTIC ) ||
-        (config->GetMarker_All_KindBC(iMarker) == ISOTHERMAL             ) ||
-        (config->GetMarker_All_KindBC(iMarker) == ISOTHERMAL_CATALYTIC   ) ||
-        (config->GetMarker_All_KindBC(iMarker) == ISOTHERMAL_NONCATALYTIC) ||
-        (config->GetMarker_All_KindBC(iMarker) == EULER_WALL             ) ||
-        (config->GetMarker_All_KindBC(iMarker) == DISPLACEMENT_BOUNDARY)) {
-      nLinelet += geometry->nVertex[iMarker];
-    }
-  }
-  
-  /*--- If the domain contains well defined Linelets ---*/
-  
-  if (nLinelet != 0) {
-    
-    /*--- Basic initial allocation ---*/
-    
-    LineletPoint = new vector<unsigned long>[nLinelet + ExtraLines];
-    
-    /*--- Define the basic linelets, starting from each vertex ---*/
-    
-    for (iMarker = 0; iMarker < config->GetnMarker_All(); iMarker++) {
-      if ((config->GetMarker_All_KindBC(iMarker) == HEAT_FLUX              ) ||
-          (config->GetMarker_All_KindBC(iMarker) == HEAT_FLUX_CATALYTIC    ) ||
-          (config->GetMarker_All_KindBC(iMarker) == HEAT_FLUX_NONCATALYTIC ) ||
-          (config->GetMarker_All_KindBC(iMarker) == ISOTHERMAL             ) ||
-          (config->GetMarker_All_KindBC(iMarker) == ISOTHERMAL_CATALYTIC   ) ||
-          (config->GetMarker_All_KindBC(iMarker) == ISOTHERMAL_NONCATALYTIC) ||
-          (config->GetMarker_All_KindBC(iMarker) == EULER_WALL             ) ||
-          (config->GetMarker_All_KindBC(iMarker) == DISPLACEMENT_BOUNDARY)) {
-        iLinelet = 0;
-        for (iVertex = 0; iVertex < geometry->nVertex[iMarker]; iVertex++) {
-          iPoint = geometry->vertex[iMarker][iVertex]->GetNode();
-          LineletPoint[iLinelet].push_back(iPoint);
-          check_Point[iPoint] = false;
-          iLinelet++;
-        }
-      }
-    }
-    
-    /*--- Create the linelet structure ---*/
-    
-    iLinelet = 0;
-    
-    do {
-      
-      index_Point = 0;
-      
-      do {
-        
-        /*--- Compute the value of the max weight ---*/
-        
-        iPoint = LineletPoint[iLinelet][index_Point];
-        max_weight = 0.0;
-        for (iNode = 0; iNode < geometry->node[iPoint]->GetnPoint(); iNode++) {
-          jPoint = geometry->node[iPoint]->GetPoint(iNode);
-          if ((check_Point[jPoint]) && geometry->node[jPoint]->GetDomain()) {
-            iEdge = geometry->FindEdge(iPoint, jPoint);
-            normal = geometry->edge[iEdge]->GetNormal();
-            if (geometry->GetnDim() == 3) area = sqrt(normal[0]*normal[0]+normal[1]*normal[1]+normal[2]*normal[2]);
-            else area = sqrt(normal[0]*normal[0]+normal[1]*normal[1]);
-            volume_iPoint = geometry->node[iPoint]->GetVolume();
-            volume_jPoint = geometry->node[jPoint]->GetVolume();
-            weight = 0.5*area*((1.0/volume_iPoint)+(1.0/volume_jPoint));
-            max_weight = max(max_weight, weight);
-          }
-        }
-        
-        /*--- Verify if any face of the control volume must be added ---*/
-        
-        add_point = false;
-        counter = 0;
-        next_Point = geometry->node[iPoint]->GetPoint(0);
-        for (iNode = 0; iNode < geometry->node[iPoint]->GetnPoint(); iNode++) {
-          jPoint = geometry->node[iPoint]->GetPoint(iNode);
-          iEdge = geometry->FindEdge(iPoint, jPoint);
-          normal = geometry->edge[iEdge]->GetNormal();
-          if (geometry->GetnDim() == 3) area = sqrt(normal[0]*normal[0]+normal[1]*normal[1]+normal[2]*normal[2]);
-          else area = sqrt(normal[0]*normal[0]+normal[1]*normal[1]);
-          volume_iPoint = geometry->node[iPoint]->GetVolume();
-          volume_jPoint = geometry->node[jPoint]->GetVolume();
-          weight = 0.5*area*((1.0/volume_iPoint)+(1.0/volume_jPoint));
-          if (((check_Point[jPoint]) && (weight/max_weight > alpha) && (geometry->node[jPoint]->GetDomain())) &&
-              ((index_Point == 0) || ((index_Point > 0) && (jPoint != LineletPoint[iLinelet][index_Point-1])))) {
-            add_point = true;
-            next_Point = jPoint;
-            counter++;
-          }
-        }
-        
-        /*--- We have arrived to an isotropic zone ---*/
-        
-        if (counter > 1) add_point = false;
-        
-        /*--- Add a typical point to the linelet, no leading edge ---*/
-        
-        if (add_point) {
-          LineletPoint[iLinelet].push_back(next_Point);
-          check_Point[next_Point] = false;
-          index_Point++;
-        }
-        
-      } while (add_point);
-      iLinelet++;
-    } while (iLinelet < nLinelet);
-    
-    /*--- Identify the points that belong to a Linelet ---*/
-    
-    for (iLinelet = 0; iLinelet < nLinelet; iLinelet++) {
-      for (iElem = 0; iElem < LineletPoint[iLinelet].size(); iElem++) {
-        iPoint = LineletPoint[iLinelet][iElem];
-        LineletBool[iPoint] = true;
-      }
-    }
-    
-    /*--- Identify the maximum number of elements in a Linelet ---*/
-    
-    max_nElem = LineletPoint[0].size();
-    for (iLinelet = 1; iLinelet < nLinelet; iLinelet++)
-      if (LineletPoint[iLinelet].size() > max_nElem)
-        max_nElem = LineletPoint[iLinelet].size();
-    
-  }
-  
-  /*--- The domain doesn't have well defined linelets ---*/
-  
-  else {
-    
-    max_nElem = 0;
-    
-  }
-  
-  /*--- Screen output ---*/
-  
-  Local_nPoints = 0;
-  for (iLinelet = 0; iLinelet < nLinelet; iLinelet++) {
-    Local_nPoints += LineletPoint[iLinelet].size();
-  }
-  Local_nLineLets = nLinelet;
-  
-#ifndef HAVE_MPI
-  Global_nPoints = Local_nPoints;
-  Global_nLineLets = Local_nLineLets;
-#else
-  SU2_MPI::Allreduce(&Local_nPoints, &Global_nPoints, 1, MPI_UNSIGNED_LONG, MPI_SUM, MPI_COMM_WORLD);
-  SU2_MPI::Allreduce(&Local_nLineLets, &Global_nLineLets, 1, MPI_UNSIGNED_LONG, MPI_SUM, MPI_COMM_WORLD);
-#endif
-  
-  MeanPoints = SU2_TYPE::Int(su2double(Global_nPoints)/su2double(Global_nLineLets));
-  
-  /*--- Memory allocation --*/
-  
-  UBlock = new su2double* [max_nElem];
-  invUBlock = new su2double* [max_nElem];
-  LBlock = new su2double* [max_nElem];
-  yVector = new su2double* [max_nElem];
-  zVector = new su2double* [max_nElem];
-  rVector = new su2double* [max_nElem];
-  for (iElem = 0; iElem < max_nElem; iElem++) {
-    UBlock[iElem] = new su2double [nVar*nVar];
-    invUBlock[iElem] = new su2double [nVar*nVar];
-    LBlock[iElem] = new su2double [nVar*nVar];
-    yVector[iElem] = new su2double [nVar];
-    zVector[iElem] = new su2double [nVar];
-    rVector[iElem] = new su2double [nVar];
-  }
-  
-  LFBlock = new su2double [nVar*nVar];
-  LyVector = new su2double [nVar];
-  FzVector = new su2double [nVar];
-  
-  /*--- Memory deallocation --*/
-  
-  delete [] check_Point;
-  
-  return MeanPoints;
-  
-}
-
-void CSysMatrix::ComputeLineletPreconditioner(const CSysVector & vec, CSysVector & prod,
-                                              CGeometry *geometry, CConfig *config) {
-  
-  unsigned long iVar, jVar, nElem = 0, iLinelet, im1Point, iPoint, ip1Point, iElem;
-  long iElemLoop;
-  su2double *block;
-  
-  int rank = MASTER_NODE;
-  int size = SINGLE_NODE;
-  
-#ifdef HAVE_MPI
-  MPI_Comm_rank(MPI_COMM_WORLD, &rank);
-  MPI_Comm_size(MPI_COMM_WORLD, &size);
-#endif
-  
-  if (size == SINGLE_NODE) {
-    
-    /*--- Jacobi preconditioning if there is no linelet ---*/
-    
-    for (iPoint = 0; iPoint < nPointDomain; iPoint++) {
-      if (!LineletBool[iPoint]) {
-        for (iVar = 0; iVar < nVar; iVar++) {
-          prod[(unsigned long)(iPoint*nVar+iVar)] = 0.0;
-          for (jVar = 0; jVar < nVar; jVar++)
-            prod[(unsigned long)(iPoint*nVar+iVar)] +=
-            invM[(unsigned long)(iPoint*nVar*nVar+iVar*nVar+jVar)]*vec[(unsigned long)(iPoint*nVar+jVar)];
-        }
-      }
-    }
-    
-    /*--- MPI Parallelization ---*/
-    
-    SendReceive_Solution(prod, geometry, config);
-    
-    /*--- Solve linelet using a Thomas' algorithm ---*/
-    
-    for (iLinelet = 0; iLinelet < nLinelet; iLinelet++) {
-      
-      nElem = LineletPoint[iLinelet].size();
-      
-      /*--- Copy vec vector to the new structure ---*/
-      
-      for (iElem = 0; iElem < nElem; iElem++) {
-        iPoint = LineletPoint[iLinelet][iElem];
-        for (iVar = 0; iVar < nVar; iVar++)
-          rVector[iElem][iVar] = vec[(unsigned long)(iPoint*nVar+iVar)];
-      }
-      
-      /*--- Initialization (iElem = 0) ---*/
-      
-      iPoint = LineletPoint[iLinelet][0];
-      block = GetBlock(iPoint, iPoint);
-      for (iVar = 0; iVar < nVar; iVar++) {
-        yVector[0][iVar] = rVector[0][iVar];
-        for (jVar = 0; jVar < nVar; jVar++)
-          UBlock[0][iVar*nVar+jVar] = block[iVar*nVar+jVar];
-      }
-      
-      /*--- Main loop (without iElem = 0) ---*/
-      
-      for (iElem = 1; iElem < nElem; iElem++) {
-        
-        im1Point = LineletPoint[iLinelet][iElem-1];
-        iPoint = LineletPoint[iLinelet][iElem];
-        
-        InverseBlock(UBlock[iElem-1], invUBlock[iElem-1]);
-        block = GetBlock(iPoint, im1Point); GetMultBlockBlock(LBlock[iElem], block, invUBlock[iElem-1]);
-        block = GetBlock(im1Point, iPoint); GetMultBlockBlock(LFBlock, LBlock[iElem], block);
-        block = GetBlock(iPoint, iPoint); GetSubsBlock(UBlock[iElem], block, LFBlock);
-        
-        /*--- Forward substituton ---*/
-        
-        GetMultBlockVector(LyVector, LBlock[iElem], yVector[iElem-1]);
-        GetSubsVector(yVector[iElem], rVector[iElem], LyVector);
-        
-      }
-      
-      /*--- Backward substituton ---*/
-      
-      InverseBlock(UBlock[nElem-1], invUBlock[nElem-1]);
-      GetMultBlockVector(zVector[nElem-1], invUBlock[nElem-1], yVector[nElem-1]);
-      
-      for (iElemLoop = nElem-2; iElemLoop >= 0; iElemLoop--) {
-        iPoint = LineletPoint[iLinelet][iElemLoop];
-        ip1Point = LineletPoint[iLinelet][iElemLoop+1];
-        block = GetBlock(iPoint, ip1Point); GetMultBlockVector(FzVector, block, zVector[iElemLoop+1]);
-        GetSubsVector(aux_vector, yVector[iElemLoop], FzVector);
-        GetMultBlockVector(zVector[iElemLoop], invUBlock[iElemLoop], aux_vector);
-      }
-      
-      /*--- Copy zVector to the prod vector ---*/
-      
-      for (iElem = 0; iElem < nElem; iElem++) {
-        iPoint = LineletPoint[iLinelet][iElem];
-        for (iVar = 0; iVar < nVar; iVar++)
-          prod[(unsigned long)(iPoint*nVar+iVar)] = zVector[iElem][iVar];
-      }
-      
-    }
-    
-    /*--- MPI Parallelization ---*/
-    
-    SendReceive_Solution(prod, geometry, config);
-    
-  }
-  else {
-    
-    if (rank == MASTER_NODE) cout << "ERROR: Linelet not implemented in parallel." << endl;
-    
-#ifndef HAVE_MPI
-    exit(EXIT_FAILURE);
-#else
-    MPI_Abort(MPI_COMM_WORLD,1);
-    MPI_Finalize();
-#endif
-    
-  }
-  
-}
-
-void CSysMatrix::ComputeResidual(const CSysVector & sol, const CSysVector & f, CSysVector & res) {
-  
-  unsigned long iPoint, iVar;
-  
-  for (iPoint = 0; iPoint < nPointDomain; iPoint++) {
-    RowProduct(sol, iPoint);
-    for (iVar = 0; iVar < nVar; iVar++) {
-      res[iPoint*nVar+iVar] = prod_row_vector[iVar] - f[iPoint*nVar+iVar];
-    }
-  }
-  
-}
-
-=======
 /*!
  * \file matrix_structure.cpp
  * \brief Main subroutines for doing the sparse structures
@@ -3979,5 +1983,4 @@
     }
   }
   
-}
->>>>>>> 73cb2648
+}