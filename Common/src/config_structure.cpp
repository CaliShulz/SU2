﻿/*!
 * \file config_structure.cpp
 * \brief Main file for managing the config file
 * \author F. Palacios, T. Economon, B. Tracey, H. Kline
 * \version 6.2.0 "Falcon"
 *
 * The current SU2 release has been coordinated by the
 * SU2 International Developers Society <www.su2devsociety.org>
 * with selected contributions from the open-source community.
 *
 * The main research teams contributing to the current release are:
 *  - Prof. Juan J. Alonso's group at Stanford University.
 *  - Prof. Piero Colonna's group at Delft University of Technology.
 *  - Prof. Nicolas R. Gauger's group at Kaiserslautern University of Technology.
 *  - Prof. Alberto Guardone's group at Polytechnic University of Milan.
 *  - Prof. Rafael Palacios' group at Imperial College London.
 *  - Prof. Vincent Terrapon's group at the University of Liege.
 *  - Prof. Edwin van der Weide's group at the University of Twente.
 *  - Lab. of New Concepts in Aeronautics at Tech. Institute of Aeronautics.
 *
 * Copyright 2012-2019, Francisco D. Palacios, Thomas D. Economon,
 *                      Tim Albring, and the SU2 contributors.
 *
 * SU2 is free software; you can redistribute it and/or
 * modify it under the terms of the GNU Lesser General Public
 * License as published by the Free Software Foundation; either
 * version 2.1 of the License, or (at your option) any later version.
 *
 * SU2 is distributed in the hope that it will be useful,
 * but WITHOUT ANY WARRANTY; without even the implied warranty of
 * MERCHANTABILITY or FITNESS FOR A PARTICULAR PURPOSE. See the GNU
 * Lesser General Public License for more details.
 *
 * You should have received a copy of the GNU Lesser General Public
 * License along with SU2. If not, see <http://www.gnu.org/licenses/>.
 */

#include "../include/config_structure.hpp"
#include "../include/fem_gauss_jacobi_quadrature.hpp"
#include "../include/fem_geometry_structure.hpp"

#ifdef PROFILE
#ifdef HAVE_MKL
#include "mkl.h"
#endif
#endif

vector<string> Profile_Function_tp;       /*!< \brief Vector of string names for profiled functions. */
vector<double> Profile_Time_tp;           /*!< \brief Vector of elapsed time for profiled functions. */
vector<double> Profile_ID_tp;             /*!< \brief Vector of group ID number for profiled functions. */
map<string, vector<int> > Profile_Map_tp; /*!< \brief Map containing the final results for profiled functions. */

map<CLong3T, int> GEMM_Profile_MNK;       /*!< \brief Map, which maps the GEMM size to the index where
                                                      the data for this GEMM is stored in several vectors. */
vector<long>   GEMM_Profile_NCalls;       /*!< \brief Vector, which stores the number of calls to this
                                                      GEMM size. */
vector<double> GEMM_Profile_TotTime;      /*!< \brief Total time spent for this GEMM size. */
vector<double> GEMM_Profile_MinTime;      /*!< \brief Minimum time spent for this GEMM size. */
vector<double> GEMM_Profile_MaxTime;      /*!< \brief Maximum time spent for this GEMM size. */

//#pragma omp threadprivate(Profile_Function_tp, Profile_Time_tp, Profile_ID_tp, Profile_Map_tp)

#include "../include/ad_structure.hpp"
#include "../include/toolboxes/printing_toolbox.hpp"

CConfig::CConfig(char case_filename[MAX_STRING_SIZE], unsigned short val_software, unsigned short val_iZone, unsigned short val_nZone, unsigned short val_nDim, bool verb_high) {
  
  /*--- Store MPI rank and size ---*/ 
  
  rank = SU2_MPI::GetRank();
  size = SU2_MPI::GetSize();

  /*--- Initialize pointers to Null---*/

  SetPointersNull();

  /*--- Reading config options  ---*/

  SetConfig_Options(val_iZone, val_nZone);

  /*--- Parsing the config file  ---*/

  SetConfig_Parsing(case_filename);

  /*--- Configuration file postprocessing ---*/

  SetPostprocessing(val_software, val_iZone, val_nDim);

  /*--- Configuration file boundaries/markers setting ---*/

  SetMarkers(val_software);

  /*--- Configuration file output ---*/

  if ((rank == MASTER_NODE) && verb_high && (val_iZone == 0))
    SetOutput(val_software, val_iZone);

}

CConfig::CConfig(char case_filename[MAX_STRING_SIZE], unsigned short val_software) {

  /*--- Store MPI rank and size ---*/ 

  rank = SU2_MPI::GetRank();
  size = SU2_MPI::GetSize();
  
  /*--- Initialize pointers to Null---*/

  SetPointersNull();

  /*--- Reading config options  ---*/

  SetConfig_Options(0, 1);

  /*--- Parsing the config file  ---*/

  SetConfig_Parsing(case_filename);

  /*--- Configuration file postprocessing ---*/

  SetPostprocessing(val_software, 0, 1);

  /*--- Configuration file boundaries/markers setting ---*/

  SetMarkers(val_software);

}

CConfig::CConfig(char case_filename[MAX_STRING_SIZE], CConfig *config) {

  /*--- Store MPI rank and size ---*/ 
  
  rank = SU2_MPI::GetRank();
  size = SU2_MPI::GetSize();
  
  bool runtime_file = false;

  /*--- Initialize pointers to Null---*/

  SetPointersNull();

  /*--- Reading config options  ---*/

  SetRunTime_Options();

  /*--- Parsing the config file  ---*/

  runtime_file = SetRunTime_Parsing(case_filename);

  /*--- Update original config file ---*/

  if (runtime_file) {
    config->SetnExtIter(nExtIter);
  }

}

SU2_MPI::Comm CConfig::GetMPICommunicator() {

  return SU2_Communicator;

}

void CConfig::SetMPICommunicator(SU2_MPI::Comm Communicator) {

  SU2_Communicator = Communicator;

}

unsigned short CConfig::GetnZone(string val_mesh_filename, unsigned short val_format, CConfig *config) {

  int nZone = 1; /* Default value if nothing is specified. */

  switch (val_format) {
    case SU2: {

      /*--- Local variables for reading the SU2 file. ---*/
      string text_line;
      ifstream mesh_file;

      /*--- Check if the mesh file can be opened for reading. ---*/
      mesh_file.open(val_mesh_filename.c_str(), ios::in);
      if (mesh_file.fail())
        SU2_MPI::Error(string("There is no geometry file called ") + val_mesh_filename,
                              CURRENT_FUNCTION);

      /*--- Read the SU2 mesh file until the zone data is reached or
            when it can be decided that it is not present. ---*/
      while( getline (mesh_file, text_line) ) {

        /*--- Search for the "NZONE" keyword to see if there are multiple Zones ---*/
        if(text_line.find ("NZONE=",0) != string::npos) {
          text_line.erase (0,6); nZone = atoi(text_line.c_str());
          break;
        }

        /*--- If one of the keywords IZONE, NELEM or NPOIN, NMARK is encountered,
              it can be assumed that the NZONE keyword is not present and the loop
              can be terminated. ---*/
        if(text_line.find ("IZONE=",0) != string::npos) break;
        if(text_line.find ("NELEM=",0) != string::npos) break;
        if(text_line.find ("NPOIN=",0) != string::npos) break;
        if(text_line.find ("NMARK=",0) != string::npos) break;
      }

      mesh_file.close();
      break;
    }

    case CGNS: {

#ifdef HAVE_CGNS

      /*--- Local variables which are needed when calling the CGNS mid-level API. ---*/
      int fn, nbases, file_type;

      /*--- Check whether the supplied file is truly a CGNS file. ---*/
      if ( cg_is_cgns(val_mesh_filename.c_str(), &file_type) != CG_OK )
        SU2_MPI::Error(val_mesh_filename + string(" is not a CGNS file"),
                       CURRENT_FUNCTION);

      /*--- Open the CGNS file for reading. The value of fn returned
            is the specific index number for this file and will be
            repeatedly used in the function calls. ---*/
      if (cg_open(val_mesh_filename.c_str(), CG_MODE_READ, &fn) != CG_OK) cg_error_exit();

      /*--- Get the number of databases. This is the highest node
            in the CGNS heirarchy. ---*/
      if (cg_nbases(fn, &nbases) != CG_OK) cg_error_exit();

      /*--- Check if there is more than one database. Throw an
            error if there is because this reader can currently
            only handle one database. ---*/
      if ( nbases > 1 )
        SU2_MPI::Error("CGNS reader currently incapable of handling more than 1 database.",
                       CURRENT_FUNCTION);

      /*--- Determine the number of zones present in the first base.
            Note that the indexing starts at 1 in CGNS. Afterwards
            close the file again. ---*/
      if(cg_nzones(fn, 1, &nZone) != CG_OK) cg_error_exit();
      if (cg_close(fn) != CG_OK) cg_error_exit();
#endif

      break;
    }
  }

  return (unsigned short) nZone;
}

unsigned short CConfig::GetnDim(string val_mesh_filename, unsigned short val_format) {

  short nDim = -1;

  switch (val_format) {
    case SU2: {

      /*--- Local variables for reading the SU2 file. ---*/
      string text_line;
      ifstream mesh_file;

      /*--- Open grid file ---*/
      mesh_file.open(val_mesh_filename.c_str(), ios::in);
      if (mesh_file.fail()) {
        SU2_MPI::Error(string("The SU2 mesh file named ") + val_mesh_filename + string(" was not found."), CURRENT_FUNCTION);
      }

      /*--- Read the SU2 mesh file until the dimension data is reached
            or when it can be decided that it is not present. ---*/
      while( getline (mesh_file, text_line) ) {

        /*--- Search for the "NDIME" keyword to determine the number
              of dimensions.  ---*/
        if(text_line.find ("NDIME=",0) != string::npos) {
          text_line.erase (0,6); nDim = atoi(text_line.c_str());
          break;
        }

        /*--- If one of the keywords NELEM or NPOIN, NMARK is encountered,
              it can be assumed that the NZONE keyword is not present and
              the loop can be terminated. ---*/
        if(text_line.find ("NELEM=",0) != string::npos) break;
        if(text_line.find ("NPOIN=",0) != string::npos) break;
        if(text_line.find ("NMARK=",0) != string::npos) break;
      }

      mesh_file.close();

      /*--- Throw an error if the dimension was not found. ---*/
      if (nDim == -1) {
        SU2_MPI::Error(val_mesh_filename + string(" is not an SU2 mesh file or has the wrong format \n ('NDIME=' not found). Please check."),
                       CURRENT_FUNCTION);
      }

      break;
    }

    case CGNS: {

#ifdef HAVE_CGNS

      /*--- Local variables which are needed when calling the CGNS mid-level API. ---*/
      int fn, nbases, file_type;
      int cell_dim, phys_dim;
      char basename[CGNS_STRING_SIZE];

      /*--- Check whether the supplied file is truly a CGNS file. ---*/
      if ( cg_is_cgns(val_mesh_filename.c_str(), &file_type) != CG_OK ) {
        SU2_MPI::Error(val_mesh_filename + string(" was not found or is not a CGNS file."),
                       CURRENT_FUNCTION);
      }

      /*--- Open the CGNS file for reading. The value of fn returned
            is the specific index number for this file and will be
            repeatedly used in the function calls. ---*/
      if (cg_open(val_mesh_filename.c_str(), CG_MODE_READ, &fn) != CG_OK) cg_error_exit();

      /*--- Get the number of databases. This is the highest node
            in the CGNS heirarchy. ---*/
      if (cg_nbases(fn, &nbases) != CG_OK) cg_error_exit();

      /*--- Check if there is more than one database. Throw an
            error if there is because this reader can currently
            only handle one database. ---*/
      if ( nbases > 1 )
        SU2_MPI::Error("CGNS reader currently incapable of handling more than 1 database." ,
                       CURRENT_FUNCTION);

      /*--- Read the database. Note that the indexing starts at 1.
            Afterwards close the file again. ---*/
      if (cg_base_read(fn, 1, basename, &cell_dim, &phys_dim) != CG_OK) cg_error_exit();
      if (cg_close(fn) != CG_OK) cg_error_exit();

      /*--- Set the problem dimension as read from the CGNS file ---*/
      nDim = cell_dim;
#endif

      break;
    }
  }

  /*--- After reading the mesh, assert that the dimension is equal to 2 or 3. ---*/
  assert((nDim == 2) || (nDim == 3));

  return (unsigned short) nDim;
}

void CConfig::SetPointersNull(void) {
  
  Marker_CfgFile_GeoEval      = NULL;   Marker_All_GeoEval       = NULL;
  Marker_CfgFile_Monitoring   = NULL;   Marker_All_Monitoring    = NULL;
  Marker_CfgFile_Designing    = NULL;   Marker_All_Designing     = NULL;
  Marker_CfgFile_Plotting     = NULL;   Marker_All_Plotting      = NULL;
  Marker_CfgFile_Analyze      = NULL;   Marker_All_Analyze       = NULL;
  Marker_CfgFile_DV           = NULL;   Marker_All_DV            = NULL;
  Marker_CfgFile_Moving       = NULL;   Marker_All_Moving        = NULL;
  Marker_CfgFile_PerBound     = NULL;   Marker_All_PerBound      = NULL;    Marker_PerBound   = NULL;
  Marker_CfgFile_Turbomachinery = NULL; Marker_All_Turbomachinery = NULL;
  Marker_CfgFile_TurbomachineryFlag = NULL; Marker_All_TurbomachineryFlag = NULL;
  Marker_CfgFile_MixingPlaneInterface = NULL; Marker_All_MixingPlaneInterface = NULL;
  Marker_CfgFile_ZoneInterface = NULL;

  Marker_CfgFile_Turbomachinery       = NULL; Marker_All_Turbomachinery       = NULL;
  Marker_CfgFile_TurbomachineryFlag   = NULL; Marker_All_TurbomachineryFlag   = NULL;
  Marker_CfgFile_MixingPlaneInterface = NULL; Marker_All_MixingPlaneInterface = NULL;

  Marker_CfgFile_PyCustom     = NULL;   Marker_All_PyCustom      = NULL;
  
  Marker_DV                   = NULL;   Marker_Moving            = NULL;    Marker_Monitoring = NULL;
  Marker_Designing            = NULL;   Marker_GeoEval           = NULL;    Marker_Plotting   = NULL;
  Marker_Analyze              = NULL;   Marker_PyCustom          = NULL;    Marker_WallFunctions        = NULL;
  Marker_CfgFile_KindBC       = NULL;   Marker_All_KindBC        = NULL;

  Kind_WallFunctions       = NULL;
  IntInfo_WallFunctions    = NULL;
  DoubleInfo_WallFunctions = NULL;
  
  Config_Filenames = NULL;

  /*--- Marker Pointers ---*/

  Marker_Euler                = NULL;    Marker_FarField         = NULL;    Marker_Custom         = NULL;
  Marker_SymWall              = NULL;    Marker_PerBound       = NULL;
  Marker_PerDonor             = NULL;    Marker_NearFieldBound   = NULL;    Marker_InterfaceBound = NULL;
  Marker_Dirichlet            = NULL;    Marker_Inlet            = NULL;    
  Marker_Supersonic_Inlet     = NULL;    Marker_Outlet           = NULL;
  Marker_Isothermal           = NULL;    Marker_HeatFlux         = NULL;    Marker_EngineInflow   = NULL;
  Marker_Supersonic_Outlet    = NULL;    Marker_Load             = NULL;    Marker_Disp_Dir       = NULL;
  Marker_EngineExhaust        = NULL;    Marker_Displacement     = NULL;    Marker_Load           = NULL;
  Marker_Load_Dir             = NULL;    Marker_Load_Sine        = NULL;    Marker_Clamped        = NULL;
  Marker_FlowLoad             = NULL;    Marker_Neumann          = NULL;    Marker_Internal       = NULL;
  Marker_All_TagBound         = NULL;    Marker_CfgFile_TagBound = NULL;    Marker_All_KindBC     = NULL;
  Marker_CfgFile_KindBC       = NULL;    Marker_All_SendRecv     = NULL;    Marker_All_PerBound   = NULL;
  Marker_ZoneInterface        = NULL;    Marker_All_ZoneInterface= NULL;    Marker_Riemann        = NULL;
  Marker_Fluid_InterfaceBound = NULL;    Marker_CHTInterface     = NULL;    Marker_Damper           = NULL;

  
    /*--- Boundary Condition settings ---*/

  Dirichlet_Value = NULL;    Isothermal_Temperature = NULL;
  Heat_Flux       = NULL;    Displ_Value            = NULL;    Load_Value = NULL;
  FlowLoad_Value  = NULL;    Damper_Constant        = NULL;
  
  /*--- Inlet Outlet Boundary Condition settings ---*/

  Inlet_Ttotal    = NULL;    Inlet_Ptotal      = NULL;
  Inlet_FlowDir   = NULL;    Inlet_Temperature = NULL;    Inlet_Pressure = NULL;
  Inlet_Velocity  = NULL;
  Outlet_Pressure = NULL;
  
  /*--- Engine Boundary Condition settings ---*/
  
  Inflow_Pressure      = NULL;    Inflow_MassFlow    = NULL;    Inflow_ReverseMassFlow  = NULL;
  Inflow_TotalPressure = NULL;    Inflow_Temperature = NULL;    Inflow_TotalTemperature = NULL;
  Inflow_RamDrag       = NULL;    Inflow_Force       = NULL;    Inflow_Power            = NULL;
  Inflow_Mach          = NULL;
  
  Exhaust_Pressure        = NULL;   Exhaust_Temperature        = NULL;    Exhaust_MassFlow = NULL;
  Exhaust_TotalPressure   = NULL;   Exhaust_TotalTemperature   = NULL;
  Exhaust_GrossThrust     = NULL;   Exhaust_Force              = NULL;
  Exhaust_Power           = NULL;   Exhaust_Temperature_Target = NULL;
  Exhaust_Pressure_Target = NULL;
  
  Engine_Mach  = NULL;    Engine_Force        = NULL;
  Engine_Power = NULL;    Engine_NetThrust    = NULL;    Engine_GrossThrust = NULL;
  Engine_Area  = NULL;    EngineInflow_Target = NULL;
  
  Dirichlet_Value           = NULL;     Exhaust_Temperature_Target  = NULL;     Exhaust_Temperature   = NULL;
  Exhaust_Pressure_Target   = NULL;     Inlet_Ttotal                = NULL;     Inlet_Ptotal          = NULL;
  Inlet_FlowDir             = NULL;     Inlet_Temperature           = NULL;     Inlet_Pressure        = NULL;
  Inlet_Velocity            = NULL;     Inflow_Mach                 = NULL;     Inflow_Pressure       = NULL;
  Exhaust_Pressure          = NULL;     Outlet_Pressure             = NULL;     Isothermal_Temperature= NULL;
  Heat_Flux                 = NULL;     Displ_Value                 = NULL;     Load_Value            = NULL;
  FlowLoad_Value            = NULL;

  ElasticityMod             = NULL;     PoissonRatio                = NULL;     MaterialDensity       = NULL;

  Load_Dir = NULL;	          Load_Dir_Value = NULL;          Load_Dir_Multiplier = NULL;
  Disp_Dir = NULL;            Disp_Dir_Value = NULL;          Disp_Dir_Multiplier = NULL;
  Load_Sine_Dir = NULL;	      Load_Sine_Amplitude = NULL;     Load_Sine_Frequency = NULL;
  Electric_Field_Mod = NULL;  Electric_Field_Dir = NULL;      RefNode_Displacement = NULL;

  Electric_Constant = NULL;

  /*--- Actuator Disk Boundary Condition settings ---*/
  
  ActDiskInlet_Pressure         = NULL;    ActDiskInlet_TotalPressure = NULL;    ActDiskInlet_Temperature = NULL;
  ActDiskInlet_TotalTemperature = NULL;    ActDiskInlet_MassFlow      = NULL;    ActDiskInlet_RamDrag     = NULL;
  ActDiskInlet_Force            = NULL;    ActDiskInlet_Power         = NULL;

  ActDiskOutlet_Pressure      = NULL;
  ActDiskOutlet_TotalPressure = NULL;   ActDiskOutlet_GrossThrust = NULL;  ActDiskOutlet_Force            = NULL;
  ActDiskOutlet_Power         = NULL;   ActDiskOutlet_Temperature = NULL;  ActDiskOutlet_TotalTemperature = NULL;
  ActDiskOutlet_MassFlow      = NULL;
  
  ActDisk_DeltaPress      = NULL;    ActDisk_DeltaTemp      = NULL;
  ActDisk_TotalPressRatio = NULL;    ActDisk_TotalTempRatio = NULL;    ActDisk_StaticPressRatio = NULL;
  ActDisk_StaticTempRatio = NULL;    ActDisk_NetThrust      = NULL;    ActDisk_GrossThrust      = NULL;
  ActDisk_Power           = NULL;    ActDisk_MassFlow       = NULL;    ActDisk_Area             = NULL;
  ActDisk_ReverseMassFlow = NULL;    Surface_MassFlow        = NULL;   Surface_Mach             = NULL;
  Surface_Temperature      = NULL;   Surface_Pressure         = NULL;  Surface_Density          = NULL;   Surface_Enthalpy          = NULL;
  Surface_NormalVelocity   = NULL;   Surface_TotalTemperature = NULL;  Surface_TotalPressure    = NULL;   Surface_PressureDrop    = NULL;
  Surface_DC60             = NULL;    Surface_IDC = NULL;

  Outlet_MassFlow      = NULL;       Outlet_Density      = NULL;      Outlet_Area     = NULL;

  Surface_Uniformity = NULL; Surface_SecondaryStrength = NULL; Surface_SecondOverUniform = NULL;
  Surface_MomentumDistortion = NULL;

  Surface_IDC_Mach        = NULL;    Surface_IDR            = NULL;    ActDisk_Mach             = NULL;
  ActDisk_Force           = NULL;    ActDisk_BCThrust       = NULL;    ActDisk_BCThrust_Old     = NULL;
  
  /*--- Miscellaneous/unsorted ---*/

  Aeroelastic_plunge  = NULL;
  Aeroelastic_pitch   = NULL;
  MassFrac_FreeStream = NULL;
  Velocity_FreeStream = NULL;
  Inc_Velocity_Init   = NULL;

  RefOriginMoment     = NULL;
  CFL_AdaptParam      = NULL;            
  CFL                 = NULL;
  HTP_Axis = NULL;
  PlaneTag            = NULL;
  Kappa_Flow          = NULL;    
  Kappa_AdjFlow       = NULL;
  Kappa_Heat          = NULL;
  Stations_Bounds     = NULL;
  ParamDV             = NULL;     
  DV_Value            = NULL;    
  Design_Variable     = NULL;

  Hold_GridFixed_Coord      = NULL;
  SubsonicEngine_Cyl        = NULL;
  EA_IntLimit               = NULL;
  TimeDOFsADER_DG           = NULL;
  TimeIntegrationADER_DG    = NULL;
  WeightsIntegrationADER_DG = NULL;
  RK_Alpha_Step             = NULL;
  MG_CorrecSmooth           = NULL;
  MG_PreSmooth              = NULL;
  MG_PostSmooth             = NULL;
  Int_Coeffs                = NULL;

  Kind_Inc_Inlet = NULL;
  Kind_Inc_Outlet = NULL;
  
  Kind_ObjFunc   = NULL;

  Weight_ObjFunc = NULL;

  /*--- Moving mesh pointers ---*/

  Kind_GridMovement   = NULL;    LocationStations   = NULL;
  Motion_Origin_X     = NULL;    Motion_Origin_Y     = NULL;    Motion_Origin_Z     = NULL;
  Translation_Rate_X  = NULL;    Translation_Rate_Y  = NULL;    Translation_Rate_Z  = NULL;
  Rotation_Rate_X     = NULL;    Rotation_Rate_Y     = NULL;    Rotation_Rate_Z     = NULL;
  Pitching_Omega_X    = NULL;    Pitching_Omega_Y    = NULL;    Pitching_Omega_Z    = NULL;
  Pitching_Ampl_X     = NULL;    Pitching_Ampl_Y     = NULL;    Pitching_Ampl_Z     = NULL;
  Pitching_Phase_X    = NULL;    Pitching_Phase_Y    = NULL;    Pitching_Phase_Z    = NULL;
  Plunging_Omega_X    = NULL;    Plunging_Omega_Y    = NULL;    Plunging_Omega_Z    = NULL;
  Plunging_Ampl_X     = NULL;    Plunging_Ampl_Y     = NULL;    Plunging_Ampl_Z     = NULL;
  RefOriginMoment_X   = NULL;    RefOriginMoment_Y   = NULL;    RefOriginMoment_Z   = NULL;
  MoveMotion_Origin   = NULL;

  /*--- Periodic BC pointers. ---*/
  
  Periodic_Translate  = NULL;    Periodic_Rotation   = NULL;    Periodic_Center     = NULL;
  Periodic_Translation= NULL;    Periodic_RotAngles  = NULL;    Periodic_RotCenter  = NULL;

  /* Harmonic Balance Frequency pointer */
  
  Omega_HB = NULL;
    
  /*--- Initialize some default arrays to NULL. ---*/
  
  default_vel_inf            = NULL;
  default_ffd_axis           = NULL;
  default_eng_cyl            = NULL;
  default_eng_val            = NULL;
  default_cfl_adapt          = NULL;
  default_jst_coeff          = NULL;
  default_ffd_coeff          = NULL;
  default_mixedout_coeff     = NULL;
  default_extrarelfac        = NULL;
  default_rampRotFrame_coeff = NULL;
  default_rampOutPres_coeff  = NULL;
  default_jst_adj_coeff      = NULL;
  default_ad_coeff_heat      = NULL;
  default_obj_coeff          = NULL;
  default_geo_loc            = NULL;
  default_distortion         = NULL;
  default_ea_lim             = NULL;
  default_grid_fix           = NULL;
  default_inc_crit           = NULL;
  default_htp_axis           = NULL;
  default_body_force         = NULL;
  default_sineload_coeff     = NULL;
  default_nacelle_location   = NULL;
  
  default_cp_polycoeffs = NULL;
  default_mu_polycoeffs = NULL;
  default_kt_polycoeffs = NULL;
  CpPolyCoefficientsND  = NULL;
  MuPolyCoefficientsND  = NULL;
  KtPolyCoefficientsND  = NULL;
  
  Riemann_FlowDir       = NULL;
  Giles_FlowDir         = NULL;
  CoordFFDBox           = NULL;
  DegreeFFDBox          = NULL;
  FFDTag                = NULL;
  nDV_Value             = NULL;
  TagFFDBox             = NULL;
 
  Kind_Data_Riemann        = NULL;
  Riemann_Var1             = NULL;
  Riemann_Var2             = NULL;
  Kind_Data_Giles          = NULL;
  Giles_Var1               = NULL;
  Giles_Var2               = NULL;
  RelaxFactorAverage       = NULL;
  RelaxFactorFourier       = NULL;
  nSpan_iZones             = NULL;
  FinalRotation_Rate_Z     = NULL;
  ExtraRelFacGiles         = NULL;
  Mixedout_Coeff           = NULL;
  RampRotatingFrame_Coeff  = NULL;
  RampOutletPressure_Coeff = NULL;
  Kind_TurboMachinery      = NULL;
  SineLoad_Coeff           = NULL;

  Marker_MixingPlaneInterface  = NULL;
  Marker_TurboBoundIn          = NULL;
  Marker_TurboBoundOut         = NULL;
  Marker_Giles                 = NULL;
  Marker_Shroud                = NULL;

  nBlades                      = NULL;
  FreeStreamTurboNormal        = NULL;

  ConvHistFile                 = NULL;

  top_optim_kernels       = NULL;
  top_optim_kernel_params = NULL;
  top_optim_filter_radius = NULL;

  /*--- Variable initialization ---*/
  
  ExtIter    = 0;
  IntIter    = 0;
  nIntCoeffs = 0;
  OuterIter  = 0;
  
  AoA_Offset = 0;
  AoS_Offset = 0;

  nMarker_PerBound = 0;
  nPeriodic_Index  = 0;

  Grid_Movement = false;
  Aeroelastic_Simulation = false;
  ZoneSpecific_Problem = false;

  nSpanMaxAllZones = 1;

  Wrt_InletFile = false;
  
}

void CConfig::SetRunTime_Options(void) {
  
  /* DESCRIPTION: Number of external iterations */
  
  addUnsignedLongOption("EXT_ITER", nExtIter, 999999);

}

void CConfig::SetConfig_Options(unsigned short val_iZone, unsigned short val_nZone) {
  
  nZone = val_nZone;
  iZone = val_iZone;

  /*--- Allocate some default arrays needed for lists of doubles. ---*/
  
  default_vel_inf            = new su2double[3];
  default_ffd_axis           = new su2double[3];
  default_eng_cyl            = new su2double[7];
  default_eng_val            = new su2double[5];
  default_cfl_adapt          = new su2double[4];
  default_jst_coeff          = new su2double[2];
  default_ffd_coeff          = new su2double[3];
  default_mixedout_coeff     = new su2double[3];
  default_extrarelfac        = new su2double[2];
  default_rampRotFrame_coeff = new su2double[3];
  default_rampOutPres_coeff  = new su2double[3];
  default_jst_adj_coeff      = new su2double[2];
  default_ad_coeff_heat      = new su2double[2];
  default_obj_coeff          = new su2double[5];
  default_geo_loc            = new su2double[2];
  default_distortion         = new su2double[2];
  default_ea_lim             = new su2double[3];
  default_grid_fix           = new su2double[6];
  default_inc_crit           = new su2double[3];
  default_htp_axis           = new su2double[2];
  default_body_force         = new su2double[3];
  default_sineload_coeff     = new su2double[3];
  default_nacelle_location   = new su2double[5];
  
  /*--- All temperature polynomial fits for the fluid models currently
   assume a quartic form (5 coefficients). For example,
   Cp(T) = b0 + b1*T + b2*T^2 + b3*T^3 + b4*T^4. By default, all coeffs
   are set to zero and will be properly non-dim. in the solver. ---*/
  
  nPolyCoeffs = 5;
  default_cp_polycoeffs = new su2double[nPolyCoeffs];
  default_mu_polycoeffs = new su2double[nPolyCoeffs];
  default_kt_polycoeffs = new su2double[nPolyCoeffs];
  CpPolyCoefficientsND  = new su2double[nPolyCoeffs];
  MuPolyCoefficientsND  = new su2double[nPolyCoeffs];
  KtPolyCoefficientsND  = new su2double[nPolyCoeffs];
  for (unsigned short iVar = 0; iVar < nPolyCoeffs; iVar++) {
    default_cp_polycoeffs[iVar] = 0.0;
    default_mu_polycoeffs[iVar] = 0.0;
    default_kt_polycoeffs[iVar] = 0.0;
    CpPolyCoefficientsND[iVar]  = 0.0;
    MuPolyCoefficientsND[iVar]  = 0.0;
    KtPolyCoefficientsND[iVar]  = 0.0;
  }

  // This config file is parsed by a number of programs to make it easy to write SU2
  // wrapper scripts (in python, go, etc.) so please do
  // the best you can to follow the established format. It's very hard to parse c++ code
  // and none of us that write the parsers want to write a full c++ interpreter. Please
  // play nice with the existing format so that you don't break the existing scripts.

  /* BEGIN_CONFIG_OPTIONS */

  /*!\par CONFIG_CATEGORY: Problem Definition \ingroup Config */
  /*--- Options related to problem definition and partitioning ---*/

  /*!\brief REGIME_TYPE \n  DESCRIPTION: Regime type \n OPTIONS: see \link Regime_Map \endlink \ingroup Config*/
  addEnumOption("REGIME_TYPE", Kind_Regime, Regime_Map, COMPRESSIBLE);
  
  /*!\brief PHYSICAL_PROBLEM \n DESCRIPTION: Physical governing equations \n Options: see \link Solver_Map \endlink \n DEFAULT: NO_SOLVER \ingroup Config*/
  addEnumOption("PHYSICAL_PROBLEM", Kind_Solver, Solver_Map, NO_SOLVER);
  /*!\brief PHYSICAL_PROBLEM_ZONEWISE \n DESCRIPTION: Physical governing equations for each zone \n Options: see \link Solver_Map \endlink \n DEFAULT: NO_SOLVER \ingroup Config*/
  addEnumListOption("PHYSICAL_PROBLEM_ZONEWISE", nZoneSpecified, Kind_Solver_PerZone, Solver_Map);
  /*!\brief PHYSICAL_PROBLEM \n DESCRIPTION: Physical governing equations \n Options: see \link Solver_Map \endlink \n DEFAULT: NO_SOLVER \ingroup Config*/
  addEnumOption("MULTIZONE_SOLVER", Kind_MZSolver, Multizone_Map, MZ_BLOCK_GAUSS_SEIDEL);
  /*!\brief MATH_PROBLEM  \n DESCRIPTION: Mathematical problem \n  Options: DIRECT, ADJOINT \ingroup Config*/
  addMathProblemOption("MATH_PROBLEM", ContinuousAdjoint, false, DiscreteAdjoint, false, Restart_Flow, false);
  /*!\brief KIND_TURB_MODEL \n DESCRIPTION: Specify turbulence model \n Options: see \link Turb_Model_Map \endlink \n DEFAULT: NO_TURB_MODEL \ingroup Config*/
  addEnumOption("KIND_TURB_MODEL", Kind_Turb_Model, Turb_Model_Map, NO_TURB_MODEL);
  /*!\brief KIND_TRANS_MODEL \n DESCRIPTION: Specify transition model OPTIONS: see \link Trans_Model_Map \endlink \n DEFAULT: NO_TRANS_MODEL \ingroup Config*/
  addEnumOption("KIND_TRANS_MODEL", Kind_Trans_Model, Trans_Model_Map, NO_TRANS_MODEL);

  /*!\brief KIND_SGS_MODEL \n DESCRIPTION: Specify subgrid scale model OPTIONS: see \link SGS_Model_Map \endlink \n DEFAULT: NO_SGS_MODEL \ingroup Config*/
  addEnumOption("KIND_SGS_MODEL", Kind_SGS_Model, SGS_Model_Map, NO_SGS_MODEL);

  /*!\brief KIND_FEM_DG_SHOCK \n DESCRIPTION: Specify shock capturing method for DG OPTIONS: see \link ShockCapturingDG_Map \endlink \n DEFAULT: NO_SHOCK_CAPTURING \ingroup Config*/
  addEnumOption("KIND_FEM_DG_SHOCK", Kind_FEM_DG_Shock, ShockCapturingDG_Map, NO_SHOCK_CAPTURING);

  /*!\brief KIND_MATRIX_COLORING \n DESCRIPTION: Specify the method for matrix coloring for Jacobian computations OPTIONS: see \link MatrixColoring_Map \endlink \n DEFAULT GREEDY_COLORING \ingroup Config*/
  addEnumOption("KIND_MATRIX_COLORING", Kind_Matrix_Coloring, MatrixColoring_Map, GREEDY_COLORING);

  /*!\brief WEAKLY_COUPLED_HEAT_EQUATION \n DESCRIPTION: Enable heat equation for incompressible flows. \ingroup Config*/
  addBoolOption("WEAKLY_COUPLED_HEAT_EQUATION", Weakly_Coupled_Heat, NO);

  /*\brief AXISYMMETRIC \n DESCRIPTION: Axisymmetric simulation \n DEFAULT: false \ingroup Config */
  addBoolOption("AXISYMMETRIC", Axisymmetric, false);
  /* DESCRIPTION: Add the gravity force */
  addBoolOption("GRAVITY_FORCE", GravityForce, false);
  /* DESCRIPTION: Apply a body force as a source term (NO, YES) */
  addBoolOption("BODY_FORCE", Body_Force, false);
  default_body_force[0] = 0.0; default_body_force[1] = 0.0; default_body_force[2] = 0.0;
  /* DESCRIPTION: Vector of body force values (BodyForce_X, BodyForce_Y, BodyForce_Z) */
  addDoubleArrayOption("BODY_FORCE_VECTOR", 3, Body_Force_Vector, default_body_force);
  /*!\brief RESTART_SOL \n DESCRIPTION: Restart solution from native solution file \n Options: NO, YES \ingroup Config */
  addBoolOption("RESTART_SOL", Restart, false);
  /*!\brief BINARY_RESTART \n DESCRIPTION: Read / write binary SU2 native restart files. \n Options: YES, NO \ingroup Config */
  addBoolOption("WRT_BINARY_RESTART", Wrt_Binary_Restart, true);
  /*!\brief BINARY_RESTART \n DESCRIPTION: Read / write binary SU2 native restart files. \n Options: YES, NO \ingroup Config */
  addBoolOption("READ_BINARY_RESTART", Read_Binary_Restart, true);
  /*!\brief SYSTEM_MEASUREMENTS \n DESCRIPTION: System of measurements \n OPTIONS: see \link Measurements_Map \endlink \n DEFAULT: SI \ingroup Config*/
  addEnumOption("SYSTEM_MEASUREMENTS", SystemMeasurements, Measurements_Map, SI);

  /*!\par CONFIG_CATEGORY: FluidModel \ingroup Config*/
  /*!\brief FLUID_MODEL \n DESCRIPTION: Fluid model \n OPTIONS: See \link FluidModel_Map \endlink \n DEFAULT: STANDARD_AIR \ingroup Config*/
  addEnumOption("FLUID_MODEL", Kind_FluidModel, FluidModel_Map, STANDARD_AIR);


  /*!\par CONFIG_CATEGORY: Freestream Conditions \ingroup Config*/
  /*--- Options related to freestream specification ---*/

  /*!\brief GAS_CONSTANT \n DESCRIPTION: Specific gas constant (287.058 J/kg*K (air), only for compressible flows) \ingroup Config*/
  addDoubleOption("GAS_CONSTANT", Gas_Constant, 287.058);
  /*!\brief GAMMA_VALUE  \n DESCRIPTION: Ratio of specific heats (1.4 (air), only for compressible flows) \ingroup Config*/
  addDoubleOption("GAMMA_VALUE", Gamma, 1.4);
  /*!\brief CP_VALUE  \n DESCRIPTION: Specific heat at constant pressure, Cp (1004.703 J/kg*K (air), constant density incompressible fluids only) \ingroup Config*/
  addDoubleOption("SPECIFIC_HEAT_CP", Specific_Heat_Cp, 1004.703);
  /*!\brief CP_VALUE  \n DESCRIPTION: Specific heat at constant volume, Cp (717.645 J/kg*K (air), constant density incompressible fluids only) \ingroup Config*/
  addDoubleOption("SPECIFIC_HEAT_CV", Specific_Heat_Cv, 717.645);
  /* DESCRIPTION: Heat capacity used for heat equation */
  addDoubleOption("SPECIFIC_HEAT_CP_SOLID", Specific_Heat_Cp_Solid, 896.0);
  /*!\brief THERMAL_EXPANSION_COEFF  \n DESCRIPTION: Thermal expansion coefficient (0.00347 K^-1 (air), used for Boussinesq approximation for liquids/non-ideal gases) \ingroup Config*/
  addDoubleOption("THERMAL_EXPANSION_COEFF", Thermal_Expansion_Coeff, 0.00347);
  /*!\brief MOLECULAR_WEIGHT \n DESCRIPTION: Molecular weight for an incompressible ideal gas (28.96 g/mol (air) default) \ingroup Config*/
  addDoubleOption("MOLECULAR_WEIGHT", Molecular_Weight, 28.96);
  
  /*--- Options related to VAN der WAALS MODEL and PENG ROBINSON ---*/

  /* DESCRIPTION: Critical Temperature, default value for AIR */
  addDoubleOption("CRITICAL_TEMPERATURE", Temperature_Critical, 131.00);
  /* DESCRIPTION: Critical Pressure, default value for MDM */
  addDoubleOption("CRITICAL_PRESSURE", Pressure_Critical, 3588550.0);
  /* DESCRIPTION: Critical Density, default value for MDM */
  addDoubleOption("CRITICAL_DENSITY", Density_Critical, 263.0);

  /*--- Options related to VAN der WAALS MODEL and PENG ROBINSON ---*/
  /* DESCRIPTION: Critical Density, default value for MDM */
   addDoubleOption("ACENTRIC_FACTOR", Acentric_Factor, 0.035);

   /*--- Options related to Viscosity Model ---*/
  /*!\brief VISCOSITY_MODEL \n DESCRIPTION: model of the viscosity \n OPTIONS: See \link ViscosityModel_Map \endlink \n DEFAULT: SUTHERLAND \ingroup Config*/
  addEnumOption("VISCOSITY_MODEL", Kind_ViscosityModel, ViscosityModel_Map, SUTHERLAND);

  /*--- Options related to Constant Viscosity Model ---*/

  /* DESCRIPTION: default value for AIR */
  addDoubleOption("MU_CONSTANT", Mu_Constant , 1.716E-5);

  /*--- Options related to Sutherland Viscosity Model ---*/

  /* DESCRIPTION: Sutherland Viscosity Ref default value for AIR SI */
  addDoubleOption("MU_REF", Mu_Ref, 1.716E-5);
  /* DESCRIPTION: Sutherland Temperature Ref, default value for AIR SI */
  addDoubleOption("MU_T_REF", Mu_Temperature_Ref, 273.15);
  /* DESCRIPTION: Sutherland constant, default value for AIR SI */
  addDoubleOption("SUTHERLAND_CONSTANT", Mu_S, 110.4);

  /*--- Options related to Thermal Conductivity Model ---*/

  addEnumOption("CONDUCTIVITY_MODEL", Kind_ConductivityModel, ConductivityModel_Map, CONSTANT_PRANDTL);

  /* DESCRIPTION: Definition of the turbulent thermal conductivity model (CONSTANT_PRANDTL_TURB (default), NONE). */
  addEnumOption("TURBULENT_CONDUCTIVITY_MODEL", Kind_ConductivityModel_Turb, TurbConductivityModel_Map, CONSTANT_PRANDTL_TURB);

 /*--- Options related to Constant Thermal Conductivity Model ---*/

 /* DESCRIPTION: default value for AIR */
  addDoubleOption("KT_CONSTANT", Kt_Constant , 0.0257);
  
  /*--- Options related to temperature polynomial coefficients for fluid models. ---*/
  
  /* DESCRIPTION: Definition of the temperature polynomial coefficients for specific heat Cp. */
  addDoubleArrayOption("CP_POLYCOEFFS", nPolyCoeffs, CpPolyCoefficients, default_cp_polycoeffs);
  /* DESCRIPTION: Definition of the temperature polynomial coefficients for specific heat Cp. */
  addDoubleArrayOption("MU_POLYCOEFFS", nPolyCoeffs, MuPolyCoefficients, default_mu_polycoeffs);
  /* DESCRIPTION: Definition of the temperature polynomial coefficients for specific heat Cp. */
  addDoubleArrayOption("KT_POLYCOEFFS", nPolyCoeffs, KtPolyCoefficients, default_kt_polycoeffs);

  /*!\brief REYNOLDS_NUMBER \n DESCRIPTION: Reynolds number (non-dimensional, based on the free-stream values). Needed for viscous solvers. For incompressible solvers the Reynolds length will always be 1.0 \n DEFAULT: 0.0 \ingroup Config */
  addDoubleOption("REYNOLDS_NUMBER", Reynolds, 0.0);
  /*!\brief REYNOLDS_LENGTH \n DESCRIPTION: Reynolds length (1 m by default). Used for compressible solver: incompressible solver will use 1.0. \ingroup Config */
  addDoubleOption("REYNOLDS_LENGTH", Length_Reynolds, 1.0);
  /*!\brief PRANDTL_LAM \n DESCRIPTION: Laminar Prandtl number (0.72 (air), only for compressible flows) \n DEFAULT: 0.72 \ingroup Config*/
  addDoubleOption("PRANDTL_LAM", Prandtl_Lam, 0.72);
  /*!\brief PRANDTL_TURB \n DESCRIPTION: Turbulent Prandtl number (0.9 (air), only for compressible flows) \n DEFAULT 0.90 \ingroup Config*/
  addDoubleOption("PRANDTL_TURB", Prandtl_Turb, 0.90);
  /*!\brief BULK_MODULUS \n DESCRIPTION: Value of the Bulk Modulus  \n DEFAULT 1.42E5 \ingroup Config*/
  addDoubleOption("BULK_MODULUS", Bulk_Modulus, 1.42E5);
  /* DESCRIPTION: Epsilon^2 multipier in Beta calculation for incompressible preconditioner.  */
  addDoubleOption("BETA_FACTOR", Beta_Factor, 4.1);
  /*!\brief MACH_NUMBER  \n DESCRIPTION:  Mach number (non-dimensional, based on the free-stream values). 0.0 by default \ingroup Config*/
  addDoubleOption("MACH_NUMBER", Mach, 0.0);
  /*!\brief INIT_OPTION \n DESCRIPTION: Init option to choose between Reynolds or thermodynamics quantities for initializing the solution \n OPTIONS: see \link InitOption_Map \endlink \n DEFAULT REYNOLDS \ingroup Config*/
  addEnumOption("INIT_OPTION", Kind_InitOption, InitOption_Map, REYNOLDS);
  /* DESCRIPTION: Free-stream option to choose between density and temperature for initializing the solution */
  addEnumOption("FREESTREAM_OPTION", Kind_FreeStreamOption, FreeStreamOption_Map, TEMPERATURE_FS);
  /*!\brief FREESTREAM_PRESSURE\n DESCRIPTION: Free-stream pressure (101325.0 N/m^2 by default) \ingroup Config*/
  addDoubleOption("FREESTREAM_PRESSURE", Pressure_FreeStream, 101325.0);
  /*!\brief FREESTREAM_DENSITY\n DESCRIPTION: Free-stream density (1.2886 Kg/m^3 (air), 998.2 Kg/m^3 (water)) \n DEFAULT -1.0 (calculated from others) \ingroup Config*/
  addDoubleOption("FREESTREAM_DENSITY", Density_FreeStream, -1.0);
  /*!\brief FREESTREAM_TEMPERATURE\n DESCRIPTION: Free-stream temperature (288.15 K by default) \ingroup Config*/
  addDoubleOption("FREESTREAM_TEMPERATURE", Temperature_FreeStream, 288.15);

  /*--- Options related to incompressible flow solver ---*/

  /* DESCRIPTION: Option to choose the density model used in the incompressible flow solver. */
  addEnumOption("INC_DENSITY_MODEL", Kind_DensityModel, DensityModel_Map, CONSTANT);
    /*!\brief ENERGY_EQUATION \n DESCRIPTION: Solve the energy equation in the incompressible flow solver. \ingroup Config*/
  addBoolOption("INC_ENERGY_EQUATION", Energy_Equation, false);
  /*!\brief INC_DENSITY_REF \n DESCRIPTION: Reference density for incompressible flows  \ingroup Config*/
  addDoubleOption("INC_DENSITY_REF", Inc_Density_Ref, 1.0);
  /*!\brief INC_VELOCITY_REF \n DESCRIPTION: Reference velocity for incompressible flows (1.0 by default) \ingroup Config*/
  addDoubleOption("INC_VELOCITY_REF", Inc_Velocity_Ref, 1.0);
  /*!\brief INC_TEMPERATURE_REF \n DESCRIPTION: Reference temperature for incompressible flows with the energy equation (1.0 by default) \ingroup Config*/
  addDoubleOption("INC_TEMPERATURE_REF", Inc_Temperature_Ref, 1.0);
  /*!\brief INC_DENSITY_INIT \n DESCRIPTION: Initial density for incompressible flows (1.2886 kg/m^3 by default) \ingroup Config*/
  addDoubleOption("INC_DENSITY_INIT", Inc_Density_Init, 1.2886);
  /*!\brief INC_VELOCITY_INIT \n DESCRIPTION: Initial velocity for incompressible flows (1.0,0,0 m/s by default) \ingroup Config*/
  default_vel_inf[0] = 1.0; default_vel_inf[1] = 0.0; default_vel_inf[2] = 0.0;
  addDoubleArrayOption("INC_VELOCITY_INIT", 3, Inc_Velocity_Init, default_vel_inf);
  /*!\brief INC_TEMPERATURE_INIT \n DESCRIPTION: Initial temperature for incompressible flows with the energy equation (288.15 K by default) \ingroup Config*/
  addDoubleOption("INC_TEMPERATURE_INIT", Inc_Temperature_Init, 288.15);
  /*!\brief INC_NONDIM \n DESCRIPTION: Non-dimensionalization scheme for incompressible flows. \ingroup Config*/
  addEnumOption("INC_NONDIM", Ref_Inc_NonDim, NonDim_Map, INITIAL_VALUES);
    /*!\brief INC_INLET_USENORMAL \n DESCRIPTION: Use the local boundary normal for the flow direction with the incompressible pressure inlet. \ingroup Config*/
  addBoolOption("INC_INLET_USENORMAL", Inc_Inlet_UseNormal, false);
  /*!\brief INC_INLET_DAMPING \n DESCRIPTION: Damping factor applied to the iterative updates to the velocity at a pressure inlet in incompressible flow (0.1 by default). \ingroup Config*/
  addDoubleOption("INC_INLET_DAMPING", Inc_Inlet_Damping, 0.1);
  /*!\brief INC_OUTLET_DAMPING \n DESCRIPTION: Damping factor applied to the iterative updates to the pressure at a mass flow outlet in incompressible flow (0.1 by default). \ingroup Config*/
  addDoubleOption("INC_OUTLET_DAMPING", Inc_Outlet_Damping, 0.1);
  
  /*!\brief FREESTREAM_TEMPERATURE_VE\n DESCRIPTION: Free-stream vibrational-electronic temperature (288.15 K by default) \ingroup Config*/
  addDoubleOption("FREESTREAM_TEMPERATURE_VE", Temperature_ve_FreeStream, 288.15);
  default_vel_inf[0] = 1.0; default_vel_inf[1] = 0.0; default_vel_inf[2] = 0.0;
  /*!\brief FREESTREAM_VELOCITY\n DESCRIPTION: Free-stream velocity (m/s) */
  addDoubleArrayOption("FREESTREAM_VELOCITY", 3, Velocity_FreeStream, default_vel_inf);
  /* DESCRIPTION: Free-stream viscosity (1.853E-5 Ns/m^2 (air), 0.798E-3 Ns/m^2 (water)) */
  addDoubleOption("FREESTREAM_VISCOSITY", Viscosity_FreeStream, -1.0);
  /* DESCRIPTION: Thermal conductivity used for heat equation */
  addDoubleOption("THERMAL_CONDUCTIVITY_SOLID", Thermal_Conductivity_Solid, 0.0);
  /* DESCRIPTION: Solids temperature at freestream conditions */
  addDoubleOption("SOLID_TEMPERATURE_INIT", Temperature_Freestream_Solid, 288.15);
  /* DESCRIPTION: Density used in solids */
  addDoubleOption("SOLID_DENSITY", Density_Solid, 2710.0);
  /* DESCRIPTION:  */
  addDoubleOption("FREESTREAM_INTERMITTENCY", Intermittency_FreeStream, 1.0);
  /* DESCRIPTION:  */
  addDoubleOption("FREESTREAM_TURBULENCEINTENSITY", TurbulenceIntensity_FreeStream, 0.05);
  /* DESCRIPTION:  */
  addDoubleOption("FREESTREAM_NU_FACTOR", NuFactor_FreeStream, 3.0);
  /* DESCRIPTION:  */
  addDoubleOption("ENGINE_NU_FACTOR", NuFactor_Engine, 3.0);
  /* DESCRIPTION:  */
  addDoubleOption("ACTDISK_SECONDARY_FLOW", SecondaryFlow_ActDisk, 0.0);
  /* DESCRIPTION:  */
  addDoubleOption("INITIAL_BCTHRUST", Initial_BCThrust, 4000.0);
  /* DESCRIPTION:  */
  addDoubleOption("FREESTREAM_TURB2LAMVISCRATIO", Turb2LamViscRatio_FreeStream, 10.0);
  /* DESCRIPTION: Side-slip angle (degrees, only for compressible flows) */
  addDoubleOption("SIDESLIP_ANGLE", AoS, 0.0);
  /*!\brief AOA  \n DESCRIPTION: Angle of attack (degrees, only for compressible flows) \ingroup Config*/
  addDoubleOption("AOA", AoA, 0.0);
  /* DESCRIPTION: Activate fixed CL mode (specify a CL instead of AoA). */
  addBoolOption("FIXED_CL_MODE", Fixed_CL_Mode, false);
  /* DESCRIPTION: Activate fixed CM mode (specify a CM instead of iH). */
  addBoolOption("FIXED_CM_MODE", Fixed_CM_Mode, false);
  /* DESCRIPTION: Evaluate the dOF_dCL or dOF_dCMy during run time. */
  addBoolOption("EVAL_DOF_DCX", Eval_dOF_dCX, false);
  /* DESCRIPTION: DIscard the angle of attack in the solution and the increment in the geometry files. */
  addBoolOption("DISCARD_INFILES", Discard_InFiles, false);
  /* DESCRIPTION: Specify a fixed coefficient of lift instead of AoA (only for compressible flows) */
  addDoubleOption("TARGET_CL", Target_CL, 0.0);
  /* DESCRIPTION: Specify a fixed coefficient of lift instead of AoA (only for compressible flows) */
  addDoubleOption("TARGET_CM", Target_CM, 0.0);
  /* DESCRIPTION: Damping factor for fixed CL mode. */
  addDoubleOption("DCL_DALPHA", dCL_dAlpha, 0.2);
  /* DESCRIPTION: Damping factor for fixed CL mode. */
  addDoubleOption("DCM_DIH", dCM_diH, 0.05);
  /* DESCRIPTION: Number of times Alpha is updated in a fix CL problem. */
  addUnsignedLongOption("UPDATE_ALPHA", Update_Alpha, 5);
  /* DESCRIPTION: Number of times Alpha is updated in a fix CL problem. */
  addUnsignedLongOption("UPDATE_IH", Update_iH, 5);
  /* DESCRIPTION: Number of iterations to evaluate dCL_dAlpha . */
  addUnsignedLongOption("ITER_DCL_DALPHA", Iter_dCL_dAlpha, 500);
  /* DESCRIPTION: Damping factor for fixed CL mode. */
  addDoubleOption("DNETTHRUST_DBCTHRUST", dNetThrust_dBCThrust, 1.0);
  /* DESCRIPTION: Number of times Alpha is updated in a fix CL problem. */
  addUnsignedLongOption("UPDATE_BCTHRUST", Update_BCThrust, 5);


  /*!\par CONFIG_CATEGORY: Reference Conditions \ingroup Config*/
  /*--- Options related to reference values for nondimensionalization ---*/

  Length_Ref = 1.0; //<---- NOTE: this should be given an option or set as a const

  /*!\brief REF_ORIGIN_MOMENT_X\n DESCRIPTION: X Reference origin for moment computation \ingroup Config*/
  addDoubleListOption("REF_ORIGIN_MOMENT_X", nRefOriginMoment_X, RefOriginMoment_X);
  /*!\brief REF_ORIGIN_MOMENT_Y\n DESCRIPTION: Y Reference origin for moment computation \ingroup Config*/
  addDoubleListOption("REF_ORIGIN_MOMENT_Y", nRefOriginMoment_Y, RefOriginMoment_Y);
  /*!\brief REF_ORIGIN_MOMENT_Z\n DESCRIPTION: Z Reference origin for moment computation \ingroup Config*/
  addDoubleListOption("REF_ORIGIN_MOMENT_Z", nRefOriginMoment_Z, RefOriginMoment_Z);
  /*!\brief REF_AREA\n DESCRIPTION: Reference area for force coefficients (0 implies automatic calculation) \ingroup Config*/
  addDoubleOption("REF_AREA", RefArea, 1.0);
  /*!\brief SEMI_SPAN\n DESCRIPTION: Wing semi-span (0 implies automatic calculation) \ingroup Config*/
  addDoubleOption("SEMI_SPAN", SemiSpan, 0.0);
  /*!\brief REF_LENGTH\n DESCRIPTION: Reference length for pitching, rolling, and yawing non-dimensional moment \ingroup Config*/
  addDoubleOption("REF_LENGTH", RefLength, 1.0);
  /*!\brief REF_SHARP_EDGES\n DESCRIPTION: Reference coefficient for detecting sharp edges \ingroup Config*/
  addDoubleOption("REF_SHARP_EDGES", RefSharpEdges, 3.0);
	/*!\brief REF_VELOCITY\n DESCRIPTION: Reference velocity (incompressible only)  \ingroup Config*/
  addDoubleOption("REF_VELOCITY", Velocity_Ref, -1.0);
	/* !\brief REF_VISCOSITY  \n DESCRIPTION: Reference viscosity (incompressible only)  \ingroup Config*/
  addDoubleOption("REF_VISCOSITY", Viscosity_Ref, -1.0);
  /* DESCRIPTION: Type of mesh motion */
  addEnumOption("REF_DIMENSIONALIZATION", Ref_NonDim, NonDim_Map, DIMENSIONAL);

  /*!\par CONFIG_CATEGORY: Boundary Markers \ingroup Config*/
  /*--- Options related to various boundary markers ---*/

  /*!\brief HTP_AXIS\n DESCRIPTION: Location of the HTP axis*/
  default_htp_axis[0] = 0.0; default_htp_axis[1] = 0.0;
  addDoubleArrayOption("HTP_AXIS", 2, HTP_Axis, default_htp_axis);
  /*!\brief MARKER_PLOTTING\n DESCRIPTION: Marker(s) of the surface in the surface flow solution file  \ingroup Config*/
  addStringListOption("MARKER_PLOTTING", nMarker_Plotting, Marker_Plotting);
  /*!\brief MARKER_MONITORING\n DESCRIPTION: Marker(s) of the surface where evaluate the non-dimensional coefficients \ingroup Config*/
  addStringListOption("MARKER_MONITORING", nMarker_Monitoring, Marker_Monitoring);
  /*!\brief MARKER_CONTROL_VOLUME\n DESCRIPTION: Marker(s) of the surface in the surface flow solution file  \ingroup Config*/
  addStringListOption("MARKER_ANALYZE", nMarker_Analyze, Marker_Analyze);
  /*!\brief MARKER_DESIGNING\n DESCRIPTION: Marker(s) of the surface where objective function (design problem) will be evaluated \ingroup Config*/
  addStringListOption("MARKER_DESIGNING", nMarker_Designing, Marker_Designing);
  /*!\brief GEO_MARKER\n DESCRIPTION: Marker(s) of the surface where evaluate the geometrical functions \ingroup Config*/
  addStringListOption("GEO_MARKER", nMarker_GeoEval, Marker_GeoEval);
  /*!\brief MARKER_EULER\n DESCRIPTION: Euler wall boundary marker(s) \ingroup Config*/
  addStringListOption("MARKER_EULER", nMarker_Euler, Marker_Euler);
  /*!\brief MARKER_FAR\n DESCRIPTION: Far-field boundary marker(s) \ingroup Config*/
  addStringListOption("MARKER_FAR", nMarker_FarField, Marker_FarField);
  /*!\brief MARKER_SYM\n DESCRIPTION: Symmetry boundary condition \ingroup Config*/
  addStringListOption("MARKER_SYM", nMarker_SymWall, Marker_SymWall);
  /*!\brief MARKER_NEARFIELD\n DESCRIPTION: Near-Field boundary condition \ingroup Config*/
  addStringListOption("MARKER_NEARFIELD", nMarker_NearFieldBound, Marker_NearFieldBound);
  /*!\brief MARKER_FLUID_INTERFACE\n DESCRIPTION: Fluid interface boundary marker(s) \ingroup Config*/
  addStringListOption("MARKER_FLUID_INTERFACE", nMarker_Fluid_InterfaceBound, Marker_Fluid_InterfaceBound);
  /*!\brief MARKER_INTERFACE\n DESCRIPTION: Zone interface boundary marker(s) \ingroup Config*/
  addStringListOption("MARKER_INTERFACE", nMarker_InterfaceBound, Marker_InterfaceBound);
  /*!\brief MARKER_FSI_INTERFACE \n DESCRIPTION: ZONE interface boundary marker(s) \ingroup Config*/
  addStringListOption("MARKER_ZONE_INTERFACE", nMarker_ZoneInterface, Marker_ZoneInterface);
  /*!\brief MARKER_CHT_INTERFACE \n DESCRIPTION: CHT interface boundary marker(s) \ingroup Config*/
  addStringListOption("MARKER_CHT_INTERFACE", nMarker_CHTInterface, Marker_CHTInterface);
  /*!\brief MARKER_DIRICHLET  \n DESCRIPTION: Dirichlet boundary marker(s) \ingroup Config*/
  addStringListOption("MARKER_DIRICHLET", nMarker_Dirichlet, Marker_Dirichlet);
  /* DESCRIPTION: Neumann boundary marker(s) */
  addStringListOption("MARKER_NEUMANN", nMarker_Neumann, Marker_Neumann);
  /* DESCRIPTION: Neumann boundary marker(s) */
  addStringListOption("MARKER_INTERNAL", nMarker_Internal, Marker_Internal);
  /* DESCRIPTION: Custom boundary marker(s) */
  addStringListOption("MARKER_CUSTOM", nMarker_Custom, Marker_Custom);
  /* DESCRIPTION: Periodic boundary marker(s) for use with SU2_MSH
   Format: ( periodic marker, donor marker, rotation_center_x, rotation_center_y,
   rotation_center_z, rotation_angle_x-axis, rotation_angle_y-axis,
   rotation_angle_z-axis, translation_x, translation_y, translation_z, ... ) */
  addPeriodicOption("MARKER_PERIODIC", nMarker_PerBound, Marker_PerBound, Marker_PerDonor,
                    Periodic_RotCenter, Periodic_RotAngles, Periodic_Translation);

  /*!\brief MARKER_PYTHON_CUSTOM\n DESCRIPTION: Python customizable marker(s) \ingroup Config*/
  addStringListOption("MARKER_PYTHON_CUSTOM", nMarker_PyCustom, Marker_PyCustom);

  /*!\brief MARKER_WALL_FUNCTIONS\n DESCRIPTION: Viscous wall markers for which wall functions must be applied.
   Format: (Wall function marker, wall function type, ...) \ingroup Config*/
  addWallFunctionOption("MARKER_WALL_FUNCTIONS", nMarker_WallFunctions, Marker_WallFunctions,
                        Kind_WallFunctions, IntInfo_WallFunctions, DoubleInfo_WallFunctions);

  /*!\brief ACTDISK_TYPE  \n DESCRIPTION: Actuator Disk boundary type \n OPTIONS: see \link ActDisk_Map \endlink \n Default: VARIABLES_JUMP \ingroup Config*/
  addEnumOption("ACTDISK_TYPE", Kind_ActDisk, ActDisk_Map, VARIABLES_JUMP);

  /*!\brief MARKER_ACTDISK\n DESCRIPTION: Periodic boundary marker(s) for use with SU2_MSH
   Format: ( periodic marker, donor marker, rotation_center_x, rotation_center_y,
   rotation_center_z, rotation_angle_x-axis, rotation_angle_y-axis,
   rotation_angle_z-axis, translation_x, translation_y, translation_z, ... ) \ingroup Config*/
  addActDiskOption("MARKER_ACTDISK",
                   nMarker_ActDiskInlet, nMarker_ActDiskOutlet,  Marker_ActDiskInlet, Marker_ActDiskOutlet,
                   ActDisk_PressJump, ActDisk_TempJump, ActDisk_Omega);

  /*!\brief INLET_TYPE  \n DESCRIPTION: Inlet boundary type \n OPTIONS: see \link Inlet_Map \endlink \n DEFAULT: TOTAL_CONDITIONS \ingroup Config*/
  addEnumOption("INLET_TYPE", Kind_Inlet, Inlet_Map, TOTAL_CONDITIONS);
  /*!\brief INC_INLET_TYPE \n DESCRIPTION: List of inlet types for incompressible flows. List length must match number of inlet markers. Options: VELOCITY_INLET, PRESSURE_INLET. \ingroup Config*/
  addEnumListOption("INC_INLET_TYPE", nInc_Inlet, Kind_Inc_Inlet, Inlet_Map);
  addBoolOption("SPECIFIED_INLET_PROFILE", Inlet_From_File, false);
  /*!\brief INLET_FILENAME \n DESCRIPTION: Input file for a specified inlet profile (w/ extension) \n DEFAULT: inlet.dat \ingroup Config*/
  addStringOption("INLET_FILENAME", Inlet_Filename, string("inlet.dat"));
  /*!\brief INLET_MATCHING_TOLERANCE
   * \n DESCRIPTION: If a file is provided to specify the inlet profile,
   * this tolerance will be used to match the coordinates in the input file to
   * the points on the grid. \n DEFAULT: 1E-6 \ingroup Config*/
  addDoubleOption("INLET_MATCHING_TOLERANCE", Inlet_Matching_Tol, 1e-6);
  /*!\brief MARKER_INLET  \n DESCRIPTION: Inlet boundary marker(s) with the following formats,
   Total Conditions: (inlet marker, total temp, total pressure, flow_direction_x,
   flow_direction_y, flow_direction_z, ... ) where flow_direction is
   a unit vector.
   Mass Flow: (inlet marker, density, velocity magnitude, flow_direction_x,
   flow_direction_y, flow_direction_z, ... ) where flow_direction is
   a unit vector. \ingroup Config*/
  addInletOption("MARKER_INLET", nMarker_Inlet, Marker_Inlet, Inlet_Ttotal, Inlet_Ptotal, Inlet_FlowDir);

  /*!\brief MARKER_RIEMANN \n DESCRIPTION: Riemann boundary marker(s) with the following formats, a unit vector.
   * \n OPTIONS: See \link Riemann_Map \endlink. The variables indicated by the option and the flow direction unit vector must be specified. \ingroup Config*/
  addRiemannOption("MARKER_RIEMANN", nMarker_Riemann, Marker_Riemann, Kind_Data_Riemann, Riemann_Map, Riemann_Var1, Riemann_Var2, Riemann_FlowDir);
  /*!\brief MARKER_GILES \n DESCRIPTION: Giles boundary marker(s) with the following formats, a unit vector. */
  /* \n OPTIONS: See \link Giles_Map \endlink. The variables indicated by the option and the flow direction unit vector must be specified. \ingroup Config*/
  addGilesOption("MARKER_GILES", nMarker_Giles, Marker_Giles, Kind_Data_Giles, Giles_Map, Giles_Var1, Giles_Var2, Giles_FlowDir, RelaxFactorAverage, RelaxFactorFourier);
  /*!\brief SPATIAL_FOURIER \n DESCRIPTION: Option to compute the spatial fourier trasformation for the Giles BC. */
  addBoolOption("SPATIAL_FOURIER", SpatialFourier, false);
  /*!\brief GILES_EXTRA_RELAXFACTOR \n DESCRIPTION: the 1st coeff the value of the under relaxation factor to apply to the shroud and hub,
   * the 2nd coefficient is the the percentage of span-wise height influenced by this extra under relaxation factor.*/
  default_extrarelfac[0] = 0.1; default_extrarelfac[1] = 0.1;
  addDoubleArrayOption("GILES_EXTRA_RELAXFACTOR", 2, ExtraRelFacGiles, default_extrarelfac);
  /*!\brief AVERAGE_PROCESS_TYPE \n DESCRIPTION: types of mixing process for averaging quantities at the boundaries.
    \n OPTIONS: see \link MixingProcess_Map \endlink \n DEFAULT: AREA_AVERAGE \ingroup Config*/
  addEnumOption("MIXINGPLANE_INTERFACE_KIND", Kind_MixingPlaneInterface, MixingPlaneInterface_Map, NEAREST_SPAN);
  /*!\brief AVERAGE_PROCESS_KIND \n DESCRIPTION: types of mixing process for averaging quantities at the boundaries.
    \n OPTIONS: see \link MixingProcess_Map \endlink \n DEFAULT: AREA_AVERAGE \ingroup Config*/
  addEnumOption("AVERAGE_PROCESS_KIND", Kind_AverageProcess, AverageProcess_Map, AREA);
  /*!\brief PERFORMANCE_AVERAGE_PROCESS_KIND \n DESCRIPTION: types of mixing process for averaging quantities at the boundaries for performance computation.
      \n OPTIONS: see \link MixingProcess_Map \endlink \n DEFAULT: AREA_AVERAGE \ingroup Config*/
  addEnumOption("PERFORMANCE_AVERAGE_PROCESS_KIND", Kind_PerformanceAverageProcess, AverageProcess_Map, AREA);
  default_mixedout_coeff[0] = 1.0; default_mixedout_coeff[1] = 1.0E-05; default_mixedout_coeff[2] = 15.0;
  /*!\brief MIXEDOUT_COEFF \n DESCRIPTION: the 1st coeff is an under relaxation factor for the Newton method,
   * the 2nd coefficient is the tolerance for the Newton method, 3rd coefficient is the maximum number of
   * iteration for the Newton Method.*/
  addDoubleArrayOption("MIXEDOUT_COEFF", 3, Mixedout_Coeff, default_mixedout_coeff);
  /*!\brief RAMP_ROTATING_FRAME\n DESCRIPTION: option to ramp up or down the rotating frame velocity value*/
  addBoolOption("RAMP_ROTATING_FRAME", RampRotatingFrame, false);
  default_rampRotFrame_coeff[0] = 0; default_rampRotFrame_coeff[1] = 1.0; default_rampRotFrame_coeff[2] = 1000.0;
      /*!\brief RAMP_ROTATING_FRAME_COEFF \n DESCRIPTION: the 1st coeff is the staring velocity,
   * the 2nd coeff is the number of iterations for the update, 3rd is the number of iteration */
  addDoubleArrayOption("RAMP_ROTATING_FRAME_COEFF", 3, RampRotatingFrame_Coeff, default_rampRotFrame_coeff);
  /* DESCRIPTION: AVERAGE_MACH_LIMIT is a limit value for average procedure based on the mass flux. */
  addDoubleOption("AVERAGE_MACH_LIMIT", AverageMachLimit, 0.03);
  /*!\brief RAMP_OUTLET_PRESSURE\n DESCRIPTION: option to ramp up or down the rotating frame velocity value*/
  addBoolOption("RAMP_OUTLET_PRESSURE", RampOutletPressure, false);
  default_rampOutPres_coeff[0] = 100000.0; default_rampOutPres_coeff[1] = 1.0; default_rampOutPres_coeff[2] = 1000.0;
  /*!\brief RAMP_OUTLET_PRESSURE_COEFF \n DESCRIPTION: the 1st coeff is the staring outlet pressure,
   * the 2nd coeff is the number of iterations for the update, 3rd is the number of total iteration till reaching the final outlet pressure value */
  addDoubleArrayOption("RAMP_OUTLET_PRESSURE_COEFF", 3, RampOutletPressure_Coeff, default_rampOutPres_coeff);
  /*!\brief MARKER_MIXINGPLANE \n DESCRIPTION: Identify the boundaries in which the mixing plane is applied. \ingroup Config*/
  addStringListOption("MARKER_MIXINGPLANE_INTERFACE", nMarker_MixingPlaneInterface, Marker_MixingPlaneInterface);
  /*!\brief TURBULENT_MIXINGPLANE \n DESCRIPTION: Activate mixing plane also for turbulent quantities \ingroup Config*/
  addBoolOption("TURBULENT_MIXINGPLANE", turbMixingPlane, false);
  /*!\brief MARKER_TURBOMACHINERY \n DESCRIPTION: Identify the inflow and outflow boundaries in which the turbomachinery settings are  applied. \ingroup Config*/
  addTurboPerfOption("MARKER_TURBOMACHINERY", nMarker_Turbomachinery, Marker_TurboBoundIn, Marker_TurboBoundOut);
  /*!\brief NUM_SPANWISE_SECTIONS \n DESCRIPTION: Integer number of spanwise sections to compute 3D turbo BC and Performance for turbomachinery */
  addUnsignedShortOption("NUM_SPANWISE_SECTIONS", nSpanWiseSections_User, 1);
  /*!\brief SPANWISE_KIND \n DESCRIPTION: type of algorithm to identify the span-wise sections at the turbo boundaries.
   \n OPTIONS: see \link SpanWise_Map \endlink \n Default: AUTOMATIC */
  addEnumOption("SPANWISE_KIND", Kind_SpanWise, SpanWise_Map, AUTOMATIC);
  /*!\brief TURBOMACHINERY_KIND \n DESCRIPTION: types of turbomachynery architecture.
      \n OPTIONS: see \link TurboMachinery_Map \endlink \n Default: AXIAL */
  addEnumListOption("TURBOMACHINERY_KIND",nTurboMachineryKind, Kind_TurboMachinery, TurboMachinery_Map);
  /*!\brief MARKER_SHROUD \n DESCRIPTION: markers in which velocity is forced to 0.0 .
   * \n Format: (shroud1, shroud2, ...)*/
  addStringListOption("MARKER_SHROUD", nMarker_Shroud, Marker_Shroud);
  /*!\brief MARKER_SUPERSONIC_INLET  \n DESCRIPTION: Supersonic inlet boundary marker(s)
   * \n   Format: (inlet marker, temperature, static pressure, velocity_x,   velocity_y, velocity_z, ... ), i.e. primitive variables specified. \ingroup Config*/
  addInletOption("MARKER_SUPERSONIC_INLET", nMarker_Supersonic_Inlet, Marker_Supersonic_Inlet, Inlet_Temperature, Inlet_Pressure, Inlet_Velocity);
  /*!\brief MARKER_SUPERSONIC_OUTLET \n DESCRIPTION: Supersonic outlet boundary marker(s) \ingroup Config*/
  addStringListOption("MARKER_SUPERSONIC_OUTLET", nMarker_Supersonic_Outlet, Marker_Supersonic_Outlet);
  /*!\brief MARKER_OUTLET  \n DESCRIPTION: Outlet boundary marker(s)\n
   Format: ( outlet marker, back pressure (static), ... ) \ingroup Config*/
  addStringDoubleListOption("MARKER_OUTLET", nMarker_Outlet, Marker_Outlet, Outlet_Pressure);
  /*!\brief INC_INLET_TYPE \n DESCRIPTION: List of inlet types for incompressible flows. List length must match number of inlet markers. Options: VELOCITY_INLET, PRESSURE_INLET. \ingroup Config*/
  addEnumListOption("INC_OUTLET_TYPE", nInc_Outlet, Kind_Inc_Outlet, Outlet_Map);
  /*!\brief MARKER_ISOTHERMAL DESCRIPTION: Isothermal wall boundary marker(s)\n
   * Format: ( isothermal marker, wall temperature (static), ... ) \ingroup Config  */
  addStringDoubleListOption("MARKER_ISOTHERMAL", nMarker_Isothermal, Marker_Isothermal, Isothermal_Temperature);
  /*!\brief MARKER_HEATFLUX  \n DESCRIPTION: Specified heat flux wall boundary marker(s)
   Format: ( Heat flux marker, wall heat flux (static), ... ) \ingroup Config*/
  addStringDoubleListOption("MARKER_HEATFLUX", nMarker_HeatFlux, Marker_HeatFlux, Heat_Flux);
  /*!\brief MARKER_ENGINE_INFLOW  \n DESCRIPTION: Engine inflow boundary marker(s)
   Format: ( nacelle inflow marker, fan face Mach, ... ) \ingroup Config*/
  addStringDoubleListOption("MARKER_ENGINE_INFLOW", nMarker_EngineInflow, Marker_EngineInflow, EngineInflow_Target);
  /* DESCRIPTION: Highlite area */
  addDoubleOption("HIGHLITE_AREA", Highlite_Area, 1.0);
  /* DESCRIPTION: Fan poly efficiency */
  addDoubleOption("FAN_POLY_EFF", Fan_Poly_Eff, 1.0);
  /*!\brief SUBSONIC_ENGINE\n DESCRIPTION: Engine subsonic intake region \ingroup Config*/
  addBoolOption("INTEGRATED_HEATFLUX", Integrated_HeatFlux, false);
  /*!\brief SUBSONIC_ENGINE\n DESCRIPTION: Engine subsonic intake region \ingroup Config*/
  addBoolOption("SUBSONIC_ENGINE", SubsonicEngine, false);
  /* DESCRIPTION: Actuator disk double surface */
  addBoolOption("ACTDISK_DOUBLE_SURFACE", ActDisk_DoubleSurface, false);
  /* DESCRIPTION: Only half engine is in the computational grid */
  addBoolOption("ENGINE_HALF_MODEL", Engine_HalfModel, false);
  /* DESCRIPTION: Actuator disk double surface */
  addBoolOption("ACTDISK_SU2_DEF", ActDisk_SU2_DEF, false);
  /* DESCRIPTION: Definition of the distortion rack (radial number of proves / circumferential density (degree) */
  default_distortion[0] =  5.0; default_distortion[1] =  15.0;
  addDoubleArrayOption("DISTORTION_RACK", 2, DistortionRack, default_distortion);
  /* DESCRIPTION: Values of the box to impose a subsonic nacellle (mach, Pressure, Temperature) */
  default_eng_val[0]=0.0; default_eng_val[1]=0.0; default_eng_val[2]=0.0;
  default_eng_val[3]=0.0;  default_eng_val[4]=0.0;
  addDoubleArrayOption("SUBSONIC_ENGINE_VALUES", 5, SubsonicEngine_Values, default_eng_val);
  /* DESCRIPTION: Coordinates of the box to impose a subsonic nacellle cylinder (Xmin, Ymin, Zmin, Xmax, Ymax, Zmax, Radius) */
  default_eng_cyl[0] = 0.0; default_eng_cyl[1] = 0.0; default_eng_cyl[2] = 0.0;
  default_eng_cyl[3] =  1E15; default_eng_cyl[4] =  1E15; default_eng_cyl[5] =  1E15; default_eng_cyl[6] =  1E15;
  addDoubleArrayOption("SUBSONIC_ENGINE_CYL", 7, SubsonicEngine_Cyl, default_eng_cyl);
  /* DESCRIPTION: Engine exhaust boundary marker(s)
   Format: (nacelle exhaust marker, total nozzle temp, total nozzle pressure, ... )*/
  addExhaustOption("MARKER_ENGINE_EXHAUST", nMarker_EngineExhaust, Marker_EngineExhaust, Exhaust_Temperature_Target, Exhaust_Pressure_Target);
  /* DESCRIPTION: Clamped boundary marker(s) */
  addStringListOption("MARKER_CLAMPED", nMarker_Clamped, Marker_Clamped);
  /* DESCRIPTION: Displacement boundary marker(s) */
  addStringDoubleListOption("MARKER_NORMAL_DISPL", nMarker_Displacement, Marker_Displacement, Displ_Value);
  /* DESCRIPTION: Load boundary marker(s) - uniform pressure in Pa */
  addStringDoubleListOption("MARKER_PRESSURE", nMarker_Load, Marker_Load, Load_Value);
  /* DESCRIPTION: Load boundary marker(s) */
  addStringDoubleListOption("MARKER_DAMPER", nMarker_Damper, Marker_Damper, Damper_Constant);
  /* DESCRIPTION: Load boundary marker(s)
   Format: (inlet marker, load, multiplier, dir_x, dir_y, dir_z, ... ), i.e. primitive variables specified. */
  addInletOption("MARKER_LOAD", nMarker_Load_Dir, Marker_Load_Dir, Load_Dir_Value, Load_Dir_Multiplier, Load_Dir);
  /* DESCRIPTION: Load boundary marker(s)
   Format: (inlet marker, load, multiplier, dir_x, dir_y, dir_z, ... ), i.e. primitive variables specified. */
  addInletOption("MARKER_DISPLACEMENT", nMarker_Disp_Dir, Marker_Disp_Dir, Disp_Dir_Value, Disp_Dir_Multiplier, Disp_Dir);
  /* DESCRIPTION: Sine load boundary marker(s)
   Format: (inlet marker, load, multiplier, dir_x, dir_y, dir_z, ... ), i.e. primitive variables specified. */
  addInletOption("MARKER_SINE_LOAD", nMarker_Load_Sine, Marker_Load_Sine, Load_Sine_Amplitude, Load_Sine_Frequency, Load_Sine_Dir);
  /*!\brief SINE_LOAD\n DESCRIPTION: option to apply the load as a sine*/
  addBoolOption("SINE_LOAD", Sine_Load, false);
  default_sineload_coeff[0] = 0.0; default_sineload_coeff[1] = 0.0; default_sineload_coeff[2] = 0.0;
  /*!\brief SINE_LOAD_COEFF \n DESCRIPTION: the 1st coeff is the amplitude, the 2nd is the frequency, 3rd is the phase in radians */
  addDoubleArrayOption("SINE_LOAD_COEFF", 3, SineLoad_Coeff, default_sineload_coeff);
  /*!\brief RAMP_AND_RELEASE\n DESCRIPTION: release the load after applying the ramp*/
  addBoolOption("RAMP_AND_RELEASE_LOAD", RampAndRelease, false);

  /* DESCRIPTION: Flow load boundary marker(s) */
  addStringDoubleListOption("MARKER_FLOWLOAD", nMarker_FlowLoad, Marker_FlowLoad, FlowLoad_Value);
  /* DESCRIPTION: Damping factor for engine inlet condition */
  addDoubleOption("DAMP_ENGINE_INFLOW", Damp_Engine_Inflow, 0.95);
  /* DESCRIPTION: Damping factor for engine exhaust condition */
  addDoubleOption("DAMP_ENGINE_EXHAUST", Damp_Engine_Exhaust, 0.95);
  /*!\brief ENGINE_INFLOW_TYPE  \n DESCRIPTION: Inlet boundary type \n OPTIONS: see \link Engine_Inflow_Map \endlink \n Default: FAN_FACE_MACH \ingroup Config*/
  addEnumOption("ENGINE_INFLOW_TYPE", Kind_Engine_Inflow, Engine_Inflow_Map, FAN_FACE_MACH);
  /* DESCRIPTION: Evaluate a problem with engines */
  addBoolOption("ENGINE", Engine, false);
    
  /* DESCRIPTION:  Compute buffet sensor */
  addBoolOption("BUFFET_MONITORING", Buffet_Monitoring, false);
  /* DESCRIPTION:  Sharpness coefficient for the buffet sensor */
  addDoubleOption("BUFFET_K", Buffet_k, 10.0);
  /* DESCRIPTION:  Offset parameter for the buffet sensor */
  addDoubleOption("BUFFET_LAMBDA", Buffet_lambda, 0.0);


  /*!\par CONFIG_CATEGORY: Time-marching \ingroup Config*/
  /*--- Options related to time-marching ---*/

  /* DESCRIPTION: Unsteady simulation  */
  addEnumOption("UNSTEADY_SIMULATION", Unsteady_Simulation, Unsteady_Map, STEADY);
  /* DESCRIPTION:  Courant-Friedrichs-Lewy condition of the finest grid */
  addDoubleOption("CFL_NUMBER", CFLFineGrid, 1.25);
  /* DESCRIPTION:  Courant-Friedrichs-Lewy condition of the finest grid in (heat fvm) solid solvers */
  addDoubleOption("CFL_NUMBER_SOLID", CFLSolid, 1.25);
  /* DESCRIPTION:  Max time step in local time stepping simulations */
  addDoubleOption("MAX_DELTA_TIME", Max_DeltaTime, 1000000);
  /* DESCRIPTION: Activate The adaptive CFL number. */
  addBoolOption("CFL_ADAPT", CFL_Adapt, false);
  /* !\brief CFL_ADAPT_PARAM
   * DESCRIPTION: Parameters of the adaptive CFL number (factor down, factor up, CFL limit (min and max) )
   * Factor down generally >1.0, factor up generally < 1.0 to cause the CFL to increase when residual is decreasing,
   * and decrease when the residual is increasing or stalled. \ingroup Config*/
  default_cfl_adapt[0] = 0.0; default_cfl_adapt[1] = 0.0; default_cfl_adapt[2] = 1.0; default_cfl_adapt[3] = 100.0;
  addDoubleArrayOption("CFL_ADAPT_PARAM", 4, CFL_AdaptParam, default_cfl_adapt);
  /* DESCRIPTION: Reduction factor of the CFL coefficient in the adjoint problem */
  addDoubleOption("CFL_REDUCTION_ADJFLOW", CFLRedCoeff_AdjFlow, 0.8);
  /* DESCRIPTION: Reduction factor of the CFL coefficient in the level set problem */
  addDoubleOption("CFL_REDUCTION_TURB", CFLRedCoeff_Turb, 1.0);
  /* DESCRIPTION: Reduction factor of the CFL coefficient in the turbulent adjoint problem */
  addDoubleOption("CFL_REDUCTION_ADJTURB", CFLRedCoeff_AdjTurb, 1.0);
  /* DESCRIPTION: Number of total iterations */
  addUnsignedLongOption("EXT_ITER", nExtIter, 999999);
  /* DESCRIPTION: External iteration offset due to restart */
  addUnsignedLongOption("EXT_ITER_OFFSET", ExtIter_OffSet, 0);
  // these options share nRKStep as their size, which is not a good idea in general
  /* DESCRIPTION: Runge-Kutta alpha coefficients */
  addDoubleListOption("RK_ALPHA_COEFF", nRKStep, RK_Alpha_Step);
  /* DESCRIPTION: Number of time levels for time accurate local time stepping. */
  addUnsignedShortOption("LEVELS_TIME_ACCURATE_LTS", nLevels_TimeAccurateLTS, 1);
  /* DESCRIPTION: Number of time DOFs used in the predictor step of ADER-DG. */
  addUnsignedShortOption("TIME_DOFS_ADER_DG", nTimeDOFsADER_DG, 2);
  /* DESCRIPTION: Time Step for dual time stepping simulations (s) */
  addDoubleOption("UNST_TIMESTEP", Delta_UnstTime, 0.0);
  /* DESCRIPTION: Total Physical Time for dual time stepping simulations (s) */
  addDoubleOption("UNST_TIME", Total_UnstTime, 1.0);
  /* DESCRIPTION: Unsteady Courant-Friedrichs-Lewy number of the finest grid */
  addDoubleOption("UNST_CFL_NUMBER", Unst_CFL, 0.0);
  /* DESCRIPTION: Number of internal iterations (dual time method) */
  addUnsignedLongOption("UNST_INT_ITER", Unst_nIntIter, 100);
  /* DESCRIPTION: Integer number of periodic time instances for Harmonic Balance */
  addUnsignedShortOption("TIME_INSTANCES", nTimeInstances, 1);
  /* DESCRIPTION: Time period for Harmonic Balance wihtout moving meshes */
  addDoubleOption("HB_PERIOD", HarmonicBalance_Period, -1.0);
  /* DESCRIPTION:  Turn on/off harmonic balance preconditioning */
  addBoolOption("HB_PRECONDITION", HB_Precondition, false);
  /* DESCRIPTION: Iteration number to begin unsteady restarts (dual time method) */
  addLongOption("UNST_RESTART_ITER", Unst_RestartIter, 0);
  /* DESCRIPTION: Starting direct solver iteration for the unsteady adjoint */
  addLongOption("UNST_ADJOINT_ITER", Unst_AdjointIter, 0);
  /* DESCRIPTION: Number of iterations to average the objective */
  addLongOption("ITER_AVERAGE_OBJ", Iter_Avg_Objective , 0);
  /* DESCRIPTION: Iteration number to begin unsteady restarts (structural analysis) */
  addLongOption("DYN_RESTART_ITER", Dyn_RestartIter, 0);
  /* DESCRIPTION: Time discretization */
  addEnumOption("TIME_DISCRE_FLOW", Kind_TimeIntScheme_Flow, Time_Int_Map, EULER_IMPLICIT);
  /* DESCRIPTION: Time discretization */
  addEnumOption("TIME_DISCRE_FEM_FLOW", Kind_TimeIntScheme_FEM_Flow, Time_Int_Map, RUNGE_KUTTA_EXPLICIT);
  /* DESCRIPTION: ADER-DG predictor step */
  addEnumOption("ADER_PREDICTOR", Kind_ADER_Predictor, Ader_Predictor_Map, ADER_ALIASED_PREDICTOR);
  /* DESCRIPTION: Time discretization */
  addEnumOption("TIME_DISCRE_ADJFLOW", Kind_TimeIntScheme_AdjFlow, Time_Int_Map, EULER_IMPLICIT);
  /* DESCRIPTION: Time discretization */
  addEnumOption("TIME_DISCRE_TURB", Kind_TimeIntScheme_Turb, Time_Int_Map, EULER_IMPLICIT);
  /* DESCRIPTION: Time discretization */
  addEnumOption("TIME_DISCRE_ADJTURB", Kind_TimeIntScheme_AdjTurb, Time_Int_Map, EULER_IMPLICIT);
  /* DESCRIPTION: Time discretization */
  addEnumOption("TIME_DISCRE_FEA", Kind_TimeIntScheme_FEA, Time_Int_Map_FEA, NEWMARK_IMPLICIT);
  /* DESCRIPTION: Time discretization */
  addEnumOption("TIME_DISCRE_HEAT", Kind_TimeIntScheme_Heat, Time_Int_Map, EULER_IMPLICIT);
  /* DESCRIPTION: Time discretization */
  addEnumOption("TIMESTEP_HEAT", Kind_TimeStep_Heat, Heat_TimeStep_Map, MINIMUM);

  /*!\par CONFIG_CATEGORY: Linear solver definition \ingroup Config*/
  /*--- Options related to the linear solvers ---*/

  /*!\brief LINEAR_SOLVER
   *  \n DESCRIPTION: Linear solver for the implicit, mesh deformation, or discrete adjoint systems \n OPTIONS: see \link Linear_Solver_Map \endlink \n DEFAULT: FGMRES \ingroup Config*/
  addEnumOption("LINEAR_SOLVER", Kind_Linear_Solver, Linear_Solver_Map, FGMRES);
  /*!\brief LINEAR_SOLVER_PREC
   *  \n DESCRIPTION: Preconditioner for the Krylov linear solvers \n OPTIONS: see \link Linear_Solver_Prec_Map \endlink \n DEFAULT: LU_SGS \ingroup Config*/
  addEnumOption("LINEAR_SOLVER_PREC", Kind_Linear_Solver_Prec, Linear_Solver_Prec_Map, ILU);
  /* DESCRIPTION: Minimum error threshold for the linear solver for the implicit formulation */
  addDoubleOption("LINEAR_SOLVER_ERROR", Linear_Solver_Error, 1E-6);
  /* DESCRIPTION: Minimum error threshold for the linear solver for the implicit formulation for the FVM heat solver. */
  addDoubleOption("LINEAR_SOLVER_ERROR_HEAT", Linear_Solver_Error_Heat, 1E-8);
  /* DESCRIPTION: Maximum number of iterations of the linear solver for the implicit formulation */
  addUnsignedLongOption("LINEAR_SOLVER_ITER", Linear_Solver_Iter, 10);
  /* DESCRIPTION: Max iterations of the linear solver for the FVM heat solver. */
  addUnsignedLongOption("LINEAR_SOLVER_ITER_HEAT", Linear_Solver_Iter_Heat, 10);
  /* DESCRIPTION: Fill in level for the ILU preconditioner */
  addUnsignedShortOption("LINEAR_SOLVER_ILU_FILL_IN", Linear_Solver_ILU_n, 0);
  /* DESCRIPTION: Maximum number of iterations of the linear solver for the implicit formulation */
  addUnsignedLongOption("LINEAR_SOLVER_RESTART_FREQUENCY", Linear_Solver_Restart_Frequency, 10);
  /* DESCRIPTION: Relaxation of the flow equations solver for the implicit formulation */
  addDoubleOption("RELAXATION_FACTOR_FLOW", Relaxation_Factor_Flow, 1.0);
  /* DESCRIPTION: Relaxation of the turb equations solver for the implicit formulation */
  addDoubleOption("RELAXATION_FACTOR_TURB", Relaxation_Factor_Turb, 1.0);
  /* DESCRIPTION: Relaxation of the adjoint flow equations solver for the implicit formulation */
  addDoubleOption("RELAXATION_FACTOR_ADJFLOW", Relaxation_Factor_AdjFlow, 1.0);
  /* DESCRIPTION: Relaxation of the CHT coupling */
  addDoubleOption("RELAXATION_FACTOR_CHT", Relaxation_Factor_CHT, 1.0);
  /* DESCRIPTION: Roe coefficient */
  addDoubleOption("ROE_KAPPA", Roe_Kappa, 0.5);
  /* DESCRIPTION: Roe-Turkel preconditioning for low Mach number flows */
  addBoolOption("LOW_MACH_PREC", Low_Mach_Precon, false);
  /* DESCRIPTION: Post-reconstruction correction for low Mach number flows */
  addBoolOption("LOW_MACH_CORR", Low_Mach_Corr, false);
  /* DESCRIPTION: Time Step for dual time stepping simulations (s) */
  addDoubleOption("MIN_ROE_TURKEL_PREC", Min_Beta_RoeTurkel, 0.01);
  /* DESCRIPTION: Time Step for dual time stepping simulations (s) */
  addDoubleOption("MAX_ROE_TURKEL_PREC", Max_Beta_RoeTurkel, 0.2);
  /* DESCRIPTION: Linear solver for the turbulent adjoint systems */
  addEnumOption("ADJTURB_LIN_SOLVER", Kind_AdjTurb_Linear_Solver, Linear_Solver_Map, FGMRES);
  /* DESCRIPTION: Preconditioner for the turbulent adjoint Krylov linear solvers */
  addEnumOption("ADJTURB_LIN_PREC", Kind_AdjTurb_Linear_Prec, Linear_Solver_Prec_Map, ILU);
  /* DESCRIPTION: Minimum error threshold for the turbulent adjoint linear solver for the implicit formulation */
  addDoubleOption("ADJTURB_LIN_ERROR", AdjTurb_Linear_Error, 1E-5);
  /* DESCRIPTION: Maximum number of iterations of the turbulent adjoint linear solver for the implicit formulation */
  addUnsignedShortOption("ADJTURB_LIN_ITER", AdjTurb_Linear_Iter, 10);
  /* DESCRIPTION: Entropy fix factor */
  addDoubleOption("ENTROPY_FIX_COEFF", EntropyFix_Coeff, 0.001);
  /* DESCRIPTION: Linear solver for the discete adjoint systems */
  addEnumOption("DISCADJ_LIN_SOLVER", Kind_DiscAdj_Linear_Solver, Linear_Solver_Map, FGMRES);
  /* DESCRIPTION: Preconditioner for the discrete adjoint Krylov linear solvers */
  addEnumOption("DISCADJ_LIN_PREC", Kind_DiscAdj_Linear_Prec, Linear_Solver_Prec_Map, ILU);
  /* DESCRIPTION: Linear solver for the discete adjoint systems */
  addEnumOption("FSI_DISCADJ_LIN_SOLVER_STRUC", Kind_DiscAdj_Linear_Solver_FSI_Struc, Linear_Solver_Map, CONJUGATE_GRADIENT);
  /* DESCRIPTION: Preconditioner for the discrete adjoint Krylov linear solvers */
  addEnumOption("FSI_DISCADJ_LIN_PREC_STRUC", Kind_DiscAdj_Linear_Prec_FSI_Struc, Linear_Solver_Prec_Map, JACOBI);
  
  /*!\par CONFIG_CATEGORY: Convergence\ingroup Config*/
  /*--- Options related to convergence ---*/
  
  /*!\brief CONV_CRITERIA
   *  \n DESCRIPTION: Convergence criteria \n OPTIONS: see \link Converge_Crit_Map \endlink \n DEFAULT: RESIDUAL \ingroup Config*/
  addEnumOption("CONV_CRITERIA", ConvCriteria, Converge_Crit_Map, RESIDUAL);
  /*!\brief RESIDUAL_REDUCTION \n DESCRIPTION: Residual reduction (order of magnitude with respect to the initial value)\n DEFAULT: 3.0 \ingroup Config*/
  addDoubleOption("RESIDUAL_REDUCTION", OrderMagResidual, 5.0);
  /*!\brief RESIDUAL_MINVAL\n DESCRIPTION: Min value of the residual (log10 of the residual)\n DEFAULT: -14.0 \ingroup Config*/
  addDoubleOption("RESIDUAL_MINVAL", MinLogResidual, -14.0);
  /* DESCRIPTION: Residual reduction (order of magnitude with respect to the initial value) */
  addDoubleOption("RESIDUAL_REDUCTION_FSI", OrderMagResidualFSI, 3.0);
  /* DESCRIPTION: Min value of the residual (log10 of the residual) */
  addDoubleOption("RESIDUAL_MINVAL_FSI", MinLogResidualFSI, -5.0);
  /*!\brief RESIDUAL_REDUCTION \n DESCRIPTION: Residual reduction (order of magnitude with respect to the initial value)\n DEFAULT: 3.0 \ingroup Config*/
  addDoubleOption("RESIDUAL_REDUCTION_BGS_FLOW", OrderMagResidual_BGS_F, 3.0);
  /*!\brief RESIDUAL_MINVAL\n DESCRIPTION: Min value of the residual (log10 of the residual)\n DEFAULT: -8.0 \ingroup Config*/
  addDoubleOption("RESIDUAL_MINVAL_BGS_FLOW", MinLogResidual_BGS_F, -8.0);
  /*!\brief RESIDUAL_REDUCTION \n DESCRIPTION: Residual reduction (order of magnitude with respect to the initial value)\n DEFAULT: 3.0 \ingroup Config*/
  addDoubleOption("RESIDUAL_REDUCTION_BGS_STRUCTURE", OrderMagResidual_BGS_S, 3.0);
  /*!\brief RESIDUAL_MINVAL\n DESCRIPTION: Min value of the residual (log10 of the residual)\n DEFAULT: -8.0 \ingroup Config*/
  addDoubleOption("RESIDUAL_MINVAL_BGS_STRUCTURE", MinLogResidual_BGS_S, -8.0);
  /* DESCRIPTION: FEM: UTOL = norm(Delta_U(k)) / norm(U(k)) */
  addDoubleOption("RESIDUAL_FEM_UTOL", Res_FEM_UTOL, -9.0);
  /* DESCRIPTION: FEM: RTOL = norm(Residual(k)) / norm(Residual(0)) */
  addDoubleOption("RESIDUAL_FEM_RTOL", Res_FEM_RTOL, -9.0);
  /* DESCRIPTION: FEM: ETOL = Delta_U(k) * Residual(k) / Delta_U(0) * Residual(0) */
  addDoubleOption("RESIDUAL_FEM_ETOL", Res_FEM_ETOL, -9.0);
  /* DESCRIPTION: FEM: ETOL = Delta_U(k) * Residual(k) / Delta_U(0) * Residual(0) */
  addEnumOption("RESIDUAL_CRITERIA_FEM", Res_FEM_CRIT, ResFem_Map, RESFEM_RELATIVE);
  /*!\brief RESIDUAL_FUNC_FLOW\n DESCRIPTION: Flow functional for the Residual criteria\n OPTIONS: See \link Residual_Map \endlink \n DEFAULT: RHO_RESIDUAL \ingroup Config*/
  addEnumOption("RESIDUAL_FUNC_FLOW", Residual_Func_Flow, Residual_Map, RHO_RESIDUAL);
  /*!\brief STARTCONV_ITER\n DESCRIPTION: Iteration number to begin convergence monitoring\n DEFAULT: 5 \ingroup Config*/
  addUnsignedLongOption("STARTCONV_ITER", StartConv_Iter, 5);
  /*!\brief CAUCHY_ELEMS\n DESCRIPTION: Number of elements to apply the criteria. \n DEFAULT 100 \ingroup Config*/
  addUnsignedShortOption("CAUCHY_ELEMS", Cauchy_Elems, 100);
  /*!\brief CAUCHY_EPS\n DESCRIPTION: Epsilon to control the series convergence \n DEFAULT: 1e-10 \ingroup Config*/
  addDoubleOption("CAUCHY_EPS", Cauchy_Eps, 1E-10);
  /*!\brief CAUCHY_FUNC_FLOW
   *  \n DESCRIPTION: Flow functional for the Cauchy criteria \n OPTIONS: see \link Objective_Map \endlink \n DEFAULT: DRAG_COEFFICIENT \ingroup Config*/
  addEnumOption("CAUCHY_FUNC_FLOW", Cauchy_Func_Flow, Objective_Map, DRAG_COEFFICIENT);
  /*!\brief CAUCHY_FUNC_ADJFLOW\n DESCRIPTION: Adjoint functional for the Cauchy criteria.\n OPTIONS: See \link Sens_Map \endlink. \n DEFAULT: SENS_GEOMETRY \ingroup Config*/
  addEnumOption("CAUCHY_FUNC_ADJFLOW", Cauchy_Func_AdjFlow, Sens_Map, SENS_GEOMETRY);

  /*!\par CONFIG_CATEGORY: Multi-grid \ingroup Config*/
  /*--- Options related to Multi-grid ---*/

  /*!\brief START_UP_ITER \n DESCRIPTION: Start up iterations using the fine grid only. DEFAULT: 0 \ingroup Config*/
  addUnsignedShortOption("START_UP_ITER", nStartUpIter, 0);
  /*!\brief MGLEVEL\n DESCRIPTION: Multi-grid Levels. DEFAULT: 0 \ingroup Config*/
  addUnsignedShortOption("MGLEVEL", nMGLevels, 0);
  /*!\brief MGCYCLE\n DESCRIPTION: Multi-grid cycle. OPTIONS: See \link MG_Cycle_Map \endlink. Defualt V_CYCLE \ingroup Config*/
  addEnumOption("MGCYCLE", MGCycle, MG_Cycle_Map, V_CYCLE);
  /*!\brief MG_PRE_SMOOTH\n DESCRIPTION: Multi-grid pre-smoothing level \ingroup Config*/
  addUShortListOption("MG_PRE_SMOOTH", nMG_PreSmooth, MG_PreSmooth);
  /*!\brief MG_POST_SMOOTH\n DESCRIPTION: Multi-grid post-smoothing level \ingroup Config*/
  addUShortListOption("MG_POST_SMOOTH", nMG_PostSmooth, MG_PostSmooth);
  /*!\brief MG_CORRECTION_SMOOTH\n DESCRIPTION: Jacobi implicit smoothing of the correction \ingroup Config*/
  addUShortListOption("MG_CORRECTION_SMOOTH", nMG_CorrecSmooth, MG_CorrecSmooth);
  /*!\brief MG_DAMP_RESTRICTION\n DESCRIPTION: Damping factor for the residual restriction. DEFAULT: 0.75 \ingroup Config*/
  addDoubleOption("MG_DAMP_RESTRICTION", Damp_Res_Restric, 0.75);
  /*!\brief MG_DAMP_PROLONGATION\n DESCRIPTION: Damping factor for the correction prolongation. DEFAULT 0.75 \ingroup Config*/
  addDoubleOption("MG_DAMP_PROLONGATION", Damp_Correc_Prolong, 0.75);

  /*!\par CONFIG_CATEGORY: Spatial Discretization \ingroup Config*/
  /*--- Options related to the spatial discretization ---*/

  /*!\brief NUM_METHOD_GRAD
   *  \n DESCRIPTION: Numerical method for spatial gradients \n OPTIONS: See \link Gradient_Map \endlink. \n DEFAULT: WEIGHTED_LEAST_SQUARES. \ingroup Config*/
  addEnumOption("NUM_METHOD_GRAD", Kind_Gradient_Method, Gradient_Map, WEIGHTED_LEAST_SQUARES);
  /*!\brief VENKAT_LIMITER_COEFF
   *  \n DESCRIPTION: Coefficient for the limiter. DEFAULT value 0.5. Larger values decrease the extent of limiting, values approaching zero cause lower-order approximation to the solution. \ingroup Config */
  addDoubleOption("VENKAT_LIMITER_COEFF", Venkat_LimiterCoeff, 0.05);
  /*!\brief ADJ_SHARP_LIMITER_COEFF
   *  \n DESCRIPTION: Coefficient for detecting the limit of the sharp edges. DEFAULT value 3.0.  Use with sharp edges limiter. \ingroup Config*/
  addDoubleOption("ADJ_SHARP_LIMITER_COEFF", AdjSharp_LimiterCoeff, 3.0);
  /*!\brief LIMITER_ITER
   *  \n DESCRIPTION: Freeze the value of the limiter after a number of iterations. DEFAULT value 999999. \ingroup Config*/
  addUnsignedLongOption("LIMITER_ITER", LimiterIter, 999999);

  /*!\brief CONV_NUM_METHOD_FLOW
   *  \n DESCRIPTION: Convective numerical method \n OPTIONS: See \link Upwind_Map \endlink , \link Centered_Map \endlink. \ingroup Config*/
  addConvectOption("CONV_NUM_METHOD_FLOW", Kind_ConvNumScheme_Flow, Kind_Centered_Flow, Kind_Upwind_Flow);

  /*!\brief NUM_METHOD_FEM_FLOW
   *  \n DESCRIPTION: Numerical method \n OPTIONS: See \link FEM_Map \endlink , \link Centered_Map \endlink. \ingroup Config*/
  addConvectFEMOption("NUM_METHOD_FEM_FLOW", Kind_ConvNumScheme_FEM_Flow, Kind_FEM_Flow);

  /*!\brief MUSCL_FLOW \n DESCRIPTION: Check if the MUSCL scheme should be used \ingroup Config*/
  addBoolOption("MUSCL_FLOW", MUSCL_Flow, true);
  /*!\brief SLOPE_LIMITER_FLOW
   * DESCRIPTION: Slope limiter for the direct solution. \n OPTIONS: See \link Limiter_Map \endlink \n DEFAULT VENKATAKRISHNAN \ingroup Config*/
  addEnumOption("SLOPE_LIMITER_FLOW", Kind_SlopeLimit_Flow, Limiter_Map, VENKATAKRISHNAN);
  default_jst_coeff[0] = 0.5; default_jst_coeff[1] = 0.02;
  /*!\brief JST_SENSOR_COEFF \n DESCRIPTION: 2nd and 4th order artificial dissipation coefficients for the JST method \ingroup Config*/
  addDoubleArrayOption("JST_SENSOR_COEFF", 2, Kappa_Flow, default_jst_coeff);
  /*!\brief LAX_SENSOR_COEFF \n DESCRIPTION: 1st order artificial dissipation coefficients for the Lax-Friedrichs method. \ingroup Config*/
  addDoubleOption("LAX_SENSOR_COEFF", Kappa_1st_Flow, 0.15);
  default_ad_coeff_heat[0] = 0.5; default_ad_coeff_heat[1] = 0.02;
  /*!\brief JST_SENSOR_COEFF_HEAT \n DESCRIPTION: 2nd and 4th order artificial dissipation coefficients for the JST method \ingroup Config*/
  addDoubleArrayOption("JST_SENSOR_COEFF_HEAT", 2, Kappa_Heat, default_ad_coeff_heat);

  /*!\brief CONV_NUM_METHOD_ADJFLOW
   *  \n DESCRIPTION: Convective numerical method for the adjoint solver.
   *  \n OPTIONS:  See \link Upwind_Map \endlink , \link Centered_Map \endlink. Note: not all methods are guaranteed to be implemented for the adjoint solver. \ingroup Config */
  addConvectOption("CONV_NUM_METHOD_ADJFLOW", Kind_ConvNumScheme_AdjFlow, Kind_Centered_AdjFlow, Kind_Upwind_AdjFlow);
  /*!\brief MUSCL_FLOW \n DESCRIPTION: Check if the MUSCL scheme should be used \ingroup Config*/
  addBoolOption("MUSCL_ADJFLOW", MUSCL_AdjFlow, true);
  /*!\brief SLOPE_LIMITER_ADJFLOW
     * DESCRIPTION: Slope limiter for the adjoint solution. \n OPTIONS: See \link Limiter_Map \endlink \n DEFAULT VENKATAKRISHNAN \ingroup Config*/
  addEnumOption("SLOPE_LIMITER_ADJFLOW", Kind_SlopeLimit_AdjFlow, Limiter_Map, VENKATAKRISHNAN);
  default_jst_adj_coeff[0] = 0.5; default_jst_adj_coeff[1] = 0.02;
  /*!\brief ADJ_JST_SENSOR_COEFF \n DESCRIPTION: 2nd and 4th order artificial dissipation coefficients for the adjoint JST method. \ingroup Config*/
  addDoubleArrayOption("ADJ_JST_SENSOR_COEFF", 2, Kappa_AdjFlow, default_jst_adj_coeff);
  /*!\brief LAX_SENSOR_COEFF \n DESCRIPTION: 1st order artificial dissipation coefficients for the adjoint Lax-Friedrichs method. \ingroup Config*/
  addDoubleOption("ADJ_LAX_SENSOR_COEFF", Kappa_1st_AdjFlow, 0.15);

  /*!\brief MUSCL_FLOW \n DESCRIPTION: Check if the MUSCL scheme should be used \ingroup Config*/
  addBoolOption("MUSCL_TURB", MUSCL_Turb, false);
  /*!\brief SLOPE_LIMITER_TURB
   *  \n DESCRIPTION: Slope limiter  \n OPTIONS: See \link Limiter_Map \endlink \n DEFAULT VENKATAKRISHNAN \ingroup Config*/
  addEnumOption("SLOPE_LIMITER_TURB", Kind_SlopeLimit_Turb, Limiter_Map, VENKATAKRISHNAN);
  /*!\brief CONV_NUM_METHOD_TURB
   *  \n DESCRIPTION: Convective numerical method \ingroup Config*/
  addConvectOption("CONV_NUM_METHOD_TURB", Kind_ConvNumScheme_Turb, Kind_Centered_Turb, Kind_Upwind_Turb);
  
  /*!\brief MUSCL_FLOW \n DESCRIPTION: Check if the MUSCL scheme should be used \ingroup Config*/
  addBoolOption("MUSCL_ADJTURB", MUSCL_AdjTurb, false);
  /*!\brief SLOPE_LIMITER_ADJTURB
   *  \n DESCRIPTION: Slope limiter \n OPTIONS: See \link Limiter_Map \endlink \n DEFAULT VENKATAKRISHNAN \ingroup Config */
  addEnumOption("SLOPE_LIMITER_ADJTURB", Kind_SlopeLimit_AdjTurb, Limiter_Map, VENKATAKRISHNAN);
  /*!\brief CONV_NUM_METHOD_ADJTURB\n DESCRIPTION: Convective numerical method for the adjoint/turbulent problem \ingroup Config*/
  addConvectOption("CONV_NUM_METHOD_ADJTURB", Kind_ConvNumScheme_AdjTurb, Kind_Centered_AdjTurb, Kind_Upwind_AdjTurb);

  /*!\brief MUSCL_FLOW \n DESCRIPTION: Check if the MUSCL scheme should be used \ingroup Config*/
  addBoolOption("MUSCL_HEAT", MUSCL_Heat, false);
  /*!\brief CONV_NUM_METHOD_HEAT
   *  \n DESCRIPTION: Convective numerical method \n DEFAULT: UPWIND */
  addEnumOption("CONV_NUM_METHOD_HEAT", Kind_ConvNumScheme_Heat, Space_Map, SPACE_UPWIND);

  /*!\par CONFIG_CATEGORY: Adjoint and Gradient \ingroup Config*/
  /*--- Options related to the adjoint and gradient ---*/

  /*!\brief LIMIT_ADJFLOW \n DESCRIPTION: Limit value for the adjoint variable.\n DEFAULT: 1E6. \ingroup Config*/
  addDoubleOption("LIMIT_ADJFLOW", AdjointLimit, 1E6);
  /*!\brief MG_ADJFLOW\n DESCRIPTION: Multigrid with the adjoint problem. \n Defualt: YES \ingroup Config*/
  addBoolOption("MG_ADJFLOW", MG_AdjointFlow, true);

  /*!\brief OBJECTIVE_WEIGHT  \n DESCRIPTION: Adjoint problem boundary condition weights. Applies scaling factor to objective(s) \ingroup Config*/
  addDoubleListOption("OBJECTIVE_WEIGHT", nObjW, Weight_ObjFunc);
  /*!\brief OBJECTIVE_FUNCTION
   *  \n DESCRIPTION: Adjoint problem boundary condition \n OPTIONS: see \link Objective_Map \endlink \n DEFAULT: DRAG_COEFFICIENT \ingroup Config*/
  addEnumListOption("OBJECTIVE_FUNCTION", nObj, Kind_ObjFunc, Objective_Map);

  /* DESCRIPTION: parameter for the definition of a complex objective function */
  addDoubleOption("DCD_DCL_VALUE", dCD_dCL, 0.0);
  /* DESCRIPTION: parameter for the definition of a complex objective function */
  addDoubleOption("DCMX_DCL_VALUE", dCMx_dCL, 0.0);
  /* DESCRIPTION: parameter for the definition of a complex objective function */
  addDoubleOption("DCMY_DCL_VALUE", dCMy_dCL, 0.0);
  /* DESCRIPTION: parameter for the definition of a complex objective function */
  addDoubleOption("DCMZ_DCL_VALUE", dCMz_dCL, 0.0);

  /* DESCRIPTION: parameter for the definition of a complex objective function */
  addDoubleOption("DCD_DCMY_VALUE", dCD_dCMy, 0.0);

  default_obj_coeff[0]=0.0; default_obj_coeff[1]=0.0; default_obj_coeff[2]=0.0;
  default_obj_coeff[3]=0.0;  default_obj_coeff[4]=0.0;
  /*!\brief OBJ_CHAIN_RULE_COEFF
  * \n DESCRIPTION: Coefficients defining the objective function gradient using the chain rule
  * with area-averaged outlet primitive variables. This is used with the genereralized outflow
  * objective.  \ingroup Config   */
  addDoubleArrayOption("OBJ_CHAIN_RULE_COEFF", 5, Obj_ChainRuleCoeff, default_obj_coeff);

  default_geo_loc[0] = 0.0; default_geo_loc[1] = 1.0;
  /* DESCRIPTION: Definition of the airfoil section */
  addDoubleArrayOption("GEO_BOUNDS", 2, Stations_Bounds, default_geo_loc);
  /* DESCRIPTION: Identify the body to slice */
  addEnumOption("GEO_DESCRIPTION", Geo_Description, Geo_Description_Map, WING);
  /* DESCRIPTION: Z location of the waterline */
  addDoubleOption("GEO_WATERLINE_LOCATION", Geo_Waterline_Location, 0.0);
  /* DESCRIPTION: Number of section cuts to make when calculating internal volume */
  addUnsignedShortOption("GEO_NUMBER_STATIONS", nWingStations, 25);
  /* DESCRIPTION: Definition of the airfoil sections */
  addDoubleListOption("GEO_LOCATION_STATIONS", nLocationStations, LocationStations);
  default_nacelle_location[0] = 0.0; default_nacelle_location[1] = 0.0; default_nacelle_location[2] = 0.0;
  default_nacelle_location[3] = 0.0; default_nacelle_location[4] = 0.0;
  /* DESCRIPTION: Definition of the nacelle location (higlite coordinates, tilt angle, toe angle) */
  addDoubleArrayOption("GEO_NACELLE_LOCATION", 5, NacelleLocation, default_nacelle_location);
  /* DESCRIPTION: Output sectional forces for specified markers. */
  addBoolOption("GEO_PLOT_STATIONS", Plot_Section_Forces, false);
  /* DESCRIPTION: Mode of the GDC code (analysis, or gradient) */
  addEnumOption("GEO_MODE", GeometryMode, GeometryMode_Map, FUNCTION);

  /* DESCRIPTION: Drag weight in sonic boom Objective Function (from 0.0 to 1.0) */
  addDoubleOption("DRAG_IN_SONICBOOM", WeightCd, 0.0);
  /* DESCRIPTION: Sensitivity smoothing  */
  addEnumOption("SENS_SMOOTHING", Kind_SensSmooth, Sens_Smoothing_Map, NO_SMOOTH);
  /* DESCRIPTION: Continuous Adjoint frozen viscosity */
  addBoolOption("FROZEN_VISC_CONT", Frozen_Visc_Cont, true);
  /* DESCRIPTION: Discrete Adjoint frozen viscosity */
  addBoolOption("FROZEN_VISC_DISC", Frozen_Visc_Disc, false);
  /* DESCRIPTION: Discrete Adjoint frozen limiter */
  addBoolOption("FROZEN_LIMITER_DISC", Frozen_Limiter_Disc, false);
  /* DESCRIPTION: Use an inconsistent (primal/dual) discrete adjoint formulation */
  addBoolOption("INCONSISTENT_DISC", Inconsistent_Disc, false);
   /* DESCRIPTION:  */
  addDoubleOption("FIX_AZIMUTHAL_LINE", FixAzimuthalLine, 90.0);
  /*!\brief SENS_REMOVE_SHARP
   * \n DESCRIPTION: Remove sharp edges from the sensitivity evaluation  \n Format: SENS_REMOVE_SHARP = YES \n DEFAULT: NO \ingroup Config*/
  addBoolOption("SENS_REMOVE_SHARP", Sens_Remove_Sharp, false);

  /* DESCRIPTION: Automatically reorient elements that seem flipped */
  addBoolOption("REORIENT_ELEMENTS",ReorientElements, true);

  /*!\par CONFIG_CATEGORY: Input/output files and formats \ingroup Config */
  /*--- Options related to input/output files and formats ---*/

  /*!\brief OUTPUT_FORMAT \n DESCRIPTION: I/O format for output plots. \n OPTIONS: see \link Output_Map \endlink \n DEFAULT: TECPLOT \ingroup Config */
  addEnumOption("OUTPUT_FORMAT", Output_FileFormat, Output_Map, TECPLOT);
  /*!\brief ACTDISK_JUMP \n DESCRIPTION: The jump is given by the difference in values or a ratio */
  addEnumOption("ACTDISK_JUMP", ActDisk_Jump, Jump_Map, DIFFERENCE);
  /*!\brief MESH_FORMAT \n DESCRIPTION: Mesh input file format \n OPTIONS: see \link Input_Map \endlink \n DEFAULT: SU2 \ingroup Config*/
  addEnumOption("MESH_FORMAT", Mesh_FileFormat, Input_Map, SU2);
  /* DESCRIPTION:  Mesh input file */
  addStringOption("MESH_FILENAME", Mesh_FileName, string("mesh.su2"));
  /*!\brief MESH_OUT_FILENAME \n DESCRIPTION: Mesh output file name. Used when converting, scaling, or deforming a mesh. \n DEFAULT: mesh_out.su2 \ingroup Config*/
  addStringOption("MESH_OUT_FILENAME", Mesh_Out_FileName, string("mesh_out.su2"));
  /* DESCRIPTION: Determine if the mesh file supports multizone. \n DEFAULT: true (temporarily) */
  addBoolOption("MULTIZONE_MESH", Multizone_Mesh, true);
  /* DESCRIPTION: Determine if we need to allocate memory to store the multizone residual. \n DEFAULT: true (temporarily) */
  addBoolOption("MULTIZONE_RESIDUAL", Multizone_Residual, false);

  /*!\brief CONV_FILENAME \n DESCRIPTION: Output file convergence history (w/o extension) \n DEFAULT: history \ingroup Config*/
  addStringOption("CONV_FILENAME", Conv_FileName, string("history"));
  /*!\brief BREAKDOWN_FILENAME \n DESCRIPTION: Output file forces breakdown \ingroup Config*/
  addStringOption("BREAKDOWN_FILENAME", Breakdown_FileName, string("forces_breakdown.dat"));
  /*!\brief CONV_FILENAME \n DESCRIPTION: Output file convergence history (w/o extension) \n DEFAULT: history \ingroup Config*/
  addStringOption("CONV_FILENAME_FSI", Conv_FileName_FSI, string("historyFSI.csv"));
  /* DESCRIPTION: Viscous limiter turbulent equations */
  addBoolOption("WRITE_CONV_FILENAME_FSI", Write_Conv_FSI, false);
  /*!\brief SOLUTION_FLOW_FILENAME \n DESCRIPTION: Restart flow input file (the file output under the filename set by RESTART_FLOW_FILENAME) \n DEFAULT: solution_flow.dat \ingroup Config */
  addStringOption("SOLUTION_FLOW_FILENAME", Solution_FlowFileName, string("solution_flow.dat"));
  /*!\brief SOLUTION_ADJ_FILENAME\n DESCRIPTION: Restart adjoint input file. Objective function abbreviation is expected. \ingroup Config*/
  addStringOption("SOLUTION_ADJ_FILENAME", Solution_AdjFileName, string("solution_adj.dat"));
  /*!\brief SOLUTION_FLOW_FILENAME \n DESCRIPTION: Restart structure input file (the file output under the filename set by RESTART_FLOW_FILENAME) \n Default: solution_flow.dat \ingroup Config */
  addStringOption("SOLUTION_STRUCTURE_FILENAME", Solution_FEMFileName, string("solution_structure.dat"));
  /*!\brief SOLUTION_FLOW_FILENAME \n DESCRIPTION: Restart structure input file (the file output under the filename set by RESTART_FLOW_FILENAME) \n Default: solution_flow.dat \ingroup Config */
  addStringOption("SOLUTION_ADJ_STRUCTURE_FILENAME", Solution_AdjFEMFileName, string("solution_adjoint_structure.dat"));
  /*!\brief RESTART_FLOW_FILENAME \n DESCRIPTION: Output file restart flow \ingroup Config*/
  addStringOption("RESTART_FLOW_FILENAME", Restart_FlowFileName, string("restart_flow.dat"));
  /*!\brief RESTART_ADJ_FILENAME  \n DESCRIPTION: Output file restart adjoint. Objective function abbreviation will be appended. \ingroup Config*/
  addStringOption("RESTART_ADJ_FILENAME", Restart_AdjFileName, string("restart_adj.dat"));
  /*!\brief RESTART_STRUCTURE_FILENAME \n DESCRIPTION: Output file restart structure \ingroup Config*/
  addStringOption("RESTART_STRUCTURE_FILENAME", Restart_FEMFileName, string("restart_structure.dat"));
  /*!\brief RESTART_ADJ_STRUCTURE_FILENAME \n DESCRIPTION: Output file restart structure \ingroup Config*/
  addStringOption("RESTART_ADJ_STRUCTURE_FILENAME", Restart_AdjFEMFileName, string("restart_adjoint_structure.dat"));
  /*!\brief VOLUME_FLOW_FILENAME  \n DESCRIPTION: Output file flow (w/o extension) variables \ingroup Config */
  addStringOption("VOLUME_FLOW_FILENAME", Flow_FileName, string("flow"));
  /*!\brief VOLUME_STRUCTURE_FILENAME
   * \n  DESCRIPTION: Output file structure (w/o extension) variables \ingroup Config*/
  addStringOption("VOLUME_STRUCTURE_FILENAME", Structure_FileName, string("structure"));
  /*!\brief VOLUME_ADJ_STRUCTURE_FILENAME
   * \n  DESCRIPTION: Output file structure (w/o extension) variables \ingroup Config*/
  addStringOption("VOLUME_ADJ_STRUCTURE_FILENAME", AdjStructure_FileName, string("adj_structure"));
  /*!\brief SURFACE_STRUCTURE_FILENAME
   *  \n DESCRIPTION: Output file structure (w/o extension) variables \ingroup Config*/
  addStringOption("SURFACE_STRUCTURE_FILENAME", SurfStructure_FileName, string("surface_structure"));
  /*!\brief SURFACE_STRUCTURE_FILENAME
   *  \n DESCRIPTION: Output file structure (w/o extension) variables \ingroup Config*/
  addStringOption("SURFACE_ADJ_STRUCTURE_FILENAME", AdjSurfStructure_FileName, string("adj_surface_structure"));
  /*!\brief SURFACE_HEAT_FILENAME
   *  \n DESCRIPTION: Output file structure (w/o extension) variables \ingroup Config */
  addStringOption("SURFACE_HEAT_FILENAME", SurfHeat_FileName, string("surface_heat"));
  /*!\brief VOLUME_HEAT_FILENAME
   *  \n DESCRIPTION: Output file wave (w/o extension) variables  \ingroup Config*/
  addStringOption("VOLUME_HEAT_FILENAME", Heat_FileName, string("heat"));
  /*!\brief VOLUME_ADJ_FILENAME
   *  \n DESCRIPTION: Output file adjoint (w/o extension) variables  \ingroup Config*/
  addStringOption("VOLUME_ADJ_FILENAME", Adj_FileName, string("adjoint"));
  /*!\brief GRAD_OBJFUNC_FILENAME
   *  \n DESCRIPTION: Output objective function gradient  \ingroup Config*/
  addStringOption("GRAD_OBJFUNC_FILENAME", ObjFunc_Grad_FileName, string("of_grad.dat"));
  /*!\brief VALUE_OBJFUNC_FILENAME
   *  \n DESCRIPTION: Output objective function  \ingroup Config*/
  addStringOption("VALUE_OBJFUNC_FILENAME", ObjFunc_Value_FileName, string("of_func.dat"));
  /*!\brief SURFACE_FLOW_FILENAME
   *  \n DESCRIPTION: Output file surface flow coefficient (w/o extension)  \ingroup Config*/
  addStringOption("SURFACE_FLOW_FILENAME", SurfFlowCoeff_FileName, string("surface_flow"));
  /*!\brief SURFACE_ADJ_FILENAME
   *  \n DESCRIPTION: Output file surface adjoint coefficient (w/o extension)  \ingroup Config*/
  addStringOption("SURFACE_ADJ_FILENAME", SurfAdjCoeff_FileName, string("surface_adjoint"));
  /*!\brief SURFACE_SENS_FILENAME_FILENAME
   *  \n DESCRIPTION: Output file surface sensitivity (discrete adjoint) (w/o extension)  \ingroup Config*/
  addStringOption("SURFACE_SENS_FILENAME", SurfSens_FileName, string("surface_sens"));
  /*!\brief VOLUME_SENS_FILENAME
   *  \n DESCRIPTION: Output file volume sensitivity (discrete adjoint))  \ingroup Config*/
  addStringOption("VOLUME_SENS_FILENAME", VolSens_FileName, string("volume_sens"));
  /*!\brief WRT_SOL_FREQ
   *  \n DESCRIPTION: Writing solution file frequency  \ingroup Config*/
  addUnsignedLongOption("WRT_SOL_FREQ", Wrt_Sol_Freq, 1000);
  /*!\brief WRT_SOL_FREQ_DUALTIME
   *  \n DESCRIPTION: Writing solution file frequency for dual time  \ingroup Config*/
  addUnsignedLongOption("WRT_SOL_FREQ_DUALTIME", Wrt_Sol_Freq_DualTime, 1);
  /*!\brief WRT_CON_FREQ
   *  \n DESCRIPTION: Writing convergence history frequency  \ingroup Config*/
  addUnsignedLongOption("WRT_CON_FREQ",  Wrt_Con_Freq, 1);
  /*!\brief WRT_CON_FREQ_DUALTIME
   *  \n DESCRIPTION: Writing convergence history frequency for the dual time  \ingroup Config*/
  addUnsignedLongOption("WRT_CON_FREQ_DUALTIME",  Wrt_Con_Freq_DualTime, 10);
  /*!\brief LOW_MEMORY_OUTPUT
   *  \n DESCRIPTION: Output less information for lower memory use.  \ingroup Config*/
  addBoolOption("LOW_MEMORY_OUTPUT", Low_MemoryOutput, false);
  /*!\brief WRT_OUTPUT
   *  \n DESCRIPTION: Write output files (disable all output by setting to NO)  \ingroup Config*/
  addBoolOption("WRT_OUTPUT", Wrt_Output, true);
  /*!\brief WRT_VOL_SOL
   *  \n DESCRIPTION: Write a volume solution file  \ingroup Config*/
  addBoolOption("WRT_VOL_SOL", Wrt_Vol_Sol, true);
  /*!\brief WRT_SRF_SOL
   *  \n DESCRIPTION: Write a surface solution file  \ingroup Config*/
  addBoolOption("WRT_SRF_SOL", Wrt_Srf_Sol, true);
  /*!\brief WRT_CSV_SOL
   *  \n DESCRIPTION: Write a surface CSV solution file  \ingroup Config*/
  addBoolOption("WRT_CSV_SOL", Wrt_Csv_Sol, true);
  /*!\brief WRT_CSV_SOL
   *  \n DESCRIPTION: Write a binary coordinates file  \ingroup Config*/
  addBoolOption("WRT_CRD_SOL", Wrt_Crd_Sol, false);
  /*!\brief WRT_SURFACE
   *  \n DESCRIPTION: Output solution at each surface  \ingroup Config*/
  addBoolOption("WRT_SURFACE", Wrt_Surface, false);
  /*!\brief WRT_RESIDUALS
   *  \n DESCRIPTION: Output residual info to solution/restart file  \ingroup Config*/
  addBoolOption("WRT_RESIDUALS", Wrt_Residuals, false);
  /*!\brief WRT_LIMITERS
   *  \n DESCRIPTION: Output limiter value information to solution/restart file  \ingroup Config*/
  addBoolOption("WRT_LIMITERS", Wrt_Limiters, false);
  /*!\brief WRT_SHARPEDGES
   *  \n DESCRIPTION: Output sharp edge limiter information to solution/restart file  \ingroup Config*/
  addBoolOption("WRT_SHARPEDGES", Wrt_SharpEdges, false);
  /* DESCRIPTION: Output the rind layers in the solution files  \ingroup Config*/
  addBoolOption("WRT_HALO", Wrt_Halo, false);
  /* DESCRIPTION: Output the performance summary to the console at the end of SU2_CFD  \ingroup Config*/
  addBoolOption("WRT_PERFORMANCE", Wrt_Performance, false);
    /* DESCRIPTION: Output a 1D slice of a 2D cartesian solution \ingroup Config*/
  addBoolOption("WRT_SLICE", Wrt_Slice, false);
  /*!\brief MARKER_ANALYZE_AVERAGE
   *  \n DESCRIPTION: Output averaged flow values on specified analyze marker.
   *  Options: AREA, MASSFLUX
   *  \n Use with MARKER_ANALYZE. \ingroup Config*/
  addEnumOption("MARKER_ANALYZE_AVERAGE", Kind_Average, Average_Map, AVERAGE_MASSFLUX);
  /*!\brief CONSOLE_OUTPUT_VERBOSITY
   *  \n DESCRIPTION: Verbosity level for console output  \ingroup Config*/
  addEnumOption("CONSOLE_OUTPUT_VERBOSITY", Console_Output_Verb, Verb_Map, VERB_HIGH);
<<<<<<< HEAD
  /*!\brief WRT_INRIA_MESH
   *  \n DESCRIPTION: Output Inria mesh file  \ingroup Config*/
  addBoolOption("WRT_INRIA_MESH", Wrt_InriaMesh, false);
=======
  /*!\brief COMM_LEVEL
   *  \n DESCRIPTION: Level of MPI communications during runtime  \ingroup Config*/
  addEnumOption("COMM_LEVEL", Comm_Level, Comm_Map, COMM_FULL);
>>>>>>> 3bef190c

  /*!\par CONFIG_CATEGORY: Dynamic mesh definition \ingroup Config*/
  /*--- Options related to dynamic meshes ---*/

  /* DESCRIPTION: Mesh motion for unsteady simulations */
  addBoolOption("GRID_MOVEMENT", Grid_Movement, false);
  /* DESCRIPTION: Type of mesh motion */
  addEnumListOption("GRID_MOVEMENT_KIND", nGridMovement, Kind_GridMovement, GridMovement_Map);
  /* DESCRIPTION: Marker(s) of moving surfaces (MOVING_WALL or DEFORMING grid motion). */
  addStringListOption("MARKER_MOVING", nMarker_Moving, Marker_Moving);
  /* DESCRIPTION: Mach number (non-dimensional, based on the mesh velocity and freestream vals.) */
  addDoubleOption("MACH_MOTION", Mach_Motion, 0.0);
  /* DESCRIPTION: Coordinates of the rigid motion origin */
  addDoubleListOption("MOTION_ORIGIN_X", nMotion_Origin_X, Motion_Origin_X);
  /* DESCRIPTION: Coordinates of the rigid motion origin */
  addDoubleListOption("MOTION_ORIGIN_Y", nMotion_Origin_Y, Motion_Origin_Y);
  /* DESCRIPTION: Coordinates of the rigid motion origin */
  addDoubleListOption("MOTION_ORIGIN_Z", nMotion_Origin_Z, Motion_Origin_Z);
  /* DESCRIPTION: Translational velocity vector (m/s) in the x, y, & z directions (RIGID_MOTION only) */
  addDoubleListOption("TRANSLATION_RATE_X", nTranslation_Rate_X, Translation_Rate_X);
  /* DESCRIPTION: Translational velocity vector (m/s) in the x, y, & z directions (RIGID_MOTION only) */
  addDoubleListOption("TRANSLATION_RATE_Y", nTranslation_Rate_Y, Translation_Rate_Y);
  /* DESCRIPTION: Translational velocity vector (m/s) in the x, y, & z directions (RIGID_MOTION only) */
  addDoubleListOption("TRANSLATION_RATE_Z", nTranslation_Rate_Z, Translation_Rate_Z);
  /* DESCRIPTION: Angular velocity vector (rad/s) about x, y, & z axes (RIGID_MOTION only) */
  addDoubleListOption("ROTATION_RATE_X", nRotation_Rate_X, Rotation_Rate_X);
  /* DESCRIPTION: Angular velocity vector (rad/s) about x, y, & z axes (RIGID_MOTION only) */
  addDoubleListOption("ROTATION_RATE_Y", nRotation_Rate_Y, Rotation_Rate_Y);
  /* DESCRIPTION: Angular velocity vector (rad/s) about x, y, & z axes (RIGID_MOTION only) */
  addDoubleListOption("ROTATION_RATE_Z", nRotation_Rate_Z, Rotation_Rate_Z);
  /* DESCRIPTION: Pitching angular freq. (rad/s) about x, y, & z axes (RIGID_MOTION only) */
  addDoubleListOption("PITCHING_OMEGA_X", nPitching_Omega_X, Pitching_Omega_X);
  /* DESCRIPTION: Pitching angular freq. (rad/s) about x, y, & z axes (RIGID_MOTION only) */
  addDoubleListOption("PITCHING_OMEGA_Y", nPitching_Omega_Y, Pitching_Omega_Y);
  /* DESCRIPTION: Pitching angular freq. (rad/s) about x, y, & z axes (RIGID_MOTION only) */
  addDoubleListOption("PITCHING_OMEGA_Z", nPitching_Omega_Z, Pitching_Omega_Z);
  /* DESCRIPTION: Pitching amplitude (degrees) about x, y, & z axes (RIGID_MOTION only) */
  addDoubleListOption("PITCHING_AMPL_X", nPitching_Ampl_X, Pitching_Ampl_X);
  /* DESCRIPTION: Pitching amplitude (degrees) about x, y, & z axes (RIGID_MOTION only) */
  addDoubleListOption("PITCHING_AMPL_Y", nPitching_Ampl_Y, Pitching_Ampl_Y);
  /* DESCRIPTION: Pitching amplitude (degrees) about x, y, & z axes (RIGID_MOTION only) */
  addDoubleListOption("PITCHING_AMPL_Z", nPitching_Ampl_Z, Pitching_Ampl_Z);
  /* DESCRIPTION: Pitching phase offset (degrees) about x, y, & z axes (RIGID_MOTION only) */
  addDoubleListOption("PITCHING_PHASE_X", nPitching_Phase_X, Pitching_Phase_X);
  /* DESCRIPTION: Pitching phase offset (degrees) about x, y, & z axes (RIGID_MOTION only) */
  addDoubleListOption("PITCHING_PHASE_Y", nPitching_Phase_Y, Pitching_Phase_Y);
  /* DESCRIPTION: Pitching phase offset (degrees) about x, y, & z axes (RIGID_MOTION only) */
  addDoubleListOption("PITCHING_PHASE_Z", nPitching_Phase_Z, Pitching_Phase_Z);
  /* DESCRIPTION: Plunging angular freq. (rad/s) in x, y, & z directions (RIGID_MOTION only) */
  addDoubleListOption("PLUNGING_OMEGA_X", nPlunging_Omega_X, Plunging_Omega_X);
  /* DESCRIPTION: Plunging angular freq. (rad/s) in x, y, & z directions (RIGID_MOTION only) */
  addDoubleListOption("PLUNGING_OMEGA_Y", nPlunging_Omega_Y, Plunging_Omega_Y);
  /* DESCRIPTION: Plunging angular freq. (rad/s) in x, y, & z directions (RIGID_MOTION only) */
  addDoubleListOption("PLUNGING_OMEGA_Z", nPlunging_Omega_Z, Plunging_Omega_Z);
  /* DESCRIPTION: Plunging amplitude (m) in x, y, & z directions (RIGID_MOTION only) */
  addDoubleListOption("PLUNGING_AMPL_X", nPlunging_Ampl_X, Plunging_Ampl_X);
  /* DESCRIPTION: Plunging amplitude (m) in x, y, & z directions (RIGID_MOTION only) */
  addDoubleListOption("PLUNGING_AMPL_Y", nPlunging_Ampl_Y, Plunging_Ampl_Y);
  /* DESCRIPTION: Plunging amplitude (m) in x, y, & z directions (RIGID_MOTION only) */
  addDoubleListOption("PLUNGING_AMPL_Z", nPlunging_Ampl_Z, Plunging_Ampl_Z);
  /* DESCRIPTION: Value to move motion origins (1 or 0) */
  addUShortListOption("MOVE_MOTION_ORIGIN", nMoveMotion_Origin, MoveMotion_Origin);

  /*!\par CONFIG_CATEGORY: Grid adaptation \ingroup Config*/
  /*--- Options related to grid adaptation ---*/

  /* DESCRIPTION: Kind of grid adaptation */
  addEnumOption("KIND_ADAPT", Kind_Adaptation, Adapt_Map, NO_ADAPT);
  /* DESCRIPTION: Percentage of new elements (% of the original number of elements) */
  addDoubleOption("NEW_ELEMS", New_Elem_Adapt, -1.0);
  /* DESCRIPTION: Scale factor for the dual volume */
  addDoubleOption("DUALVOL_POWER", DualVol_Power, 0.5);
  /* DESCRIPTION: Use analytical definition for surfaces */
  addEnumOption("ANALYTICAL_SURFDEF", Analytical_Surface, Geo_Analytic_Map, NO_GEO_ANALYTIC);
  /* DESCRIPTION: Before each computation, implicitly smooth the nodal coordinates */
  addBoolOption("SMOOTH_GEOMETRY", SmoothNumGrid, false);
  /* DESCRIPTION: Adapt the boundary elements */
  addBoolOption("ADAPT_BOUNDARY", AdaptBoundary, true);

  /*!\par CONFIG_CATEGORY: Aeroelastic Simulation (Typical Section Model) \ingroup Config*/
  /*--- Options related to aeroelastic simulations using the Typical Section Model) ---*/
  /* DESCRIPTION: The flutter speed index (modifies the freestream condition) */
  addDoubleOption("FLUTTER_SPEED_INDEX", FlutterSpeedIndex, 0.6);
  /* DESCRIPTION: Natural frequency of the spring in the plunging direction (rad/s). */
  addDoubleOption("PLUNGE_NATURAL_FREQUENCY", PlungeNaturalFrequency, 100);
  /* DESCRIPTION: Natural frequency of the spring in the pitching direction (rad/s). */
  addDoubleOption("PITCH_NATURAL_FREQUENCY", PitchNaturalFrequency, 100);
  /* DESCRIPTION: The airfoil mass ratio. */
  addDoubleOption("AIRFOIL_MASS_RATIO", AirfoilMassRatio, 60);
  /* DESCRIPTION: Distance in semichords by which the center of gravity lies behind the elastic axis. */
  addDoubleOption("CG_LOCATION", CG_Location, 1.8);
  /* DESCRIPTION: The radius of gyration squared (expressed in semichords) of the typical section about the elastic axis. */
  addDoubleOption("RADIUS_GYRATION_SQUARED", RadiusGyrationSquared, 3.48);
  /* DESCRIPTION: Solve the aeroelastic equations every given number of internal iterations. */
  addUnsignedShortOption("AEROELASTIC_ITER", AeroelasticIter, 3);
  
  /*!\par CONFIG_CATEGORY: Optimization Problem*/
  
  /* DESCRIPTION: Scale the line search in the optimizer */
  addDoubleOption("OPT_RELAX_FACTOR", Opt_RelaxFactor, 1.0);

  /* DESCRIPTION: Bound the line search in the optimizer */
  addDoubleOption("OPT_LINE_SEARCH_BOUND", Opt_LineSearch_Bound, 1E6);

  /*!\par CONFIG_CATEGORY: Wind Gust \ingroup Config*/
  /*--- Options related to wind gust simulations ---*/

  /* DESCRIPTION: Apply a wind gust */
  addBoolOption("WIND_GUST", Wind_Gust, false);
  /* DESCRIPTION: Type of gust */
  addEnumOption("GUST_TYPE", Gust_Type, Gust_Type_Map, NO_GUST);
  /* DESCRIPTION: Gust wavelenght (meters) */
  addDoubleOption("GUST_WAVELENGTH", Gust_WaveLength, 0.0);
  /* DESCRIPTION: Number of gust periods */
  addDoubleOption("GUST_PERIODS", Gust_Periods, 1.0);
  /* DESCRIPTION: Gust amplitude (m/s) */
  addDoubleOption("GUST_AMPL", Gust_Ampl, 0.0);
  /* DESCRIPTION: Time at which to begin the gust (sec) */
  addDoubleOption("GUST_BEGIN_TIME", Gust_Begin_Time, 0.0);
  /* DESCRIPTION: Location at which the gust begins (meters) */
  addDoubleOption("GUST_BEGIN_LOC", Gust_Begin_Loc, 0.0);
  /* DESCRIPTION: Direction of the gust X or Y dir */
  addEnumOption("GUST_DIR", Gust_Dir, Gust_Dir_Map, Y_DIR);

  /* Harmonic Balance config */
  /* DESCRIPTION: Omega_HB = 2*PI*frequency - frequencies for Harmonic Balance method */
  addDoubleListOption("OMEGA_HB", nOmega_HB, Omega_HB);

  /*!\par CONFIG_CATEGORY: Equivalent Area \ingroup Config*/
  /*--- Options related to the equivalent area ---*/

  /* DESCRIPTION: Evaluate equivalent area on the Near-Field  */
  addBoolOption("EQUIV_AREA", EquivArea, false);
  default_ea_lim[0] = 0.0; default_ea_lim[1] = 1.0; default_ea_lim[2] = 1.0;
  /* DESCRIPTION: Integration limits of the equivalent area ( xmin, xmax, Dist_NearField ) */
  addDoubleArrayOption("EA_INT_LIMIT", 3, EA_IntLimit, default_ea_lim);
  /* DESCRIPTION: Equivalent area scaling factor */
  addDoubleOption("EA_SCALE_FACTOR", EA_ScaleFactor, 1.0);

	// these options share nDV as their size in the option references; not a good idea
	/*!\par CONFIG_CATEGORY: Grid deformation \ingroup Config*/
  /*--- Options related to the grid deformation ---*/

	/* DESCRIPTION: Kind of deformation */
	addEnumListOption("DV_KIND", nDV, Design_Variable, Param_Map);
	/* DESCRIPTION: Marker of the surface to which we are going apply the shape deformation */
  addStringListOption("DV_MARKER", nMarker_DV, Marker_DV);
	/* DESCRIPTION: Parameters of the shape deformation
   - FFD_CONTROL_POINT_2D ( FFDBox ID, i_Ind, j_Ind, x_Disp, y_Disp )
   - FFD_RADIUS_2D ( FFDBox ID )
   - FFD_CAMBER_2D ( FFDBox ID, i_Ind )
   - FFD_THICKNESS_2D ( FFDBox ID, i_Ind )
   - HICKS_HENNE ( Lower Surface (0)/Upper Surface (1)/Only one Surface (2), x_Loc )
   - SURFACE_BUMP ( x_start, x_end, x_Loc )
   - CST ( Lower Surface (0)/Upper Surface (1), Kulfan parameter number, Total number of Kulfan parameters for surface )
   - NACA_4DIGITS ( 1st digit, 2nd digit, 3rd and 4th digit )
   - PARABOLIC ( Center, Thickness )
   - TRANSLATION ( x_Disp, y_Disp, z_Disp )
   - ROTATION ( x_Orig, y_Orig, z_Orig, x_End, y_End, z_End )
   - OBSTACLE ( Center, Bump size )
   - SPHERICAL ( ControlPoint_Index, Theta_Disp, R_Disp )
   - FFD_CONTROL_POINT ( FFDBox ID, i_Ind, j_Ind, k_Ind, x_Disp, y_Disp, z_Disp )
   - FFD_TWIST_ANGLE ( FFDBox ID, x_Orig, y_Orig, z_Orig, x_End, y_End, z_End )
   - FFD_ROTATION ( FFDBox ID, x_Orig, y_Orig, z_Orig, x_End, y_End, z_End )
   - FFD_CONTROL_SURFACE ( FFDBox ID, x_Orig, y_Orig, z_Orig, x_End, y_End, z_End )
   - FFD_CAMBER ( FFDBox ID, i_Ind, j_Ind )
   - FFD_THICKNESS ( FFDBox ID, i_Ind, j_Ind ) */
	addDVParamOption("DV_PARAM", nDV, ParamDV, FFDTag, Design_Variable);
  /* DESCRIPTION: New value of the shape deformation */
  addDVValueOption("DV_VALUE", nDV_Value, DV_Value, nDV, ParamDV, Design_Variable);
  /* DESCRIPTION: Provide a file of surface positions from an external parameterization. */
  addStringOption("DV_FILENAME", DV_Filename, string("surface_positions.dat"));
  /* DESCRIPTION: File of sensitivities as an unordered ASCII file with rows of x, y, z, dJ/dx, dJ/dy, dJ/dz for each volume grid point. */
  addStringOption("DV_UNORDERED_SENS_FILENAME", DV_Unordered_Sens_Filename, string("unordered_sensitivity.dat"));
  /* DESCRIPTION: File of sensitivities as an ASCII file with rows of x, y, z, dJ/dx, dJ/dy, dJ/dz for each surface grid point. */
  addStringOption("DV_SENS_FILENAME", DV_Sens_Filename, string("surface_sensitivity.dat"));
  /*!\brief OUTPUT_FORMAT \n DESCRIPTION: I/O format for output plots. \n OPTIONS: see \link Output_Map \endlink \n DEFAULT: TECPLOT \ingroup Config */
  addEnumOption("DV_SENSITIVITY_FORMAT", Sensitivity_FileFormat, Sensitivity_Map, SU2_NATIVE);
	/* DESCRIPTION: Hold the grid fixed in a region */
  addBoolOption("HOLD_GRID_FIXED", Hold_GridFixed, false);
	default_grid_fix[0] = -1E15; default_grid_fix[1] = -1E15; default_grid_fix[2] = -1E15;
	default_grid_fix[3] =  1E15; default_grid_fix[4] =  1E15; default_grid_fix[5] =  1E15;
	/* DESCRIPTION: Coordinates of the box where the grid will be deformed (Xmin, Ymin, Zmin, Xmax, Ymax, Zmax) */
	addDoubleArrayOption("HOLD_GRID_FIXED_COORD", 6, Hold_GridFixed_Coord, default_grid_fix);
	/* DESCRIPTION: Visualize the deformation (surface grid) */
  addBoolOption("VISUALIZE_SURFACE_DEF", Visualize_Surface_Def, true);
  /* DESCRIPTION: Visualize the deformation (volume grid) */
  addBoolOption("VISUALIZE_VOLUME_DEF", Visualize_Volume_Def, false);
  /* DESCRIPTION: Print the residuals during mesh deformation to the console */
  addBoolOption("DEFORM_CONSOLE_OUTPUT", Deform_Output, true);
  /* DESCRIPTION: Number of nonlinear deformation iterations (surface deformation increments) */
  addUnsignedLongOption("DEFORM_NONLINEAR_ITER", GridDef_Nonlinear_Iter, 1);
  /* DESCRIPTION: Number of smoothing iterations for FEA mesh deformation */
  addUnsignedLongOption("DEFORM_LINEAR_ITER", GridDef_Linear_Iter, 1000);
  /* DESCRIPTION: Deform coefficient (-1.0 to 0.5) */
  addDoubleOption("DEFORM_COEFF", Deform_Coeff, 1E6);
  /* DESCRIPTION: Deform limit in m or inches */
  addDoubleOption("DEFORM_LIMIT", Deform_Limit, 1E6);
  /* DESCRIPTION: Type of element stiffness imposed for FEA mesh deformation (INVERSE_VOLUME, WALL_DISTANCE, CONSTANT_STIFFNESS) */
  addEnumOption("DEFORM_STIFFNESS_TYPE", Deform_Stiffness_Type, Deform_Stiffness_Map, SOLID_WALL_DISTANCE);
  /* DESCRIPTION: Poisson's ratio for constant stiffness FEA method of grid deformation*/
  addDoubleOption("DEFORM_ELASTICITY_MODULUS", Deform_ElasticityMod, 2E11);
  /* DESCRIPTION: Young's modulus and Poisson's ratio for constant stiffness FEA method of grid deformation*/
  addDoubleOption("DEFORM_POISSONS_RATIO", Deform_PoissonRatio, 0.3);
  /*  DESCRIPTION: Linear solver for the mesh deformation\n OPTIONS: see \link Linear_Solver_Map \endlink \n DEFAULT: FGMRES \ingroup Config*/
  addEnumOption("DEFORM_LINEAR_SOLVER", Kind_Deform_Linear_Solver, Linear_Solver_Map, FGMRES);
  /*  \n DESCRIPTION: Preconditioner for the Krylov linear solvers \n OPTIONS: see \link Linear_Solver_Prec_Map \endlink \n DEFAULT: LU_SGS \ingroup Config*/
  addEnumOption("DEFORM_LINEAR_SOLVER_PREC", Kind_Deform_Linear_Solver_Prec, Linear_Solver_Prec_Map, ILU);
  /* DESCRIPTION: Minimum error threshold for the linear solver for the implicit formulation */
  addDoubleOption("DEFORM_LINEAR_SOLVER_ERROR", Deform_Linear_Solver_Error, 1E-14);
  /* DESCRIPTION: Maximum number of iterations of the linear solver for the implicit formulation */
  addUnsignedLongOption("DEFORM_LINEAR_SOLVER_ITER", Deform_Linear_Solver_Iter, 1000);

  /*!\par CONFIG_CATEGORY: Rotorcraft problem \ingroup Config*/
  /*--- option related to rotorcraft problems ---*/

  /* DESCRIPTION: MISSING ---*/
  addDoubleOption("CYCLIC_PITCH", Cyclic_Pitch, 0.0);
  /* DESCRIPTION: MISSING ---*/
  addDoubleOption("COLLECTIVE_PITCH", Collective_Pitch, 0.0);

  /*!\par CONFIG_CATEGORY: FEM flow solver definition \ingroup Config*/
  /*--- Options related to the finite element flow solver---*/

  /* DESCRIPTION: Riemann solver used for DG (ROE, LAX-FRIEDRICH, AUSM, AUSMPW+, HLLC, VAN_LEER) */
  addEnumOption("RIEMANN_SOLVER_FEM", Riemann_Solver_FEM, Upwind_Map, ROE);
  /* DESCRIPTION: Constant factor applied for quadrature with straight elements (2.0 by default) */
  addDoubleOption("QUADRATURE_FACTOR_STRAIGHT_FEM", Quadrature_Factor_Straight, 2.0);
  /* DESCRIPTION: Constant factor applied for quadrature with curved elements (3.0 by default) */
  addDoubleOption("QUADRATURE_FACTOR_CURVED_FEM", Quadrature_Factor_Curved, 3.0);
  /* DESCRIPTION: Factor applied during quadrature in time for ADER-DG. (2.0 by default) */
  addDoubleOption("QUADRATURE_FACTOR_TIME_ADER_DG", Quadrature_Factor_Time_ADER_DG, 2.0);
  /* DESCRIPTION: Factor for the symmetrizing terms in the DG FEM discretization (1.0 by default) */
  addDoubleOption("THETA_INTERIOR_PENALTY_DG_FEM", Theta_Interior_Penalty_DGFEM, 1.0);
  /* DESCRIPTION: Compute the entropy in the fluid model (YES, NO) */
  addBoolOption("COMPUTE_ENTROPY_FLUID_MODEL", Compute_Entropy, true);
  /* DESCRIPTION: Use the lumped mass matrix for steady DGFEM computations */
  addBoolOption("USE_LUMPED_MASSMATRIX_DGFEM", Use_Lumped_MassMatrix_DGFEM, false);
  /* DESCRIPTION: Only compute the exact Jacobian of the spatial discretization (NO, YES) */
  addBoolOption("JACOBIAN_SPATIAL_DISCRETIZATION_ONLY", Jacobian_Spatial_Discretization_Only, false);

  /* DESCRIPTION: Number of aligned bytes for the matrix multiplications. Multiple of 64. (128 by default) */
  addUnsignedShortOption("ALIGNED_BYTES_MATMUL", byteAlignmentMatMul, 128);

  /*!\par CONFIG_CATEGORY: FEA solver \ingroup Config*/
  /*--- Options related to the FEA solver ---*/

  /*!\brief FEA_FILENAME \n DESCRIPTION: Filename to input for element-based properties \n Default: element_properties.dat \ingroup Config */
  addStringOption("FEA_FILENAME", FEA_FileName, string("element_properties.dat"));

  /* DESCRIPTION: Modulus of elasticity */
  addDoubleListOption("ELASTICITY_MODULUS", nElasticityMod, ElasticityMod);
  /* DESCRIPTION: Poisson ratio */
  addDoubleListOption("POISSON_RATIO", nPoissonRatio, PoissonRatio);
  /* DESCRIPTION: Material density */
  addDoubleListOption("MATERIAL_DENSITY", nMaterialDensity, MaterialDensity);
  /* DESCRIPTION: Knowles B constant */
  addDoubleOption("KNOWLES_B", Knowles_B, 1.0);
  /* DESCRIPTION: Knowles N constant */
  addDoubleOption("KNOWLES_N", Knowles_N, 1.0);

  /*  DESCRIPTION: Include DE effects
  *  Options: NO, YES \ingroup Config */
  addBoolOption("DE_EFFECTS", DE_Effects, false);
  /*!\brief ELECTRIC_FIELD_CONST \n DESCRIPTION: Value of the Dielectric Elastomer constant */
  addDoubleListOption("ELECTRIC_FIELD_CONST", nElectric_Constant, Electric_Constant);
  /* DESCRIPTION: Modulus of the Electric Fields */
  addDoubleListOption("ELECTRIC_FIELD_MOD", nElectric_Field, Electric_Field_Mod);
  /* DESCRIPTION: Direction of the Electic Fields */
  addDoubleListOption("ELECTRIC_FIELD_DIR", nDim_Electric_Field, Electric_Field_Dir);

  /* DESCRIPTION: Convergence criteria for FEM adjoint */
  addDoubleOption("CRITERIA_FEM_ADJ", Res_FEM_ADJ, -5.0);

  /*!\brief DESIGN_VARIABLE_FEA
   *  \n DESCRIPTION: Design variable for FEA problems \n OPTIONS: See \link DVFEA_Map \endlink \n DEFAULT VENKATAKRISHNAN \ingroup Config */
  addEnumOption("DESIGN_VARIABLE_FEA", Kind_DV_FEA, DVFEA_Map, NODV_FEA);

  /*  DESCRIPTION: Consider a reference solution for the structure (optimization applications)
  *  Options: NO, YES \ingroup Config */
  addBoolOption("REFERENCE_GEOMETRY", RefGeom, false);
  /*!\brief REFERENCE_GEOMETRY_PENALTY\n DESCRIPTION: Penalty weight value for the objective function \ingroup Config*/
  addDoubleOption("REFERENCE_GEOMETRY_PENALTY", RefGeom_Penalty, 1E6);
  /*!\brief SOLUTION_FLOW_FILENAME \n DESCRIPTION: Restart structure input file (the file output under the filename set by RESTART_FLOW_FILENAME) \n Default: solution_flow.dat \ingroup Config */
  addStringOption("REFERENCE_GEOMETRY_FILENAME", RefGeom_FEMFileName, string("reference_geometry.dat"));
  /*!\brief MESH_FORMAT \n DESCRIPTION: Mesh input file format \n OPTIONS: see \link Input_Map \endlink \n DEFAULT: SU2 \ingroup Config*/
  addEnumOption("REFERENCE_GEOMETRY_FORMAT", RefGeom_FileFormat, Input_Ref_Map, SU2_REF);

  /*!\brief TOTAL_DV_PENALTY\n DESCRIPTION: Penalty weight value to maintain the total sum of DV constant \ingroup Config*/
  addDoubleOption("TOTAL_DV_PENALTY", DV_Penalty, 0);

  /*!\brief REFERENCE_NODE\n  DESCRIPTION: Reference node for the structure (optimization applications) */
  addUnsignedLongOption("REFERENCE_NODE", refNodeID, 0);
  /* DESCRIPTION: Modulus of the electric fields */
  addDoubleListOption("REFERENCE_NODE_DISPLACEMENT", nDim_RefNode, RefNode_Displacement);
  /*!\brief REFERENCE_NODE_PENALTY\n DESCRIPTION: Penalty weight value for the objective function \ingroup Config*/
  addDoubleOption("REFERENCE_NODE_PENALTY", RefNode_Penalty, 1E3);

  /*!\brief REGIME_TYPE \n  DESCRIPTION: Geometric condition \n OPTIONS: see \link Struct_Map \endlink \ingroup Config*/
  addEnumOption("GEOMETRIC_CONDITIONS", Kind_Struct_Solver, Struct_Map, SMALL_DEFORMATIONS);
  /*!\brief REGIME_TYPE \n  DESCRIPTION: Material model \n OPTIONS: see \link Material_Map \endlink \ingroup Config*/
  addEnumOption("MATERIAL_MODEL", Kind_Material, Material_Map, LINEAR_ELASTIC);
  /*!\brief REGIME_TYPE \n  DESCRIPTION: Compressibility of the material \n OPTIONS: see \link MatComp_Map \endlink \ingroup Config*/
  addEnumOption("MATERIAL_COMPRESSIBILITY", Kind_Material_Compress, MatComp_Map, COMPRESSIBLE_MAT);

  /*  DESCRIPTION: Consider a prestretch in the structural domain
  *  Options: NO, YES \ingroup Config */
  addBoolOption("PRESTRETCH", Prestretch, false);
  /*!\brief PRESTRETCH_FILENAME \n DESCRIPTION: Filename to input for prestretching membranes \n Default: prestretch_file.dat \ingroup Config */
  addStringOption("PRESTRETCH_FILENAME", Prestretch_FEMFileName, string("prestretch_file.dat"));

  /* DESCRIPTION: Iterative method for non-linear structural analysis */
  addEnumOption("NONLINEAR_FEM_SOLUTION_METHOD", Kind_SpaceIteScheme_FEA, Space_Ite_Map_FEA, NEWTON_RAPHSON);
  /* DESCRIPTION: Number of internal iterations for Newton-Raphson Method in nonlinear structural applications */
  addUnsignedLongOption("NONLINEAR_FEM_INT_ITER", Dyn_nIntIter, 10);

  /* DESCRIPTION: Formulation for bidimensional elasticity solver */
  addEnumOption("FORMULATION_ELASTICITY_2D", Kind_2DElasForm, ElasForm_2D, PLANE_STRAIN);
  /*  DESCRIPTION: Apply dead loads
  *  Options: NO, YES \ingroup Config */
  addBoolOption("DEAD_LOAD", DeadLoad, false);
  /*  DESCRIPTION: Temporary: pseudo static analysis (no density in dynamic analysis)
  *  Options: NO, YES \ingroup Config */
  addBoolOption("PSEUDO_STATIC", PseudoStatic, false);
  /* DESCRIPTION: Dynamic or static structural analysis */
  addEnumOption("DYNAMIC_ANALYSIS", Dynamic_Analysis, Dynamic_Map, STATIC);
  /* DESCRIPTION: Time Step for dynamic analysis (s) */
  addDoubleOption("DYN_TIMESTEP", Delta_DynTime, 0.0);
  /* DESCRIPTION: Total Physical Time for dual time stepping simulations (s) */
  addDoubleOption("DYN_TIME", Total_DynTime, 1.0);
  /* DESCRIPTION: Parameter alpha for Newmark scheme (s) */
  addDoubleOption("NEWMARK_BETA", Newmark_beta, 0.25);
  /* DESCRIPTION: Parameter delta for Newmark scheme (s) */
  addDoubleOption("NEWMARK_GAMMA", Newmark_gamma, 0.5);
  /* DESCRIPTION: Apply the load as a ramp */
  addBoolOption("RAMP_LOADING", Ramp_Load, false);
  /* DESCRIPTION: Time while the load is to be increased linearly */
  addDoubleOption("RAMP_TIME", Ramp_Time, 1.0);
  /* DESCRIPTION: Transfer method used for multiphysics problems */
  addEnumOption("DYNAMIC_LOAD_TRANSFER", Dynamic_LoadTransfer, Dyn_Transfer_Method_Map, POL_ORDER_1);

  /* DESCRIPTION: Newmark - Generalized alpha - coefficients */
  addDoubleListOption("TIME_INT_STRUCT_COEFFS", nIntCoeffs, Int_Coeffs);

  /*  DESCRIPTION: Apply dead loads. Options: NO, YES \ingroup Config */
  addBoolOption("INCREMENTAL_LOAD", IncrementalLoad, false);
  /* DESCRIPTION: Maximum number of increments of the  */
  addUnsignedLongOption("NUMBER_INCREMENTS", IncLoad_Nincrements, 10);

  default_inc_crit[0] = 0.0; default_inc_crit[1] = 0.0; default_inc_crit[2] = 0.0;
  /* DESCRIPTION: Definition of the  UTOL RTOL ETOL*/
  addDoubleArrayOption("INCREMENTAL_CRITERIA", 3, IncLoad_Criteria, default_inc_crit);

  /* DESCRIPTION: Use of predictor */
  addBoolOption("PREDICTOR", Predictor, false);
  /* DESCRIPTION: Order of the predictor */
  addUnsignedShortOption("PREDICTOR_ORDER", Pred_Order, 0);

  /* DESCRIPTION: Topology optimization options */
  addBoolOption("TOPOLOGY_OPTIMIZATION", topology_optimization, false);
  addStringOption("TOPOL_OPTIM_OUTFILE", top_optim_output_file, string("element_derivatives.dat"));
  addDoubleOption("TOPOL_OPTIM_SIMP_EXPONENT", simp_exponent, 1.0);
  addDoubleOption("TOPOL_OPTIM_SIMP_MINSTIFF", simp_minimum_stiffness, 0.001);
  addEnumListOption("TOPOL_OPTIM_FILTER_KERNEL", top_optim_nKernel, top_optim_kernels, Filter_Kernel_Map);
  addDoubleListOption("TOPOL_OPTIM_FILTER_RADIUS", top_optim_nRadius, top_optim_filter_radius);
  addDoubleListOption("TOPOL_OPTIM_KERNEL_PARAM", top_optim_nKernelParams, top_optim_kernel_params);
  addEnumOption("TOPOL_OPTIM_PROJECTION_TYPE", top_optim_proj_type, Projection_Function_Map, NO_PROJECTION);
  addDoubleOption("TOPOL_OPTIM_PROJECTION_PARAM", top_optim_proj_param, 0.0);

  /* CONFIG_CATEGORY: FSI solver */
  /*--- Options related to the FSI solver ---*/

  /*!\brief PHYSICAL_PROBLEM_FLUID_FSI
   *  DESCRIPTION: Physical governing equations \n
   *  Options: NONE (default),EULER, NAVIER_STOKES, RANS,
   *  \ingroup Config*/
  addEnumOption("FSI_FLUID_PROBLEM", Kind_Solver_Fluid_FSI, FSI_Fluid_Solver_Map, NO_SOLVER_FFSI);

  /*!\brief PHYSICAL_PROBLEM_STRUCTURAL_FSI
   *  DESCRIPTION: Physical governing equations \n
   *  Options: NONE (default), FEM_ELASTICITY
   *  \ingroup Config*/
  addEnumOption("FSI_STRUCTURAL_PROBLEM", Kind_Solver_Struc_FSI, FSI_Struc_Solver_Map, NO_SOLVER_SFSI);

  /* DESCRIPTION: Linear solver for the structural side on FSI problems */
  addEnumOption("FSI_LINEAR_SOLVER_STRUC", Kind_Linear_Solver_FSI_Struc, Linear_Solver_Map, FGMRES);
  /* DESCRIPTION: Preconditioner for the Krylov linear solvers */
  addEnumOption("FSI_LINEAR_SOLVER_PREC_STRUC", Kind_Linear_Solver_Prec_FSI_Struc, Linear_Solver_Prec_Map, ILU);
  /* DESCRIPTION: Maximum number of iterations of the linear solver for the implicit formulation */
  addUnsignedLongOption("FSI_LINEAR_SOLVER_ITER_STRUC", Linear_Solver_Iter_FSI_Struc, 500);
  /* DESCRIPTION: Minimum error threshold for the linear solver for the implicit formulation */
  addDoubleOption("FSI_LINEAR_SOLVER_ERROR_STRUC", Linear_Solver_Error_FSI_Struc, 1E-6);

  /* DESCRIPTION: ID of the region we want to compute the sensitivities using direct differentiation */
  addUnsignedShortOption("FEA_ID_DIRECTDIFF", nID_DV, 0);

  /* DESCRIPTION: Restart from a steady state (sets grid velocities to 0 when loading the restart). */
  addBoolOption("RESTART_STEADY_STATE", SteadyRestart, false);

  /*!\par CONFIG_CATEGORY: Multizone definition \ingroup Config*/
  /*--- Options related to multizone problems ---*/

  /*!\brief MARKER_PLOTTING\n DESCRIPTION: Marker(s) of the surface in the surface flow solution file  \ingroup Config*/
  addStringListOption("CONFIG_LIST", nConfig_Files, Config_Filenames);

  /* DESCRIPTION: Determines if the multizone problem is solved for time-domain. */
  addBoolOption("TIME_DOMAIN", Time_Domain, false);
  /* DESCRIPTION: Number of outer iterations in the multizone problem. */
  addUnsignedLongOption("OUTER_ITER", Outer_Iter, 1);
  /* DESCRIPTION: Number of inner iterations in each multizone block. */
  addUnsignedLongOption("INNER_ITER", Inner_Iter, 1);
  /* DESCRIPTION: Number of time steps solved in the multizone problem. */
  addUnsignedLongOption("TIME_ITER", Time_Iter, 1);
  /* DESCRIPTION: Number of iterations in each single-zone block. */
  addUnsignedLongOption("ITER", Iter, 1000);
  /* DESCRIPTION: Restart iteration in the multizone problem. */
  addUnsignedLongOption("RESTART_ITER", Restart_Iter, 1);
  /* DESCRIPTION: Minimum error threshold for the linear solver for the implicit formulation */
  addDoubleOption("TIME_STEP", Time_Step, 0.0);
  /* DESCRIPTION: Total Physical Time for time-domain problems (s) */
  addDoubleOption("MAX_TIME", Max_Time, 1.0);
  /* DESCRIPTION: Determines if the single-zone driver is used. (TEMPORARY) */
  addBoolOption("SINGLEZONE_DRIVER", SinglezoneDriver, false);
  /* DESCRIPTION: Determines if the special output is written out */
  addBoolOption("SPECIAL_OUTPUT", SpecialOutput, false);
  /* DESCRIPTION: Determines if the special output is written out */
  addBoolOption("WRT_FORCES_BREAKDOWN", Wrt_ForcesBreakdown, false);
  
  /*  DESCRIPTION: Use conservative approach for interpolating between meshes.
  *  Options: NO, YES \ingroup Config */
  addBoolOption("CONSERVATIVE_INTERPOLATION", ConservativeInterpolation, true);

  /*!\par KIND_INTERPOLATION \n
   * DESCRIPTION: Type of interpolation to use for multi-zone problems. \n OPTIONS: see \link Interpolator_Map \endlink
   * Sets Kind_Interpolation \ingroup Config
   */
  addEnumOption("KIND_INTERPOLATION", Kind_Interpolation, Interpolator_Map, NEAREST_NEIGHBOR);
    
  /*!\par KIND_INTERPOLATION \n
   * DESCRIPTION: Type of radial basis function to use for radial basis function interpolation. \n OPTIONS: see \link RadialBasis_Map \endlink
   * Sets Kind_RadialBasis \ingroup Config
   */
  addEnumOption("KIND_RADIAL_BASIS_FUNCTION", Kind_RadialBasisFunction, RadialBasisFunction_Map, WENDLAND_C2);
  
  /*  DESCRIPTION: Use polynomial term in radial basis function interpolation.
  *  Options: NO, YES \ingroup Config */
  addBoolOption("RADIAL_BASIS_FUNCTION_POLYNOMIAL_TERM", RadialBasisFunction_PolynomialOption, true);
  
  /* DESCRIPTION: Radius for radial basis function */
  addDoubleOption("RADIAL_BASIS_FUNCTION_PARAMETER", RadialBasisFunction_Parameter, 1);

  /* DESCRIPTION: Maximum number of FSI iterations */
  addUnsignedShortOption("FSI_ITER", nIterFSI, 1);
  /* DESCRIPTION: Number of FSI iterations during which a ramp is applied */
  addUnsignedShortOption("RAMP_FSI_ITER", nIterFSI_Ramp, 2);
  /* DESCRIPTION: Aitken's static relaxation factor */
  addDoubleOption("STAT_RELAX_PARAMETER", AitkenStatRelax, 0.4);
  /* DESCRIPTION: Aitken's dynamic maximum relaxation factor for the first iteration */
  addDoubleOption("AITKEN_DYN_MAX_INITIAL", AitkenDynMaxInit, 0.5);
  /* DESCRIPTION: Aitken's dynamic minimum relaxation factor for the first iteration */
  addDoubleOption("AITKEN_DYN_MIN_INITIAL", AitkenDynMinInit, 0.5);
  /* DESCRIPTION: Kind of relaxation */
  addEnumOption("BGS_RELAXATION", Kind_BGS_RelaxMethod, AitkenForm_Map, NO_RELAXATION);
  /* DESCRIPTION: Relaxation required */
  addBoolOption("RELAXATION", Relaxation, false);

  /*!\par CONFIG_CATEGORY: Heat solver \ingroup Config*/
  /*--- options related to the heat solver ---*/

  /* DESCRIPTION: Thermal diffusivity constant */
  addDoubleOption("THERMAL_DIFFUSIVITY", Thermal_Diffusivity, 1.172E-5);

  /* DESCRIPTION: Thermal diffusivity constant */
  addDoubleOption("THERMAL_DIFFUSIVITY_SOLID", Thermal_Diffusivity_Solid, 1.172E-5);

  /*!\par CONFIG_CATEGORY: Visualize Control Volumes \ingroup Config*/
  /*--- options related to visualizing control volumes ---*/

  /* DESCRIPTION: Node number for the CV to be visualized */
  addLongOption("VISUALIZE_CV", Visualize_CV, -1);

  /*!\par CONFIG_CATEGORY: Inverse design problem \ingroup Config*/
  /*--- options related to inverse design problem ---*/

  /* DESCRIPTION: Evaluate inverse design on the surface  */
  addBoolOption("INV_DESIGN_CP", InvDesign_Cp, false);

  /* DESCRIPTION: Evaluate inverse design on the surface  */
  addBoolOption("INV_DESIGN_HEATFLUX", InvDesign_HeatFlux, false);

  /*!\par CONFIG_CATEGORY: Unsupported options \ingroup Config*/
  /*--- Options that are experimental and not intended for general use ---*/

  /* DESCRIPTION: Write extra output */
  addBoolOption("EXTRA_OUTPUT", ExtraOutput, false);

  /* DESCRIPTION: Write extra heat output for a given zone heat solver zone */
  addLongOption("EXTRA_HEAT_ZONE_OUTPUT", ExtraHeatOutputZone, -1);

  /*--- options related to the FFD problem ---*/
  /*!\par CONFIG_CATEGORY:FFD point inversion \ingroup Config*/
  
  /* DESCRIPTION: Fix I plane */
  addShortListOption("FFD_FIX_I", nFFD_Fix_IDir, FFD_Fix_IDir);
  
  /* DESCRIPTION: Fix J plane */
  addShortListOption("FFD_FIX_J", nFFD_Fix_JDir, FFD_Fix_JDir);
  
  /* DESCRIPTION: Fix K plane */
  addShortListOption("FFD_FIX_K", nFFD_Fix_KDir, FFD_Fix_KDir);
  
  /* DESCRIPTION: FFD symmetry plane (j=0) */
  addBoolOption("FFD_SYMMETRY_PLANE", FFD_Symmetry_Plane, false);

  /* DESCRIPTION: Define different coordinates systems for the FFD */
  addEnumOption("FFD_COORD_SYSTEM", FFD_CoordSystem, CoordSystem_Map, CARTESIAN);

  /* DESCRIPTION: Axis information for the spherical and cylindrical coord system */
  default_ffd_axis[0] = 0.0; default_ffd_axis[1] = 0.0; default_ffd_axis[2] =0.0;
  addDoubleArrayOption("FFD_AXIS", 3, FFD_Axis, default_ffd_axis);

  /* DESCRIPTION: Number of total iterations in the FFD point inversion */
  addUnsignedShortOption("FFD_ITERATIONS", nFFD_Iter, 500);

  /* DESCRIPTION: Free surface damping coefficient */
	addDoubleOption("FFD_TOLERANCE", FFD_Tol, 1E-10);

  /* DESCRIPTION: Definition of the FFD boxes */
  addFFDDefOption("FFD_DEFINITION", nFFDBox, CoordFFDBox, TagFFDBox);
  
  /* DESCRIPTION: Definition of the FFD boxes */
  addFFDDegreeOption("FFD_DEGREE", nFFDBox, DegreeFFDBox);
  
  /* DESCRIPTION: Surface continuity at the intersection with the FFD */
  addEnumOption("FFD_CONTINUITY", FFD_Continuity, Continuity_Map, DERIVATIVE_2ND);

  /* DESCRIPTION: Kind of blending for the FFD definition */
  addEnumOption("FFD_BLENDING", FFD_Blending, Blending_Map, BEZIER );

  /* DESCRIPTION: Order of the BSplines for BSpline Blending function */
  default_ffd_coeff[0] = 2; default_ffd_coeff[1] = 2; default_ffd_coeff[2] = 2;
  addDoubleArrayOption("FFD_BSPLINE_ORDER", 3, FFD_BSpline_Order, default_ffd_coeff);

  /*--- Options for the automatic differentiation methods ---*/
  /*!\par CONFIG_CATEGORY: Automatic Differentation options\ingroup Config*/

  /* DESCRIPTION: Direct differentiation mode (forward) */
  addEnumOption("DIRECT_DIFF", DirectDiff, DirectDiff_Var_Map, NO_DERIVATIVE);

  /* DESCRIPTION: Automatic differentiation mode (reverse) */
  addBoolOption("AUTO_DIFF", AD_Mode, NO);

  /* DESCRIPTION: Preaccumulation in the AD mode. */
  addBoolOption("PREACC", AD_Preaccumulation, YES);

  /*--- options that are used in the python optimization scripts. These have no effect on the c++ toolsuite ---*/
  /*!\par CONFIG_CATEGORY:Python Options\ingroup Config*/

  /* DESCRIPTION: Gradient method */
  addPythonOption("GRADIENT_METHOD");

  /* DESCRIPTION: Geometrical Parameter */
  addPythonOption("GEO_PARAM");

  /* DESCRIPTION: Setup for design variables */
  addPythonOption("DEFINITION_DV");

  /* DESCRIPTION: Maximum number of iterations */
  addPythonOption("OPT_ITERATIONS");
  
  /* DESCRIPTION: Requested accuracy */
  addPythonOption("OPT_ACCURACY");
  
  /*!\brief OPT_COMBINE_OBJECTIVE
   *  \n DESCRIPTION: Flag specifying whether to internally combine a multi-objective function or treat separately */
  addPythonOption("OPT_COMBINE_OBJECTIVE");

  /* DESCRIPTION: Current value of the design variables */
  addPythonOption("DV_VALUE_NEW");

  /* DESCRIPTION: Previous value of the design variables */
  addPythonOption("DV_VALUE_OLD");

  /* DESCRIPTION: Number of partitions of the mesh */
  addPythonOption("NUMBER_PART");

  /* DESCRIPTION: Optimization objective function with optional scaling factor*/
  addPythonOption("OPT_OBJECTIVE");

  /* DESCRIPTION: Optimization constraint functions with optional scaling factor */
  addPythonOption("OPT_CONSTRAINT");

  /* DESCRIPTION: Finite different step for gradient estimation */
  addPythonOption("FIN_DIFF_STEP");

  /* DESCRIPTION: Verbosity of the python scripts to Stdout */
  addPythonOption("CONSOLE");

  /* DESCRIPTION: Flag specifying if the mesh was decomposed */
  addPythonOption("DECOMPOSED");

  /* DESCRIPTION: Optimization gradient factor */
  addPythonOption("OPT_GRADIENT_FACTOR");
  
  /* DESCRIPTION: Upper bound for the optimizer */
  addPythonOption("OPT_BOUND_UPPER");
  
  /* DESCRIPTION: Lower bound for the optimizer */
  addPythonOption("OPT_BOUND_LOWER");

  /* DESCRIPTION: Number of zones of the problem */
  addPythonOption("NZONES");

  /* DESCRIPTION: Activate ParMETIS mode for testing */
  addBoolOption("PARMETIS", ParMETIS, false);
    
  /*--- options that are used in the Hybrid RANS/LES Simulations  ---*/
  /*!\par CONFIG_CATEGORY:Hybrid_RANSLES Options\ingroup Config*/
    
  /* DESCRIPTION: Writing surface solution file frequency for dual time */
  addUnsignedLongOption("WRT_SURF_FREQ_DUALTIME", Wrt_Surf_Freq_DualTime, 1);

  /* DESCRIPTION: DES Constant */
  addDoubleOption("DES_CONST", Const_DES, 0.65);

  /* DESCRIPTION: Specify Hybrid RANS/LES model */
  addEnumOption("HYBRID_RANSLES", Kind_HybridRANSLES, HybridRANSLES_Map, NO_HYBRIDRANSLES);
    
  /* DESCRIPTION: Roe with low dissipation for unsteady flows */
  addEnumOption("ROE_LOW_DISSIPATION", Kind_RoeLowDiss, RoeLowDiss_Map, NO_ROELOWDISS);

  /* DESCRIPTION: Activate SA Quadratic Constitutive Relation, 2000 version */
  addBoolOption("SA_QCR", QCR, false);
  
  /* DESCRIPTION: Compute Average for unsteady simulations */
  addBoolOption("COMPUTE_AVERAGE", Compute_Average, false);
  
  /* DESCRIPTION: Multipoint design Mach number*/
  addPythonOption("MULTIPOINT_MACH_NUMBER");
  
  /* DESCRIPTION: Multipoint design Weight */
  addPythonOption("MULTIPOINT_WEIGHT");
  
  /* DESCRIPTION: Multipoint design Angle of Attack */
  addPythonOption("MULTIPOINT_AOA");
  
  /* DESCRIPTION: Multipoint design Sideslip angle */
  addPythonOption("MULTIPOINT_SIDESLIP_ANGLE");
  
  /* DESCRIPTION: Multipoint design target CL*/
  addPythonOption("MULTIPOINT_TARGET_CL");
  
  /* DESCRIPTION: Multipoint design Reynolds number */
  addPythonOption("MULTIPOINT_REYNOLDS_NUMBER");
  
  /* DESCRIPTION: Multipoint design freestream temperature */
  addPythonOption("MULTIPOINT_FREESTREAM_TEMPERATURE");
  
  /* DESCRIPTION: Multipoint design freestream pressure */
  addPythonOption("MULTIPOINT_FREESTREAM_PRESSURE");
  
  /* DESCRIPTION: Multipoint design for outlet quantities (varying back pressure or mass flow operating points). */
  addPythonOption("MULTIPOINT_OUTLET_VALUE");
  
  /* DESCRIPTION: Using Uncertainty Quantification with SST Turbulence Model */
  addBoolOption("USING_UQ", using_uq, false);

  /* DESCRIPTION: Parameter to perturb eigenvalues */
  addDoubleOption("UQ_DELTA_B", uq_delta_b, 1.0);

  /* DESCRIPTION: Parameter to determine kind of perturbation */
  addUnsignedShortOption("UQ_COMPONENT", eig_val_comp, 1);

  /* DESCRIPTION: Parameter to perturb eigenvalues */
  addDoubleOption("UQ_URLX", uq_urlx, 0.1);

  /* DESCRIPTION: Permuting eigenvectors for UQ analysis */
  addBoolOption("UQ_PERMUTE", uq_permute, false);

  /* DESCRIPTION: Interpolating solutions between two meshes */
  addBoolOption("INTERPOLATE_SOLUTION", interpolate_solution, false);

  /* DESCRIPTION: Interpolated output file restart flow */
  addStringOption("INTERPOLATED_RESTART_FILENAME", Interpolated_Restart_FileName, string("interpolated_restart_flow.dat"));

  /* DESCRIPTION: Interpolated input file restart flow */
  addStringOption("INTERPOLATED_SOLUTION_FILENAME", Interpolated_Solution_FileName, string("interpolated_solution_flow.dat"));

  /* DESCRIPTION: Higher order interpolated output file restart flow */
  addStringOption("ECC_RESTART_FILENAME", ECC_Restart_FileName, string("ecc_restart_flow.dat"));

  /* DESCRIPTION: Higher order interpolated input file restart flow */
  addStringOption("ECC_SOLUTION_FILENAME", ECC_Solution_FileName, string("ecc_solution_flow.dat"));

  /* DESCRIPTION: Interpolated output file restart adjoint */
  addStringOption("INTERPOLATED_RESTART_ADJ_FILENAME", Interpolated_Restart_Adj_FileName, string("interpolated_restart_adj.dat"));

  /* DESCRIPTION: Interpolated input file restart adjoint */
  addStringOption("INTERPOLATED_SOLUTION_ADJ_FILENAME", Interpolated_Solution_Adj_FileName, string("interpolated_solution_adj.dat"));

  /* DESCRIPTION: Higher order interpolated output file restart adjoint */
  addStringOption("ECC_RESTART_ADJ_FILENAME", ECC_Restart_Adj_FileName, string("ecc_restart_adj.dat"));

  /* DESCRIPTION: Higher order interpolated input file restart adjoint */
  addStringOption("ECC_SOLUTION_ADJ_FILENAME", ECC_Solution_Adj_FileName, string("ecc_solution_adj.dat"));

  /* DESCRIPTION: Target mesh for solution interpolation */
  addStringOption("TARGET_MESH_FILENAME", Target_Mesh_FileName, string("target_mesh.su2"));

  /* DESCRIPTION: Compute an error estimate */
  addBoolOption("ERROR_ESTIMATE", error_estimate, false);

  /* DESCRIPTION: Sensor used to determine anisotropy */
  addEnumOption("ANISO_SENSOR", Kind_Aniso_Sensor, Aniso_Sensor_Map, ANISO_MACH);

  /* DESCRIPTION: Constraint mesh complexity */
  addUnsignedLongOption("MESH_COMPLEXITY", Mesh_Complexity, 10000);

  /* END_CONFIG_OPTIONS */

}

void CConfig::SetConfig_Parsing(char case_filename[MAX_STRING_SIZE]) {
  string text_line, option_name;
  ifstream case_file;
  vector<string> option_value;
  
  /*--- Read the configuration file ---*/
  
  case_file.open(case_filename, ios::in);

  if (case_file.fail()) {
    SU2_MPI::Error("The configuration file (.cfg) is missing!!", CURRENT_FUNCTION);
  }

  string errorString;

  int  err_count = 0;  // How many errors have we found in the config file
  int max_err_count = 30; // Maximum number of errors to print before stopping

  map<string, bool> included_options;

  /*--- Parse the configuration file and set the options ---*/
  
  while (getline (case_file, text_line)) {
    
    if (err_count >= max_err_count) {
      errorString.append("too many errors. Stopping parse");

      cout << errorString << endl;
      throw(1);
    }
    
    if (TokenizeString(text_line, option_name, option_value)) {
      
      /*--- See if it's a python option ---*/

      if (option_map.find(option_name) == option_map.end()) {
          string newString;
          newString.append(option_name);
          newString.append(": invalid option name");
          newString.append(". Check current SU2 options in config_template.cfg.");
          newString.append("\n");
          if (!option_name.compare("AD_COEFF_FLOW")) newString.append("AD_COEFF_FLOW= (1st, 2nd, 4th) is now JST_SENSOR_COEFF= (2nd, 4th).\n");
          if (!option_name.compare("AD_COEFF_ADJFLOW")) newString.append("AD_COEFF_ADJFLOW= (1st, 2nd, 4th) is now ADJ_JST_SENSOR_COEFF= (2nd, 4th).\n");
          if (!option_name.compare("SPATIAL_ORDER_FLOW")) newString.append("SPATIAL_ORDER_FLOW is now the boolean MUSCL_FLOW and the appropriate SLOPE_LIMITER_FLOW.\n");
          if (!option_name.compare("SPATIAL_ORDER_ADJFLOW")) newString.append("SPATIAL_ORDER_ADJFLOW is now the boolean MUSCL_ADJFLOW and the appropriate SLOPE_LIMITER_ADJFLOW.\n");
          if (!option_name.compare("SPATIAL_ORDER_TURB")) newString.append("SPATIAL_ORDER_TURB is now the boolean MUSCL_TURB and the appropriate SLOPE_LIMITER_TURB.\n");
          if (!option_name.compare("SPATIAL_ORDER_ADJTURB")) newString.append("SPATIAL_ORDER_ADJTURB is now the boolean MUSCL_ADJTURB and the appropriate SLOPE_LIMITER_ADJTURB.\n");
          if (!option_name.compare("LIMITER_COEFF")) newString.append("LIMITER_COEFF is now VENKAT_LIMITER_COEFF.\n");
          if (!option_name.compare("SHARP_EDGES_COEFF")) newString.append("SHARP_EDGES_COEFF is now ADJ_SHARP_LIMITER_COEFF.\n");
          if (!option_name.compare("DEFORM_TOL_FACTOR")) newString.append("DEFORM_TOL_FACTOR is no longer used.\n Set DEFORM_LINEAR_SOLVER_ERROR to define the minimum residual for grid deformation.\n");
          if (!option_name.compare("MOTION_FILENAME")) newString.append("MOTION_FILENAME is now DV_FILENAME.\n");
          if (!option_name.compare("BETA_DELTA")) newString.append("BETA_DELTA is now UQ_DELTA_B.\n");
          if (!option_name.compare("COMPONENTALITY")) newString.append("COMPONENTALITY is now UQ_COMPONENT.\n");
          if (!option_name.compare("PERMUTE")) newString.append("PERMUTE is now UQ_PERMUTE.\n");
          if (!option_name.compare("URLX")) newString.append("URLX is now UQ_URLX.\n");

          errorString.append(newString);
          err_count++;
        continue;
      }

      /*--- Option exists, check if the option has already been in the config file ---*/
      
      if (included_options.find(option_name) != included_options.end()) {
        string newString;
        newString.append(option_name);
        newString.append(": option appears twice");
        newString.append("\n");
        errorString.append(newString);
        err_count++;
        continue;
      }


      /*--- New found option. Add it to the map, and delete from all options ---*/
      
      included_options.insert(pair<string, bool>(option_name, true));
      all_options.erase(option_name);

      /*--- Set the value and check error ---*/
      
      string out = option_map[option_name]->SetValue(option_value);
      if (out.compare("") != 0) {
        errorString.append(out);
        errorString.append("\n");
        err_count++;
      }
    }
  }

  /*--- See if there were any errors parsing the config file ---*/
      
  if (errorString.size() != 0) {
    SU2_MPI::Error(errorString, CURRENT_FUNCTION);
  }

  /*--- Set the default values for all of the options that weren't set ---*/
      
  for (map<string, bool>::iterator iter = all_options.begin(); iter != all_options.end(); ++iter) {
    option_map[iter->first]->SetDefault();
  }

  case_file.close();
  
}

bool CConfig::SetRunTime_Parsing(char case_filename[MAX_STRING_SIZE]) {
  string text_line, option_name;
  ifstream case_file;
  vector<string> option_value;
  
  /*--- Read the configuration file ---*/
  
  case_file.open(case_filename, ios::in);
  
  if (case_file.fail()) { return false; }
  
  string errorString;
  
  int err_count = 0;  // How many errors have we found in the config file
  int max_err_count = 30; // Maximum number of errors to print before stopping
  
  map<string, bool> included_options;
  
  /*--- Parse the configuration file and set the options ---*/
  
  while (getline (case_file, text_line)) {
    
    if (err_count >= max_err_count) {
      errorString.append("too many errors. Stopping parse");
      
      cout << errorString << endl;
      throw(1);
    }
    
    if (TokenizeString(text_line, option_name, option_value)) {
      
      if (option_map.find(option_name) == option_map.end()) {
        
        /*--- See if it's a python option ---*/
        
        string newString;
        newString.append(option_name);
        newString.append(": invalid option name");
        newString.append("\n");
        errorString.append(newString);
        err_count++;
        continue;
      }
      
      /*--- Option exists, check if the option has already been in the config file ---*/
      
      if (included_options.find(option_name) != included_options.end()) {
        string newString;
        newString.append(option_name);
        newString.append(": option appears twice");
        newString.append("\n");
        errorString.append(newString);
        err_count++;
        continue;
      }
      
      /*--- New found option. Add it to the map, and delete from all options ---*/
      
      included_options.insert(pair<string, bool>(option_name, true));
      all_options.erase(option_name);
      
      /*--- Set the value and check error ---*/
      
      string out = option_map[option_name]->SetValue(option_value);
      if (out.compare("") != 0) {
        errorString.append(out);
        errorString.append("\n");
        err_count++;
      }
      
    }
  }
  
  /*--- See if there were any errors parsing the runtime file ---*/
  
  if (errorString.size() != 0) {
    SU2_MPI::Error(errorString, CURRENT_FUNCTION);
  }
  
  case_file.close();
  
  return true;
  
}

void CConfig::SetPostprocessing(unsigned short val_software, unsigned short val_izone, unsigned short val_nDim) {
  
  unsigned short iZone, iCFL, iMarker;
  bool ideal_gas = ((Kind_FluidModel == STANDARD_AIR) ||
                    (Kind_FluidModel == IDEAL_GAS) ||
                    (Kind_FluidModel == INC_IDEAL_GAS) ||
                    (Kind_FluidModel == INC_IDEAL_GAS_POLY) ||
                    (Kind_FluidModel == CONSTANT_DENSITY));
  bool standard_air = ((Kind_FluidModel == STANDARD_AIR));
  
#ifndef HAVE_TECIO
  if (Output_FileFormat == TECPLOT_BINARY) {
    cout << "Tecplot binary file requested but SU2 was built without TecIO support." << "\n";
    Output_FileFormat = TECPLOT;
  }
#endif

  /*--- Set the boolean Wall_Functions equal to true if there is a
   definition for the wall founctions ---*/

  Wall_Functions = false;
  if (nMarker_WallFunctions > 0) {
    for (iMarker = 0; iMarker < nMarker_WallFunctions; iMarker++) {
      if (Kind_WallFunctions[iMarker] != NO_WALL_FUNCTION)
        Wall_Functions = true;
      
      if ((Kind_WallFunctions[iMarker] == ADAPTIVE_WALL_FUNCTION) || (Kind_WallFunctions[iMarker] == SCALABLE_WALL_FUNCTION)
        || (Kind_WallFunctions[iMarker] == NONEQUILIBRIUM_WALL_MODEL))

        SU2_MPI::Error(string("For RANS problems, use NO_WALL_FUNCTION, STANDARD_WALL_FUNCTION or EQUILIBRIUM_WALL_MODEL.\n"), CURRENT_FUNCTION);

    }
  }
  
  /*--- Fixed CM mode requires a static movement of the grid ---*/
  
  if (Fixed_CM_Mode) {
    Grid_Movement= true;
  	 nGridMovement = 1;
  	 Kind_GridMovement = new unsigned short[nGridMovement];
  	 Kind_GridMovement[0] = MOVING_HTP;
  }

  /*--- Initialize the AoA and Sideslip variables for the incompressible
   solver. This is typically unused (often internal flows). This also
   is necessary to avoid any issues with the AoA adjustments for the
   compressible code for fixed lift mode (including the adjoint). ---*/

  if (Kind_Regime == INCOMPRESSIBLE) {

    /*--- Compute x-velocity with a safegaurd for 0.0. ---*/

    su2double Vx = 1e-10;
    if (Inc_Velocity_Init[0] != 0.0) {
      Vx = Inc_Velocity_Init[0];
    }

    /*--- Compute the angle-of-attack and sideslip. ---*/

    su2double alpha = 0.0, beta = 0.0;
    if (val_nDim == 2) {
      alpha = atan(Inc_Velocity_Init[1]/Vx)*180.0/PI_NUMBER;
    } else {
      alpha = atan(Inc_Velocity_Init[2]/Vx)*180.0/PI_NUMBER;
      beta  = atan(Inc_Velocity_Init[1]/Vx)*180.0/PI_NUMBER;
    }

    /*--- Set alpha and beta in the config class. ---*/

    SetAoA(alpha);
    SetAoS(beta);
    
  }

  /*--- By default, in 2D we should use TWOD_AIRFOIL (independenly from the input file) ---*/

  if (val_nDim == 2) Geo_Description = TWOD_AIRFOIL;

  /*--- Store the SU2 module that we are executing. ---*/
  
  Kind_SU2 = val_software;

  /*--- Set limiter for no MUSCL reconstructions ---*/
  
  if ((!MUSCL_Flow) || (Kind_ConvNumScheme_Flow == SPACE_CENTERED)) Kind_SlopeLimit_Flow = NO_LIMITER;
  if ((!MUSCL_Turb) || (Kind_ConvNumScheme_Turb == SPACE_CENTERED)) Kind_SlopeLimit_Turb = NO_LIMITER;
  if ((!MUSCL_AdjFlow) || (Kind_ConvNumScheme_AdjFlow == SPACE_CENTERED)) Kind_SlopeLimit_AdjFlow = NO_LIMITER;
  if ((!MUSCL_AdjTurb) || (Kind_ConvNumScheme_AdjTurb == SPACE_CENTERED)) Kind_SlopeLimit_AdjTurb = NO_LIMITER;

  /*--- Set the default for thrust in ActDisk ---*/
  
  if ((Kind_ActDisk == NET_THRUST) || (Kind_ActDisk == BC_THRUST)
      || (Kind_ActDisk == DRAG_MINUS_THRUST) || (Kind_ActDisk == MASSFLOW)
      || (Kind_ActDisk == POWER))
    ActDisk_Jump = RATIO;

  /*--- Error-catching and automatic array adjustments for objective, marker, and weights arrays --- */

  /*--- If Kind_Obj has not been specified, these arrays need to take a default --*/

  if (Weight_ObjFunc == NULL && Kind_ObjFunc == NULL) {
    Kind_ObjFunc = new unsigned short[1];
    Kind_ObjFunc[0] = DRAG_COEFFICIENT;
    Weight_ObjFunc = new su2double[1];
    Weight_ObjFunc[0] = 1.0;
    nObj=1;
    nObjW=1;
  }

  /*--- Maker sure that arrays are the same length ---*/

  if (nObj>0) {
    if (nMarker_Monitoring!=nObj && Marker_Monitoring!= NULL) {
      if (nMarker_Monitoring==1) {
        /*-- If only one marker was listed with multiple objectives, set that marker as the marker for each objective ---*/
        nMarker_Monitoring = nObj;
        string marker = Marker_Monitoring[0];
        delete[] Marker_Monitoring;
        Marker_Monitoring = new string[nMarker_Monitoring];
        for (iMarker=0; iMarker<nMarker_Monitoring; iMarker++)
          Marker_Monitoring[iMarker] = marker;
      }
      else if(nObj==1){
        /*--- If one objective and more than one marker: repeat objective over each marker, evenly weighted ---*/
        unsigned int obj = Kind_ObjFunc[0];
        su2double wt=1.0;
        delete[] Kind_ObjFunc;
        if (Weight_ObjFunc!=NULL){
         wt = Weight_ObjFunc[0];
         delete[] Weight_ObjFunc;
        }
        Kind_ObjFunc = new short unsigned int[nMarker_Monitoring];
        Weight_ObjFunc = new su2double[nMarker_Monitoring];
        for (unsigned short iObj=0; iObj<nMarker_Monitoring; iObj++){
          Kind_ObjFunc[iObj] = obj;
          Weight_ObjFunc[iObj] = wt;
        }
        nObjW = nObj;
      }
      else if(nObj>1) {
        SU2_MPI::Error(string("When using more than one OBJECTIVE_FUNCTION, MARKER_MONITORING must be the same length or length 1.\n ") +
                       string("For multiple surfaces per objective, either use one objective or list the objective multiple times.\n") +
                       string("For multiple objectives per marker either use one marker or list the marker multiple times.\n")+
                       string("Similar rules apply for multi-objective optimization using OPT_OBJECTIVE rather than OBJECTIVE_FUNCTION."),
                       CURRENT_FUNCTION);
      }
    }
  }

  /*-- Correct for case where Weight_ObjFunc has not been provided or has length < kind_objfunc---*/
  
  if (nObjW<nObj) {
    if (Weight_ObjFunc!= NULL && nObjW>1) {
      SU2_MPI::Error(string("The option OBJECTIVE_WEIGHT must either have the same length as OBJECTIVE_FUNCTION,\n") +
                     string("be lenght 1, or be deleted from the config file (equal weights will be applied)."), CURRENT_FUNCTION);
    }
    Weight_ObjFunc = new su2double[nObj];
    for (unsigned short iObj=0; iObj<nObj; iObj++)
      Weight_ObjFunc[iObj] = 1.0;
  }

  /*--- One final check for multi-objective with the set of objectives
   that are not counted per-surface. We will disable multi-objective here. ---*/
  
  if (nObj > 1) {
    unsigned short Obj_0 = Kind_ObjFunc[0];
    for (unsigned short iObj=1; iObj<nObj; iObj++){
      switch(Kind_ObjFunc[iObj]) {
        case INVERSE_DESIGN_PRESSURE:
        case INVERSE_DESIGN_HEATFLUX:
        case THRUST_COEFFICIENT:
        case TORQUE_COEFFICIENT:
        case FIGURE_OF_MERIT:
        case SURFACE_TOTAL_PRESSURE:
        case SURFACE_STATIC_PRESSURE:
        case SURFACE_MASSFLOW:
        case SURFACE_UNIFORMITY:
        case SURFACE_SECONDARY:
        case SURFACE_MOM_DISTORTION:
        case SURFACE_SECOND_OVER_UNIFORM:
        case SURFACE_PRESSURE_DROP:
        case CUSTOM_OBJFUNC:
          if (Kind_ObjFunc[iObj] != Obj_0) {
            SU2_MPI::Error(string("The following objectives can only be used for the first surface in a multi-objective \n")+
                           string("problem or as a single objective applied to multiple monitoring markers:\n")+
                           string("INVERSE_DESIGN_PRESSURE, INVERSE_DESIGN_HEATFLUX, THRUST_COEFFICIENT, TORQUE_COEFFICIENT\n")+
                           string("FIGURE_OF_MERIT, SURFACE_TOTAL_PRESSURE, SURFACE_STATIC_PRESSURE, SURFACE_MASSFLOW\n")+
                           string("SURFACE_UNIFORMITY, SURFACE_SECONDARY, SURFACE_MOM_DISTORTION, SURFACE_SECOND_OVER_UNIFORM\n")+
                           string("SURFACE_PRESSURE_DROP, CUSTOM_OBJFUNC.\n"), CURRENT_FUNCTION);
          }
          break;
        default:
          break;
      }
    }
  }
  
  /*--- Low memory only for ASCII Tecplot ---*/

  if (Output_FileFormat != TECPLOT) Low_MemoryOutput = NO;
  
  /*--- The that Discard_InFiles is false, owerwise the gradient could be wrong ---*/
  
  if ((ContinuousAdjoint || DiscreteAdjoint) && Fixed_CL_Mode && !Eval_dOF_dCX)
    Discard_InFiles = false;

  /*--- Deactivate the multigrid in the adjoint problem ---*/
  
  if ((ContinuousAdjoint && !MG_AdjointFlow) ||
      (Unsteady_Simulation == TIME_STEPPING)) { nMGLevels = 0; }

  /*--- If Fluid Structure Interaction, set the solver for each zone.
   *--- ZONE_0 is the zone of the fluid.
   *--- All the other zones are structure.
   *--- This will allow us to define multiple physics structural problems */

  if (Kind_Solver == FLUID_STRUCTURE_INTERACTION) {
    if (val_izone == 0) {Kind_Solver = Kind_Solver_Fluid_FSI; FSI_Problem = true;}

    else {Kind_Solver = Kind_Solver_Struc_FSI; FSI_Problem = true;
    Kind_Linear_Solver = Kind_Linear_Solver_FSI_Struc;
    Kind_Linear_Solver_Prec = Kind_Linear_Solver_Prec_FSI_Struc;
    Linear_Solver_Error = Linear_Solver_Error_FSI_Struc;
    Linear_Solver_Iter = Linear_Solver_Iter_FSI_Struc;
    // Discrete adjoint linear solver
    Kind_DiscAdj_Linear_Solver = Kind_DiscAdj_Linear_Solver_FSI_Struc;
    Kind_DiscAdj_Linear_Prec = Kind_DiscAdj_Linear_Prec_FSI_Struc;}

    Multizone_Residual = true;
  }
  else { FSI_Problem = false; }

  if (Kind_Solver == MULTIZONE) {
    Multizone_Problem = true;
  }
  else{
    Multizone_Problem = false;
  }


  if ((Kind_Solver == HEAT_EQUATION_FVM) || (Kind_Solver == DISC_ADJ_HEAT)) {
    Linear_Solver_Iter = Linear_Solver_Iter_Heat;
    Linear_Solver_Error = Linear_Solver_Error_Heat;
  }

  if ((rank == MASTER_NODE) && ContinuousAdjoint && (Ref_NonDim == DIMENSIONAL) && (Kind_SU2 == SU2_CFD)) {
    cout << "WARNING: The adjoint solver should use a non-dimensional flow solution." << endl;
  }
  
  /*--- Initialize non-physical points/reconstructions to zero ---*/
  
  Nonphys_Points   = 0;
  Nonphys_Reconstr = 0;
  
  /*--- Set the number of external iterations to 1 for the steady state problem ---*/
  
  if (Kind_Solver == FEM_ELASTICITY) {
    nMGLevels = 0;
    if (Dynamic_Analysis == STATIC) nExtIter = 1;
  }

  /*--- Initialize the ofstream ConvHistFile. ---*/
  ofstream ConvHistFile;

  /*--- Decide whether we should be writing unsteady solution files. ---*/
  
  if (Unsteady_Simulation == STEADY ||
      Unsteady_Simulation == HARMONIC_BALANCE)
 { Wrt_Unsteady = false; }
  else { Wrt_Unsteady = true; }

  if (Kind_Solver == FEM_ELASTICITY) {

	  if (Dynamic_Analysis == STATIC) { Wrt_Dynamic = false; }
	  else { Wrt_Dynamic = true; }

  } else {
    Wrt_Dynamic = false;
  }

  if (Kind_Solver == ZONE_SPECIFIC) {
    ZoneSpecific_Problem = true;
    Kind_Solver = Kind_Solver_PerZone[val_izone];
  }

  /*--- Check for unsupported features. ---*/

  if ((Kind_Regime == INCOMPRESSIBLE) && (Unsteady_Simulation == HARMONIC_BALANCE)){
    SU2_MPI::Error("Harmonic Balance not yet implemented for the incompressible solver.", CURRENT_FUNCTION);
  }

  if ((Kind_Regime == EULER) && (Buffet_Monitoring == true)){
    SU2_MPI::Error("Buffet monitoring incompatible with Euler Solver", CURRENT_FUNCTION);
  }
  
  /*--- Check for Fluid model consistency ---*/

  if (standard_air) {
    if (Gamma != 1.4 || Gas_Constant != 287.058) {
      Gamma = 1.4;
      Gas_Constant = 287.058;
    }
  }

  /*--- Overrule the default values for viscosity if the US measurement system is used. ---*/

  if (SystemMeasurements == US) {

    /* Correct the viscosities, if they contain the default SI values. */
    if(fabs(Mu_Constant-1.716E-5) < 1.0E-15) Mu_Constant /= 47.88025898;
    if(fabs(Mu_Ref-1.716E-5)      < 1.0E-15) Mu_Ref      /= 47.88025898;

    /* Correct the values with temperature dimension, if they contain the default SI values. */
    if(fabs(Mu_Temperature_Ref-273.15) < 1.0E-8) Mu_Temperature_Ref *= 1.8;
    if(fabs(Mu_S-110.4)                < 1.0E-8) Mu_S               *= 1.8;

    /* Correct the thermal conductivity, if it contains the default SI value. */
    if(fabs(Kt_Constant-0.0257) < 1.0E-10) Kt_Constant *= 0.577789317;
  }

  /*--- Check for Measurement System ---*/
  
  if (SystemMeasurements == US && !standard_air) {
    SU2_MPI::Error("Only STANDARD_AIR fluid model can be used with US Measurement System", CURRENT_FUNCTION);
  }
  
  /*--- Check for Convective scheme available for NICFD ---*/
  
  if (!ideal_gas) {
    if (Kind_Upwind_Flow != ROE && Kind_Upwind_Flow != HLLC && Kind_Centered_Flow != JST) {
      SU2_MPI::Error("Only ROE Upwind, HLLC Upwind scheme, and JST scheme can be used for Non-Ideal Compressible Fluids", CURRENT_FUNCTION);
    }

  }
  
  if(GetBoolTurbomachinery()){
    nBlades = new su2double[nZone];
    FreeStreamTurboNormal= new su2double[3];
  }

  /*--- Check if Giles are used with turbo markers ---*/

  if (nMarker_Giles > 0 && !GetBoolTurbomachinery()){
    SU2_MPI::Error("Giles Boundary conditions can only be used with turbomachinery markers", CURRENT_FUNCTION);
  }

  /*--- Check for Boundary condition available for NICFD ---*/
  
  if (!ideal_gas) {
    if (nMarker_Inlet != 0) {
      SU2_MPI::Error("Riemann Boundary conditions or Giles must be used for inlet and outlet with Not Ideal Compressible Fluids ", CURRENT_FUNCTION);
    }
    if (nMarker_Outlet != 0) {
      SU2_MPI::Error("Riemann Boundary conditions or Giles must be used outlet with Not Ideal Compressible Fluids ", CURRENT_FUNCTION);
    }
    
    if (nMarker_FarField != 0) {
      SU2_MPI::Error("Riemann Boundary conditions or Giles must be used outlet with Not Ideal Compressible Fluids ", CURRENT_FUNCTION);
    }
    
  }
  
  /*--- Check for Boundary condition available for NICF ---*/
  
  if (ideal_gas && (Kind_Regime != INCOMPRESSIBLE)) {
    if (SystemMeasurements == US && standard_air) {
      if (Kind_ViscosityModel != SUTHERLAND) {
        SU2_MPI::Error("Only SUTHERLAND viscosity model can be used with US Measurement", CURRENT_FUNCTION);
      }
    }
    if (Kind_ConductivityModel != CONSTANT_PRANDTL ) {
      SU2_MPI::Error("Only CONSTANT_PRANDTL thermal conductivity model can be used with STANDARD_AIR and IDEAL_GAS", CURRENT_FUNCTION);
    }
    
  }
  
  /*--- Check for Boundary condition option agreement ---*/
  if (Kind_InitOption == REYNOLDS){
    if (Kind_Regime == COMPRESSIBLE && (Kind_Solver == NAVIER_STOKES || Kind_Solver == RANS) && Reynolds <=0){
      SU2_MPI::Error("Reynolds number required for NAVIER_STOKES and RANS !!", CURRENT_FUNCTION);
    }
  }

  /*--- Force number of span-wise section to 1 if 2D case ---*/
  if(val_nDim ==2){
    nSpanWiseSections_User=1;
    Kind_SpanWise= EQUISPACED;
  }

  /*--- Set number of TurboPerformance markers ---*/
  if(nMarker_Turbomachinery > 0){
    if(nMarker_Turbomachinery > 1){
      nMarker_TurboPerformance = nMarker_Turbomachinery + SU2_TYPE::Int(nMarker_Turbomachinery/2) + 1;
    }else{
      nMarker_TurboPerformance = nMarker_Turbomachinery;
    }
  } else {
    nMarker_TurboPerformance = 0;
    nSpanWiseSections =1;
  }

  /*--- Set number of TurboPerformance markers ---*/
  if(nMarker_Turbomachinery != 0){
    nSpan_iZones = new unsigned short[nZone];
  }

  /*--- Set number of TurboPerformance markers ---*/
  if(RampRotatingFrame && !DiscreteAdjoint){
    FinalRotation_Rate_Z = new su2double[nZone];
    for(iZone=0; iZone <nZone; iZone ++){
      FinalRotation_Rate_Z[iZone] = Rotation_Rate_Z[iZone];
      if(abs(FinalRotation_Rate_Z[iZone]) > 0.0){
        Rotation_Rate_Z[iZone] = RampRotatingFrame_Coeff[0];
      }
    }
  }

  if(RampOutletPressure && !DiscreteAdjoint){
    for (iMarker = 0; iMarker < nMarker_Giles; iMarker++){
      if (Kind_Data_Giles[iMarker] == STATIC_PRESSURE || Kind_Data_Giles[iMarker] == STATIC_PRESSURE_1D || Kind_Data_Giles[iMarker] == RADIAL_EQUILIBRIUM ){
        FinalOutletPressure   = Giles_Var1[iMarker];
        Giles_Var1[iMarker] = RampOutletPressure_Coeff[0];
      }
    }
    for (iMarker = 0; iMarker < nMarker_Riemann; iMarker++){
      if (Kind_Data_Riemann[iMarker] == STATIC_PRESSURE || Kind_Data_Riemann[iMarker] == RADIAL_EQUILIBRIUM){
        FinalOutletPressure      = Riemann_Var1[iMarker];
        Riemann_Var1[iMarker] = RampOutletPressure_Coeff[0];
      }
    }
  }

  /*--- Check on extra Relaxation factor for Giles---*/
  if(ExtraRelFacGiles[1] > 0.5){
    ExtraRelFacGiles[1] = 0.5;
  }


  /*--- Set grid movement kind to NO_MOVEMENT if not specified, which means
   that we also set the Grid_Movement flag to false. We initialize to the
   number of zones here, because we are guaranteed to at least have one. ---*/
  
  if (Kind_GridMovement == NULL) {
    Kind_GridMovement = new unsigned short[nZone];
    for (unsigned short iZone = 0; iZone < nZone; iZone++ )
      Kind_GridMovement[iZone] = NO_MOVEMENT;
    if (Grid_Movement == true) {
      SU2_MPI::Error("GRID_MOVEMENT = YES but no type provided in GRID_MOVEMENT_KIND!!", CURRENT_FUNCTION);
    }
  }
  
  /*--- If only one Grid_Movement kind is specified, it is assumed it's the same for all zones. ---*/
  /*--- TODO: Kind_Grid_Movement should not be an array but rather only one short. ---*/
  /*--- The distinction comes as each zone has one config container. ---*/
  if (nGridMovement != nZone){
    for (unsigned short iZone = 0; iZone < nZone; iZone++ )
      Kind_GridMovement[iZone] = Kind_GridMovement[ZONE_0];
  }

  /*--- If we're solving a purely steady problem with no prescribed grid
   movement (both rotating frame and moving walls can be steady), make sure that
   there is no grid motion ---*/
  
  if ((Kind_SU2 == SU2_CFD || Kind_SU2 == SU2_SOL || Kind_SU2 == SU2_MET) &&
      (Unsteady_Simulation == STEADY) &&
      ((Kind_GridMovement[ZONE_0] != MOVING_WALL) &&
       (Kind_GridMovement[ZONE_0] != ROTATING_FRAME) &&
       (Kind_GridMovement[ZONE_0] != STEADY_TRANSLATION) &&
       (Kind_GridMovement[ZONE_0] != FLUID_STRUCTURE)))
    Grid_Movement = false;
  
  if ((Kind_SU2 == SU2_CFD || Kind_SU2 == SU2_SOL || Kind_SU2 == SU2_MET) &&
      (Unsteady_Simulation == STEADY) &&
      ((Kind_GridMovement[ZONE_0] == MOVING_HTP)))
    Grid_Movement = true;

  /*--- The Line Search should be applied only in the deformation stage. ---*/

  if (Kind_SU2 != SU2_DEF) {
  	Opt_RelaxFactor = 1.0;
  }

  /*--- If it is not specified, set the mesh motion mach number
   equal to the freestream value. ---*/
  
  if (Grid_Movement && Mach_Motion == 0.0)
    Mach_Motion = Mach;
  
  /*--- Set the boolean flag if we are in a rotating frame (source term). ---*/
  
  if (Grid_Movement && Kind_GridMovement[ZONE_0] == ROTATING_FRAME)
    Rotating_Frame = true;
  else
    Rotating_Frame = false;
  
  /*--- Check the number of moving markers against the number of grid movement
   types provided (should be equal, except that rigid motion and rotating frame
   do not depend on surface specification). ---*/
  
  if (Grid_Movement &&
      (Kind_GridMovement[ZONE_0] != RIGID_MOTION) &&
      (Kind_GridMovement[ZONE_0] != ROTATING_FRAME) &&
      (Kind_GridMovement[ZONE_0] != MOVING_HTP) &&
      (Kind_GridMovement[ZONE_0] != STEADY_TRANSLATION) &&
      (Kind_GridMovement[ZONE_0] != FLUID_STRUCTURE) &&
      (Kind_GridMovement[ZONE_0] != GUST) &&
      (nGridMovement != nMarker_Moving)) {
    SU2_MPI::Error("Number of GRID_MOVEMENT_KIND must match number of MARKER_MOVING!!", CURRENT_FUNCTION);
  }
  
  /*--- In case the grid movement parameters have not been declared in the
   config file, set them equal to zero for safety. Also check to make sure
   that for each option, a value has been declared for each moving marker. ---*/
  
  unsigned short nMoving;
  if (nGridMovement > nZone) nMoving = nGridMovement;
  else nMoving = nZone;

  /*--- Motion Origin: ---*/
  
  if (Motion_Origin_X == NULL) {
    Motion_Origin_X = new su2double[nMoving];
    for (iZone = 0; iZone < nMoving; iZone++ )
      Motion_Origin_X[iZone] = 0.0;
  } else {
    if (Grid_Movement && (nMotion_Origin_X != nGridMovement)) {
      SU2_MPI::Error("Length of MOTION_ORIGIN_X must match GRID_MOVEMENT_KIND!!", CURRENT_FUNCTION);
    }
  }
  
  if (Motion_Origin_Y == NULL) {
    Motion_Origin_Y = new su2double[nMoving];
    for (iZone = 0; iZone < nMoving; iZone++ )
      Motion_Origin_Y[iZone] = 0.0;
  } else {
    if (Grid_Movement && (nMotion_Origin_Y != nGridMovement)) {
      SU2_MPI::Error("Length of MOTION_ORIGIN_Y must match GRID_MOVEMENT_KIND!!", CURRENT_FUNCTION);
    }
  }
  
  if (Motion_Origin_Z == NULL) {
    Motion_Origin_Z = new su2double[nMoving];
    for (iZone = 0; iZone < nMoving; iZone++ )
      Motion_Origin_Z[iZone] = 0.0;
  } else {
    if (Grid_Movement && (nMotion_Origin_Z != nGridMovement)) {
      SU2_MPI::Error("Length of MOTION_ORIGIN_Z must match GRID_MOVEMENT_KIND!!", CURRENT_FUNCTION);
    }
  }
  
  if (MoveMotion_Origin == NULL) {
    MoveMotion_Origin = new unsigned short[nMoving];
    for (iZone = 0; iZone < nMoving; iZone++ )
      MoveMotion_Origin[iZone] = 0;
  } else {
    if (Grid_Movement && (nMoveMotion_Origin != nGridMovement)) {
      SU2_MPI::Error("Length of MOVE_MOTION_ORIGIN must match GRID_MOVEMENT_KIND!!", CURRENT_FUNCTION);
    }
  }
  
  /*--- Translation: ---*/
  
  if (Translation_Rate_X == NULL) {
    Translation_Rate_X = new su2double[nMoving];
    for (iZone = 0; iZone < nMoving; iZone++ )
      Translation_Rate_X[iZone] = 0.0;
  } else {
    if (Grid_Movement && (nTranslation_Rate_X != nGridMovement)) {
      SU2_MPI::Error("Length of TRANSLATION_RATE_X must match GRID_MOVEMENT_KIND!!", CURRENT_FUNCTION);
    }
  }
  
  if (Translation_Rate_Y == NULL) {
    Translation_Rate_Y = new su2double[nMoving];
    for (iZone = 0; iZone < nMoving; iZone++ )
      Translation_Rate_Y[iZone] = 0.0;
  } else {
    if (Grid_Movement && (nTranslation_Rate_Y != nGridMovement)) {
      SU2_MPI::Error("Length of TRANSLATION_RATE_Y must match GRID_MOVEMENT_KIND!!", CURRENT_FUNCTION);
    }
  }
  
  if (Translation_Rate_Z == NULL) {
    Translation_Rate_Z = new su2double[nMoving];
    for (iZone = 0; iZone < nMoving; iZone++ )
      Translation_Rate_Z[iZone] = 0.0;
  } else {
    if (Grid_Movement && (nTranslation_Rate_Z != nGridMovement)) {
      SU2_MPI::Error("Length of TRANSLATION_RATE_Z must match GRID_MOVEMENT_KIND!!", CURRENT_FUNCTION);
    }
  }
  
  /*--- Rotation: ---*/
  
  if (Rotation_Rate_X == NULL) {
    Rotation_Rate_X = new su2double[nMoving];
    for (iZone = 0; iZone < nMoving; iZone++ )
      Rotation_Rate_X[iZone] = 0.0;
  } else {
    if (Grid_Movement && (nRotation_Rate_X != nGridMovement)) {
      SU2_MPI::Error("Length of ROTATION_RATE_X must match GRID_MOVEMENT_KIND!!", CURRENT_FUNCTION);
    }
  }
  
  if (Rotation_Rate_Y == NULL) {
    Rotation_Rate_Y = new su2double[nMoving];
    for (iZone = 0; iZone < nMoving; iZone++ )
      Rotation_Rate_Y[iZone] = 0.0;
  } else {
    if (Grid_Movement && (nRotation_Rate_Y != nGridMovement)) {
      SU2_MPI::Error("Length of ROTATION_RATE_Y must match GRID_MOVEMENT_KIND!!", CURRENT_FUNCTION);
    }
  }
  
  if (Rotation_Rate_Z == NULL) {
    Rotation_Rate_Z = new su2double[nMoving];
    for (iZone = 0; iZone < nMoving; iZone++ )
      Rotation_Rate_Z[iZone] = 0.0;
  } else {
    if (Grid_Movement && (nRotation_Rate_Z != nGridMovement)) {
      SU2_MPI::Error("Length of ROTATION_RATE_Z must match GRID_MOVEMENT_KIND!!", CURRENT_FUNCTION);
    }
  }
  
  /*--- Pitching: ---*/
  
  if (Pitching_Omega_X == NULL) {
    Pitching_Omega_X = new su2double[nMoving];
    for (iZone = 0; iZone < nMoving; iZone++ )
      Pitching_Omega_X[iZone] = 0.0;
  } else {
    if (Grid_Movement && (nPitching_Omega_X != nGridMovement)) {
      SU2_MPI::Error("Length of PITCHING_OMEGA_X must match GRID_MOVEMENT_KIND!!", CURRENT_FUNCTION);
    }
  }
  
  if (Pitching_Omega_Y == NULL) {
    Pitching_Omega_Y = new su2double[nMoving];
    for (iZone = 0; iZone < nMoving; iZone++ )
      Pitching_Omega_Y[iZone] = 0.0;
  } else {
    if (Grid_Movement && (nPitching_Omega_Y != nGridMovement)) {
      SU2_MPI::Error("Length of PITCHING_OMEGA_Y must match GRID_MOVEMENT_KIND!!", CURRENT_FUNCTION);
    }
  }
  
  if (Pitching_Omega_Z == NULL) {
    Pitching_Omega_Z = new su2double[nMoving];
    for (iZone = 0; iZone < nMoving; iZone++ )
      Pitching_Omega_Z[iZone] = 0.0;
  } else {
    if (Grid_Movement && (nPitching_Omega_Z != nGridMovement)) {
      SU2_MPI::Error("Length of PITCHING_OMEGA_Z must match GRID_MOVEMENT_KIND!!", CURRENT_FUNCTION);
    }
  }
  
  /*--- Pitching Amplitude: ---*/
  
  if (Pitching_Ampl_X == NULL) {
    Pitching_Ampl_X = new su2double[nMoving];
    for (iZone = 0; iZone < nMoving; iZone++ )
      Pitching_Ampl_X[iZone] = 0.0;
  } else {
    if (Grid_Movement && (nPitching_Ampl_X != nGridMovement)) {
      SU2_MPI::Error("Length of PITCHING_AMPL_X must match GRID_MOVEMENT_KIND!!", CURRENT_FUNCTION);
    }
  }
  
  if (Pitching_Ampl_Y == NULL) {
    Pitching_Ampl_Y = new su2double[nMoving];
    for (iZone = 0; iZone < nMoving; iZone++ )
      Pitching_Ampl_Y[iZone] = 0.0;
  } else {
    if (Grid_Movement && (nPitching_Ampl_Y != nGridMovement)) {
      SU2_MPI::Error("Length of PITCHING_AMPL_Y must match GRID_MOVEMENT_KIND!!", CURRENT_FUNCTION);
    }
  }
  
  if (Pitching_Ampl_Z == NULL) {
    Pitching_Ampl_Z = new su2double[nMoving];
    for (iZone = 0; iZone < nMoving; iZone++ )
      Pitching_Ampl_Z[iZone] = 0.0;
  } else {
    if (Grid_Movement && (nPitching_Ampl_Z != nGridMovement)) {
      SU2_MPI::Error("Length of PITCHING_AMPL_Z must match GRID_MOVEMENT_KIND!!", CURRENT_FUNCTION);
    }
  }
  
  /*--- Pitching Phase: ---*/
  
  if (Pitching_Phase_X == NULL) {
    Pitching_Phase_X = new su2double[nMoving];
    for (iZone = 0; iZone < nMoving; iZone++ )
      Pitching_Phase_X[iZone] = 0.0;
  } else {
    if (Grid_Movement && (nPitching_Phase_X != nGridMovement)) {
      SU2_MPI::Error("Length of PITCHING_PHASE_X must match GRID_MOVEMENT_KIND!!", CURRENT_FUNCTION);
    }
  }
  
  if (Pitching_Phase_Y == NULL) {
    Pitching_Phase_Y = new su2double[nMoving];
    for (iZone = 0; iZone < nMoving; iZone++ )
      Pitching_Phase_Y[iZone] = 0.0;
  } else {
    if (Grid_Movement && (nPitching_Phase_Y != nGridMovement)) {
      SU2_MPI::Error("Length of PITCHING_PHASE_Y must match GRID_MOVEMENT_KIND!!", CURRENT_FUNCTION);
    }
  }
  
  if (Pitching_Phase_Z == NULL) {
    Pitching_Phase_Z = new su2double[nMoving];
    for (iZone = 0; iZone < nMoving; iZone++ )
      Pitching_Phase_Z[iZone] = 0.0;
  } else {
    if (Grid_Movement && (nPitching_Phase_Z != nGridMovement)) {
      SU2_MPI::Error("Length of PITCHING_PHASE_Z must match GRID_MOVEMENT_KIND!!", CURRENT_FUNCTION);
    }
  }
  
  /*--- Plunging: ---*/
  
  if (Plunging_Omega_X == NULL) {
    Plunging_Omega_X = new su2double[nMoving];
    for (iZone = 0; iZone < nMoving; iZone++ )
      Plunging_Omega_X[iZone] = 0.0;
  } else {
    if (Grid_Movement && (nPlunging_Omega_X != nGridMovement)) {
      SU2_MPI::Error("Length of PLUNGING_PHASE_X must match GRID_MOVEMENT_KIND!!", CURRENT_FUNCTION);
    }
  }
  
  if (Plunging_Omega_Y == NULL) {
    Plunging_Omega_Y = new su2double[nMoving];
    for (iZone = 0; iZone < nMoving; iZone++ )
      Plunging_Omega_Y[iZone] = 0.0;
  } else {
    if (Grid_Movement && (nPlunging_Omega_Y != nGridMovement)) {
      SU2_MPI::Error("Length of PLUNGING_PHASE_Y must match GRID_MOVEMENT_KIND!!", CURRENT_FUNCTION);
    }
  }
  
  if (Plunging_Omega_Z == NULL) {
    Plunging_Omega_Z = new su2double[nMoving];
    for (iZone = 0; iZone < nMoving; iZone++ )
      Plunging_Omega_Z[iZone] = 0.0;
  } else {
    if (Grid_Movement && (nPlunging_Omega_Z != nGridMovement)) {
      SU2_MPI::Error("Length of PLUNGING_PHASE_Z must match GRID_MOVEMENT_KIND!!", CURRENT_FUNCTION);
    }
  }
  
  /*--- Plunging Amplitude: ---*/
  
  if (Plunging_Ampl_X == NULL) {
    Plunging_Ampl_X = new su2double[nMoving];
    for (iZone = 0; iZone < nMoving; iZone++ )
      Plunging_Ampl_X[iZone] = 0.0;
  } else {
    if (Grid_Movement && (nPlunging_Ampl_X != nGridMovement)) {
      SU2_MPI::Error("Length of PLUNGING_AMPL_X must match GRID_MOVEMENT_KIND!!", CURRENT_FUNCTION);
    }
  }
  
  if (Plunging_Ampl_Y == NULL) {
    Plunging_Ampl_Y = new su2double[nMoving];
    for (iZone = 0; iZone < nMoving; iZone++ )
      Plunging_Ampl_Y[iZone] = 0.0;
  } else {
    if (Grid_Movement && (nPlunging_Ampl_Y != nGridMovement)) {
      SU2_MPI::Error("Length of PLUNGING_AMPL_Y must match GRID_MOVEMENT_KIND!!", CURRENT_FUNCTION);
    }
  }
  
  if (Plunging_Ampl_Z == NULL) {
    Plunging_Ampl_Z = new su2double[nMoving];
    for (iZone = 0; iZone < nMoving; iZone++ )
      Plunging_Ampl_Z[iZone] = 0.0;
  } else {
    if (Grid_Movement && (nPlunging_Ampl_Z != nGridMovement)) {
      SU2_MPI::Error("Length of PLUNGING_AMPL_Z must match GRID_MOVEMENT_KIND!!", CURRENT_FUNCTION);
    }
  }
  
  /*-- Setting Harmonic Balance period from the config file */

  if (Unsteady_Simulation == HARMONIC_BALANCE) {
  	HarmonicBalance_Period = GetHarmonicBalance_Period();
  	if (HarmonicBalance_Period < 0)  {
      SU2_MPI::Error("Not a valid value for time period!!", CURRENT_FUNCTION);
  	}
  	/* Initialize the Harmonic balance Frequency pointer */
  	if (Omega_HB == NULL) {
  		Omega_HB = new su2double[nOmega_HB];
  		for (iZone = 0; iZone < nOmega_HB; iZone++ )
  			Omega_HB[iZone] = 0.0;
  	}else {
  		if (nOmega_HB != nTimeInstances) {
        SU2_MPI::Error("Length of omega_HB  must match the number TIME_INSTANCES!!" , CURRENT_FUNCTION);
      }
  	}
  }

    /*--- Use the various rigid-motion input frequencies to determine the period to be used with harmonic balance cases.
     There are THREE types of motion to consider, namely: rotation, pitching, and plunging.
     The largest period of motion is the one to be used for harmonic balance  calculations. ---*/
    
  /*if (Unsteady_Simulation == HARMONIC_BALANCE) {
      if (!(GetGrid_Movement())) {
          // No grid movement - Time period from config file //
          HarmonicBalance_Period = GetHarmonicBalance_Period();
      }
      
      else {
          unsigned short N_MOTION_TYPES = 3;
          su2double *periods;
          periods = new su2double[N_MOTION_TYPES];
          
          //--- rotation: ---//
          
          su2double Omega_mag_rot = sqrt(pow(Rotation_Rate_X[ZONE_0],2)+pow(Rotation_Rate_Y[ZONE_0],2)+pow(Rotation_Rate_Z[ZONE_0],2));
          if (Omega_mag_rot > 0)
              periods[0] = 2*PI_NUMBER/Omega_mag_rot;
          else
              periods[0] = 0.0;
          
          //--- pitching: ---//
          
          su2double Omega_mag_pitch = sqrt(pow(Pitching_Omega_X[ZONE_0],2)+pow(Pitching_Omega_Y[ZONE_0],2)+pow(Pitching_Omega_Z[ZONE_0],2));
          if (Omega_mag_pitch > 0)
              periods[1] = 2*PI_NUMBER/Omega_mag_pitch;
          else
              periods[1] = 0.0;
          
          //--- plunging: ---//
          
          su2double Omega_mag_plunge = sqrt(pow(Plunging_Omega_X[ZONE_0],2)+pow(Plunging_Omega_Y[ZONE_0],2)+pow(Plunging_Omega_Z[ZONE_0],2));
          if (Omega_mag_plunge > 0)
              periods[2] = 2*PI_NUMBER/Omega_mag_plunge;
          else
              periods[2] = 0.0;
          
          //--- determine which period is largest ---//
          
          unsigned short iVar;
          HarmonicBalance_Period = 0.0;
          for (iVar = 0; iVar < N_MOTION_TYPES; iVar++) {
              if (periods[iVar] > HarmonicBalance_Period)
                  HarmonicBalance_Period = periods[iVar];
          }
          
          delete periods;
      }
    
  }*/
  

  
    
  /*--- Initialize the RefOriginMoment Pointer ---*/
  
  RefOriginMoment = NULL;
  RefOriginMoment = new su2double[3];
  RefOriginMoment[0] = 0.0; RefOriginMoment[1] = 0.0; RefOriginMoment[2] = 0.0;
  
  /*--- In case the moment origin coordinates have not been declared in the
   config file, set them equal to zero for safety. Also check to make sure
   that for each marker, a value has been declared for the moment origin.
   Unless only one value was specified, then set this value for all the markers
   being monitored. ---*/
  
  
  if ((nRefOriginMoment_X != nRefOriginMoment_Y) || (nRefOriginMoment_X != nRefOriginMoment_Z) ) {
    SU2_MPI::Error("ERROR: Length of REF_ORIGIN_MOMENT_X, REF_ORIGIN_MOMENT_Y and REF_ORIGIN_MOMENT_Z must be the same!!", CURRENT_FUNCTION);
  }
  
  if (RefOriginMoment_X == NULL) {
    RefOriginMoment_X = new su2double[nMarker_Monitoring];
    for (iMarker = 0; iMarker < nMarker_Monitoring; iMarker++ )
      RefOriginMoment_X[iMarker] = 0.0;
  } else {
    if (nRefOriginMoment_X == 1) {
      
      su2double aux_RefOriginMoment_X = RefOriginMoment_X[0];
      delete [] RefOriginMoment_X;
      RefOriginMoment_X = new su2double[nMarker_Monitoring];
      nRefOriginMoment_X = nMarker_Monitoring;
      
      for (iMarker = 0; iMarker < nMarker_Monitoring; iMarker++ )
        RefOriginMoment_X[iMarker] = aux_RefOriginMoment_X;
    }
    else if (nRefOriginMoment_X != nMarker_Monitoring) {
      SU2_MPI::Error("ERROR: Length of REF_ORIGIN_MOMENT_X must match number of Monitoring Markers!!", CURRENT_FUNCTION);
    }
  }
  
  if (RefOriginMoment_Y == NULL) {
    RefOriginMoment_Y = new su2double[nMarker_Monitoring];
    for (iMarker = 0; iMarker < nMarker_Monitoring; iMarker++ )
      RefOriginMoment_Y[iMarker] = 0.0;
  } else {
    if (nRefOriginMoment_Y == 1) {
      
      su2double aux_RefOriginMoment_Y = RefOriginMoment_Y[0];
      delete [] RefOriginMoment_Y;
      RefOriginMoment_Y = new su2double[nMarker_Monitoring];
      nRefOriginMoment_Y = nMarker_Monitoring;
      
      for (iMarker = 0; iMarker < nMarker_Monitoring; iMarker++ )
        RefOriginMoment_Y[iMarker] = aux_RefOriginMoment_Y;
    }
    else if (nRefOriginMoment_Y != nMarker_Monitoring) {
      SU2_MPI::Error("ERROR: Length of REF_ORIGIN_MOMENT_Y must match number of Monitoring Markers!!", CURRENT_FUNCTION);
    }
  }
  
  if (RefOriginMoment_Z == NULL) {
    RefOriginMoment_Z = new su2double[nMarker_Monitoring];
    for (iMarker = 0; iMarker < nMarker_Monitoring; iMarker++ )
      RefOriginMoment_Z[iMarker] = 0.0;
  } else {
    if (nRefOriginMoment_Z == 1) {
      
      su2double aux_RefOriginMoment_Z = RefOriginMoment_Z[0];
      delete [] RefOriginMoment_Z;
      RefOriginMoment_Z = new su2double[nMarker_Monitoring];
      nRefOriginMoment_Z = nMarker_Monitoring;
      
      for (iMarker = 0; iMarker < nMarker_Monitoring; iMarker++ )
        RefOriginMoment_Z[iMarker] = aux_RefOriginMoment_Z;
    }
    else if (nRefOriginMoment_Z != nMarker_Monitoring) {
      SU2_MPI::Error("ERROR: Length of REF_ORIGIN_MOMENT_Z must match number of Monitoring Markers!!", CURRENT_FUNCTION);
    }
  }
  
  /*--- Set the boolean flag if we are carrying out an aeroelastic simulation. ---*/
  
  if (Grid_Movement && (Kind_GridMovement[ZONE_0] == AEROELASTIC || Kind_GridMovement[ZONE_0] == AEROELASTIC_RIGID_MOTION)) Aeroelastic_Simulation = true;
  else Aeroelastic_Simulation = false;
  
  /*--- Initializing the size for the solutions of the Aeroelastic problem. ---*/
  
  
  if (Grid_Movement && Aeroelastic_Simulation) {
    Aeroelastic_np1.resize(nMarker_Monitoring);
    Aeroelastic_n.resize(nMarker_Monitoring);
    Aeroelastic_n1.resize(nMarker_Monitoring);
    for (iMarker = 0; iMarker < nMarker_Monitoring; iMarker++) {
      Aeroelastic_np1[iMarker].resize(2);
      Aeroelastic_n[iMarker].resize(2);
      Aeroelastic_n1[iMarker].resize(2);
      for (int i =0; i<2; i++) {
        Aeroelastic_np1[iMarker][i].resize(2);
        Aeroelastic_n[iMarker][i].resize(2);
        Aeroelastic_n1[iMarker][i].resize(2);
        for (int j=0; j<2; j++) {
          Aeroelastic_np1[iMarker][i][j] = 0.0;
          Aeroelastic_n[iMarker][i][j] = 0.0;
          Aeroelastic_n1[iMarker][i][j] = 0.0;
        }
      }
    }
  }
  
  /*--- Allocate memory for the plunge and pitch and initialized them to zero ---*/
  
  if (Grid_Movement && Aeroelastic_Simulation) {
    Aeroelastic_pitch = new su2double[nMarker_Monitoring];
    Aeroelastic_plunge = new su2double[nMarker_Monitoring];
    for (iMarker = 0; iMarker < nMarker_Monitoring; iMarker++ ) {
      Aeroelastic_pitch[iMarker] = 0.0;
      Aeroelastic_plunge[iMarker] = 0.0;
    }
  }

  /*--- Fluid-Structure Interaction problems ---*/

  if (FSI_Problem) {
    if ((Dynamic_Analysis == STATIC) && (Unsteady_Simulation == STEADY)) {
      Kind_GridMovement[val_izone] = FLUID_STRUCTURE_STATIC;
      Grid_Movement = false;
    }
    else{
      Kind_GridMovement[val_izone] = FLUID_STRUCTURE;
      Grid_Movement = true;
    }
  }
  
  if (MGCycle == FULLMG_CYCLE) FinestMesh = nMGLevels;
  else FinestMesh = MESH_0;
  
  if ((Kind_Solver == NAVIER_STOKES) &&
      (Kind_Turb_Model != NONE))
    Kind_Solver = RANS;
  
  if (Kind_Solver == EULER) Kind_Turb_Model = NONE;

  Kappa_2nd_Flow    = Kappa_Flow[0];
  Kappa_4th_Flow    = Kappa_Flow[1];
  Kappa_2nd_AdjFlow = Kappa_AdjFlow[0];
  Kappa_4th_AdjFlow = Kappa_AdjFlow[1];
  Kappa_2nd_Heat = Kappa_Heat[0];
  Kappa_4th_Heat = Kappa_Heat[1];
  
  /*--- Make the MG_PreSmooth, MG_PostSmooth, and MG_CorrecSmooth
   arrays consistent with nMGLevels ---*/
  
  unsigned short * tmp_smooth = new unsigned short[nMGLevels+1];
  
  if ((nMG_PreSmooth != nMGLevels+1) && (nMG_PreSmooth != 0)) {
    if (nMG_PreSmooth > nMGLevels+1) {
      
      /*--- Truncate by removing unnecessary elements at the end ---*/
      
      for (unsigned int i = 0; i <= nMGLevels; i++)
        tmp_smooth[i] = MG_PreSmooth[i];
      delete [] MG_PreSmooth;
      MG_PreSmooth=NULL;
    } else {
      
      /*--- Add additional elements equal to last element ---*/
      
      for (unsigned int i = 0; i < nMG_PreSmooth; i++)
        tmp_smooth[i] = MG_PreSmooth[i];
      for (unsigned int i = nMG_PreSmooth; i <= nMGLevels; i++)
        tmp_smooth[i] = MG_PreSmooth[nMG_PreSmooth-1];
      delete [] MG_PreSmooth;
      MG_PreSmooth=NULL;
    }
    
    nMG_PreSmooth = nMGLevels+1;
    MG_PreSmooth = new unsigned short[nMG_PreSmooth];
    for (unsigned int i = 0; i < nMG_PreSmooth; i++)
      MG_PreSmooth[i] = tmp_smooth[i];
  }
  if ((nMGLevels != 0) && (nMG_PreSmooth == 0)) {
    delete [] MG_PreSmooth;
    nMG_PreSmooth = nMGLevels+1;
    MG_PreSmooth = new unsigned short[nMG_PreSmooth];
    for (unsigned int i = 0; i < nMG_PreSmooth; i++)
      MG_PreSmooth[i] = i+1;
  }
  
  if ((nMG_PostSmooth != nMGLevels+1) && (nMG_PostSmooth != 0)) {
    if (nMG_PostSmooth > nMGLevels+1) {
      
      /*--- Truncate by removing unnecessary elements at the end ---*/
      
      for (unsigned int i = 0; i <= nMGLevels; i++)
        tmp_smooth[i] = MG_PostSmooth[i];
      delete [] MG_PostSmooth;
      MG_PostSmooth=NULL;
    } else {
      
      /*--- Add additional elements equal to last element ---*/
       
      for (unsigned int i = 0; i < nMG_PostSmooth; i++)
        tmp_smooth[i] = MG_PostSmooth[i];
      for (unsigned int i = nMG_PostSmooth; i <= nMGLevels; i++)
        tmp_smooth[i] = MG_PostSmooth[nMG_PostSmooth-1];
      delete [] MG_PostSmooth;
      MG_PostSmooth=NULL;
    }
    
    nMG_PostSmooth = nMGLevels+1;
    MG_PostSmooth = new unsigned short[nMG_PostSmooth];
    for (unsigned int i = 0; i < nMG_PostSmooth; i++)
      MG_PostSmooth[i] = tmp_smooth[i];
    
  }
  
  if ((nMGLevels != 0) && (nMG_PostSmooth == 0)) {
    delete [] MG_PostSmooth;
    nMG_PostSmooth = nMGLevels+1;
    MG_PostSmooth = new unsigned short[nMG_PostSmooth];
    for (unsigned int i = 0; i < nMG_PostSmooth; i++)
      MG_PostSmooth[i] = 0;
  }
  
  if ((nMG_CorrecSmooth != nMGLevels+1) && (nMG_CorrecSmooth != 0)) {
    if (nMG_CorrecSmooth > nMGLevels+1) {
      
      /*--- Truncate by removing unnecessary elements at the end ---*/
      
      for (unsigned int i = 0; i <= nMGLevels; i++)
        tmp_smooth[i] = MG_CorrecSmooth[i];
      delete [] MG_CorrecSmooth;
      MG_CorrecSmooth = NULL;
    } else {
      
      /*--- Add additional elements equal to last element ---*/
      
      for (unsigned int i = 0; i < nMG_CorrecSmooth; i++)
        tmp_smooth[i] = MG_CorrecSmooth[i];
      for (unsigned int i = nMG_CorrecSmooth; i <= nMGLevels; i++)
        tmp_smooth[i] = MG_CorrecSmooth[nMG_CorrecSmooth-1];
      delete [] MG_CorrecSmooth;
      MG_CorrecSmooth = NULL;
    }
    nMG_CorrecSmooth = nMGLevels+1;
    MG_CorrecSmooth = new unsigned short[nMG_CorrecSmooth];
    for (unsigned int i = 0; i < nMG_CorrecSmooth; i++)
      MG_CorrecSmooth[i] = tmp_smooth[i];
  }
  
  if ((nMGLevels != 0) && (nMG_CorrecSmooth == 0)) {
    delete [] MG_CorrecSmooth;
    nMG_CorrecSmooth = nMGLevels+1;
    MG_CorrecSmooth = new unsigned short[nMG_CorrecSmooth];
    for (unsigned int i = 0; i < nMG_CorrecSmooth; i++)
      MG_CorrecSmooth[i] = 0;
  }
  
  /*--- Override MG Smooth parameters ---*/
  
  if (nMG_PreSmooth != 0) MG_PreSmooth[MESH_0] = 1;
  if (nMG_PostSmooth != 0) {
    MG_PostSmooth[MESH_0] = 0;
    MG_PostSmooth[nMGLevels] = 0;
  }
  if (nMG_CorrecSmooth != 0) MG_CorrecSmooth[nMGLevels] = 0;
  
  if (Restart) MGCycle = V_CYCLE;
  
  if (ContinuousAdjoint) {
    if (Kind_Solver == EULER) Kind_Solver = ADJ_EULER;
    if (Kind_Solver == NAVIER_STOKES) Kind_Solver = ADJ_NAVIER_STOKES;
    if (Kind_Solver == RANS) Kind_Solver = ADJ_RANS;
  }
  
  nCFL = nMGLevels+1;
  CFL = new su2double[nCFL];
  CFL[0] = CFLFineGrid;
  
  /*--- Evaluate when the Cl should be evaluated ---*/
  
  Iter_Fixed_CL        = SU2_TYPE::Int(nExtIter / (su2double(Update_Alpha)+1));
  Iter_Fixed_CM        = SU2_TYPE::Int(nExtIter / (su2double(Update_iH)+1));
  Iter_Fixed_NetThrust = SU2_TYPE::Int(nExtIter / (su2double(Update_BCThrust)+1));

  /*--- Setting relaxation factor and CFL for the adjoint runs ---*/

  if (ContinuousAdjoint) {
    Relaxation_Factor_Flow = Relaxation_Factor_AdjFlow;
    CFL[0] = CFL[0] * CFLRedCoeff_AdjFlow;
    CFL_AdaptParam[2] *= CFLRedCoeff_AdjFlow;
    CFL_AdaptParam[3] *= CFLRedCoeff_AdjFlow;
    Iter_Fixed_CL = SU2_TYPE::Int(su2double (Iter_Fixed_CL) / CFLRedCoeff_AdjFlow);
    Iter_Fixed_CM = SU2_TYPE::Int(su2double (Iter_Fixed_CM) / CFLRedCoeff_AdjFlow);
    Iter_Fixed_NetThrust = SU2_TYPE::Int(su2double (Iter_Fixed_NetThrust) / CFLRedCoeff_AdjFlow);
  }

  if ((DiscreteAdjoint) && (Inconsistent_Disc)) {
    Kind_ConvNumScheme_Flow = Kind_ConvNumScheme_AdjFlow;
    Kind_Centered_Flow = Kind_Centered_AdjFlow;
    Kind_Upwind_Flow = Kind_Upwind_AdjFlow;
    Kappa_Flow[0] = Kappa_AdjFlow[0];
    Kappa_Flow[1] = Kappa_AdjFlow[1];
  }
  
  if (Iter_Fixed_CL == 0) { Iter_Fixed_CL = nExtIter+1; Update_Alpha = 0; }
  if (Iter_Fixed_CM == 0) { Iter_Fixed_CM = nExtIter+1; Update_iH = 0; }
  if (Iter_Fixed_NetThrust == 0) { Iter_Fixed_NetThrust = nExtIter+1; Update_BCThrust = 0; }

  for (iCFL = 1; iCFL < nCFL; iCFL++)
    CFL[iCFL] = CFL[iCFL-1];
  
  if (nRKStep == 0) {
    nRKStep = 1;
    RK_Alpha_Step = new su2double[1]; RK_Alpha_Step[0] = 1.0;
  }

  /* Check if the byte alignment of the matrix multiplications is a
     multiple of 64. */
  if( byteAlignmentMatMul%64 ) {
    if(rank == MASTER_NODE)
      cout << "ALIGNED_BYTES_MATMUL must be a multiple of 64." << endl;
    exit(EXIT_FAILURE);
  }

  /* Determine the value of sizeMatMulPadding, which is the matrix size in
     the vectorization direction when padding is applied to have optimal
     performance in the matrix multiplications. */
  sizeMatMulPadding = byteAlignmentMatMul/sizeof(passivedouble);

  /* Correct the number of time levels for time accurate local time
     stepping, if needed.  */
  if (nLevels_TimeAccurateLTS == 0)  nLevels_TimeAccurateLTS =  1;
  if (nLevels_TimeAccurateLTS  > 15) nLevels_TimeAccurateLTS = 15;

  /* Check that no time accurate local time stepping is specified for time
     integration schemes other than ADER. */
  if (Kind_TimeIntScheme_FEM_Flow != ADER_DG && nLevels_TimeAccurateLTS != 1) {

    if (rank==MASTER_NODE) {
      cout << endl << "WARNING: "
           << nLevels_TimeAccurateLTS << " levels specified for time accurate local time stepping." << endl
           << "Time accurate local time stepping is only possible for ADER, hence this option is not used." << endl
           << endl;
    }

    nLevels_TimeAccurateLTS = 1;
  }

  if (Kind_TimeIntScheme_FEM_Flow == ADER_DG) {

    Unsteady_Simulation = TIME_STEPPING;  // Only time stepping for ADER.

    /* If time accurate local time stepping is used, make sure that an unsteady
       CFL is specified. If not, terminate. */
    if (nLevels_TimeAccurateLTS != 1) {
      if(Unst_CFL == 0.0)
        SU2_MPI::Error("ERROR: Unsteady CFL not specified for time accurate local time stepping.",
                       CURRENT_FUNCTION);
    }

    /* Determine the location of the ADER time DOFs, which are the Gauss-Legendre
       integration points corresponding to the number of time DOFs. */
    vector<passivedouble> GLPoints(nTimeDOFsADER_DG), GLWeights(nTimeDOFsADER_DG);
    CGaussJacobiQuadrature GaussJacobi;
    GaussJacobi.GetQuadraturePoints(0.0, 0.0, -1.0, 1.0, GLPoints, GLWeights);

    TimeDOFsADER_DG = new su2double[nTimeDOFsADER_DG];
    for(unsigned short i=0; i<nTimeDOFsADER_DG; ++i)
      TimeDOFsADER_DG[i] = GLPoints[i];

    /* Determine the number of integration points in time, their locations
       on the interval [-1..1] and their integration weights. */
    unsigned short orderExact = ceil(Quadrature_Factor_Time_ADER_DG*(nTimeDOFsADER_DG-1));
    nTimeIntegrationADER_DG = orderExact/2 + 1;
    nTimeIntegrationADER_DG = max(nTimeIntegrationADER_DG, nTimeDOFsADER_DG);
    GLPoints.resize(nTimeIntegrationADER_DG);
    GLWeights.resize(nTimeIntegrationADER_DG);
    GaussJacobi.GetQuadraturePoints(0.0, 0.0, -1.0, 1.0, GLPoints, GLWeights);

    TimeIntegrationADER_DG    = new su2double[nTimeIntegrationADER_DG];
    WeightsIntegrationADER_DG = new su2double[nTimeIntegrationADER_DG];
    for(unsigned short i=0; i<nTimeIntegrationADER_DG; ++i) {
      TimeIntegrationADER_DG[i]    = GLPoints[i];
      WeightsIntegrationADER_DG[i] = GLWeights[i];
    }
  }

  if (nIntCoeffs == 0) {
    nIntCoeffs = 2;
    Int_Coeffs = new su2double[2]; Int_Coeffs[0] = 0.25; Int_Coeffs[1] = 0.5;
  }
  
  if (nElasticityMod == 0) {
  nElasticityMod = 1;
  ElasticityMod = new su2double[1]; ElasticityMod[0] = 2E11;
  }

  if (nPoissonRatio == 0) {
  nPoissonRatio = 1;
  PoissonRatio = new su2double[1]; PoissonRatio[0] = 0.30;
  }

  if (nMaterialDensity == 0) {
  nMaterialDensity = 1;
  MaterialDensity = new su2double[1]; MaterialDensity[0] = 7854;
  }

  if (nElectric_Constant == 0) {
  nElectric_Constant = 1;
  Electric_Constant = new su2double[1]; Electric_Constant[0] = 0.0;
  }

  if (nElectric_Field == 0) {
	nElectric_Field = 1;
	Electric_Field_Mod = new su2double[1]; Electric_Field_Mod[0] = 0.0;
  }

  if (nDim_RefNode == 0) {
  nDim_RefNode = 3;
  RefNode_Displacement = new su2double[3];
  RefNode_Displacement[0] = 0.0; RefNode_Displacement[1] = 0.0; RefNode_Displacement[2] = 0.0;
  }

  if (nDim_Electric_Field == 0) {
	nDim_Electric_Field = 2;
	Electric_Field_Dir = new su2double[2]; Electric_Field_Dir[0] = 0.0;  Electric_Field_Dir[1] = 1.0;
  }

  if ((Kind_SU2 == SU2_CFD) && (Kind_Solver == NO_SOLVER)) {
    SU2_MPI::Error("PHYSICAL_PROBLEM must be set in the configuration file", CURRENT_FUNCTION);
  }
  
  /*--- Set a flag for viscous simulations ---*/
  
  Viscous = (( Kind_Solver == NAVIER_STOKES          ) ||
             ( Kind_Solver == ADJ_NAVIER_STOKES      ) ||
             ( Kind_Solver == RANS                   ) ||
             ( Kind_Solver == ADJ_RANS               ) ||
             ( Kind_Solver == FEM_NAVIER_STOKES      ) ||
             ( Kind_Solver == FEM_RANS               ) ||
             ( Kind_Solver == FEM_LES                ));

  /*--- To avoid boundary intersections, let's add a small constant to the planes. ---*/

  if (Geo_Description == NACELLE) {
    for (unsigned short iSections = 0; iSections < nLocationStations; iSections++) {
      if (LocationStations[iSections] == 0) LocationStations[iSections] = 1E-6;
      if (LocationStations[iSections] == 360) LocationStations[iSections] = 359.999999;
    }
  }
  else {
    for (unsigned short iSections = 0; iSections < nLocationStations; iSections++) {
      LocationStations[iSections] += EPS;
    }
    Stations_Bounds[0] += EPS;
    Stations_Bounds[1] += EPS;
  }

  /*--- Length based parameter for slope limiters uses a default value of
   0.1m ---*/
  
  RefElemLength = 1.0;
  if (SystemMeasurements == US) RefElemLength /= 0.3048;

  /*--- Re-scale the length based parameters. The US system uses feet,
   but SU2 assumes that the grid is in inches ---*/
  
  if ((SystemMeasurements == US) && (Kind_SU2 == SU2_CFD)) {
    
    for (iMarker = 0; iMarker < nMarker_Monitoring; iMarker++) {
      RefOriginMoment_X[iMarker] = RefOriginMoment_X[iMarker]/12.0;
      RefOriginMoment_Y[iMarker] = RefOriginMoment_Y[iMarker]/12.0;
      RefOriginMoment_Z[iMarker] = RefOriginMoment_Z[iMarker]/12.0;
    }
    
    for (iMarker = 0; iMarker < nGridMovement; iMarker++) {
      Motion_Origin_X[iMarker] = Motion_Origin_X[iMarker]/12.0;
      Motion_Origin_Y[iMarker] = Motion_Origin_Y[iMarker]/12.0;
      Motion_Origin_Z[iMarker] = Motion_Origin_Z[iMarker]/12.0;
    }
    
    RefLength = RefLength/12.0;

    if ((val_nDim == 2) && (!Axisymmetric)) RefArea = RefArea/12.0;
    else RefArea = RefArea/144.0;
    Length_Reynolds = Length_Reynolds/12.0;
    Highlite_Area = Highlite_Area/144.0;
    SemiSpan = SemiSpan/12.0;

    EA_IntLimit[0] = EA_IntLimit[0]/12.0;
    EA_IntLimit[1] = EA_IntLimit[1]/12.0;
    EA_IntLimit[2] = EA_IntLimit[2]/12.0;
    
    if (Geo_Description != NACELLE) {
      for (unsigned short iSections = 0; iSections < nLocationStations; iSections++) {
        LocationStations[iSections] = LocationStations[iSections]/12.0;
      }
      Stations_Bounds[0] = Stations_Bounds[0]/12.0;
      Stations_Bounds[1] = Stations_Bounds[1]/12.0;
    }
    
    SubsonicEngine_Cyl[0] = SubsonicEngine_Cyl[0]/12.0;
    SubsonicEngine_Cyl[1] = SubsonicEngine_Cyl[1]/12.0;
    SubsonicEngine_Cyl[2] = SubsonicEngine_Cyl[2]/12.0;
    SubsonicEngine_Cyl[3] = SubsonicEngine_Cyl[3]/12.0;
    SubsonicEngine_Cyl[4] = SubsonicEngine_Cyl[4]/12.0;
    SubsonicEngine_Cyl[5] = SubsonicEngine_Cyl[5]/12.0;
    SubsonicEngine_Cyl[6] = SubsonicEngine_Cyl[6]/12.0;
    
  }

  if ((Kind_Turb_Model != SA) && (Kind_Trans_Model == BC)){
    SU2_MPI::Error("BC transition model currently only available in combination with SA turbulence model!", CURRENT_FUNCTION);
  }
  
  /*--- Check for constant lift mode. Initialize the update flag for
   the AoA with each iteration to false  ---*/
  
  if (Fixed_CL_Mode) Update_AoA = false;
  if (Fixed_CM_Mode) Update_HTPIncidence = false;

  if (DirectDiff != NO_DERIVATIVE) {
#if !defined COMPLEX_TYPE && !defined ADOLC_FORWARD_TYPE && !defined CODI_FORWARD_TYPE
      if (Kind_SU2 == SU2_CFD) {
        SU2_MPI::Error(string("SU2_CFD: Config option DIRECT_DIFF= YES requires AD or complex support!\n") +
                       string("Please use SU2_CFD_DIRECTDIFF (configuration/compilation is done using the preconfigure.py script)."),
                       CURRENT_FUNCTION);
      }
#endif
    /*--- Initialize the derivative values ---*/
    switch (DirectDiff) {
      case D_MACH:
        SU2_TYPE::SetDerivative(Mach, 1.0);
        break;
      case D_AOA:
        SU2_TYPE::SetDerivative(AoA, 1.0);
        break;
      case D_SIDESLIP:
        SU2_TYPE::SetDerivative(AoS, 1.0);
        break;
      case D_REYNOLDS:
        SU2_TYPE::SetDerivative(Reynolds, 1.0);
        break;
      case D_TURB2LAM:
       SU2_TYPE::SetDerivative(Turb2LamViscRatio_FreeStream, 1.0);
        break;
      default:
        /*--- All other cases are handled in the specific solver ---*/
        break;
      }
  }

#if defined CODI_REVERSE_TYPE
  AD_Mode = YES;

  AD::PreaccEnabled = AD_Preaccumulation;

#else
  if (AD_Mode == YES) {
    SU2_MPI::Error(string("AUTO_DIFF=YES requires Automatic Differentiation support.\n") +
                   string("Please use correct executables (configuration/compilation is done using the preconfigure.py script)."),
                   CURRENT_FUNCTION);
  }
#endif

  if (DiscreteAdjoint) {
#if !defined CODI_REVERSE_TYPE
    if (Kind_SU2 == SU2_CFD) {
      SU2_MPI::Error(string("SU2_CFD: Config option MATH_PROBLEM= DISCRETE_ADJOINT requires AD support!\n") +
                     string("Please use SU2_CFD_AD (configuration/compilation is done using the preconfigure.py script)."),
                     CURRENT_FUNCTION);
    }
#endif

    /*--- Disable writing of limiters if enabled ---*/
    Wrt_Limiters = false;

    if (Unsteady_Simulation) {

      Restart_Flow = false;

      if (Grid_Movement) {
        SU2_MPI::Error("Dynamic mesh movement currently not supported for the discrete adjoint solver.", CURRENT_FUNCTION);
      }

      if (Unst_AdjointIter- long(nExtIter) < 0){
        SU2_MPI::Error(string("Invalid iteration number requested for unsteady adjoint.\n" ) +
                       string("Make sure EXT_ITER is larger or equal than UNST_ADJOINT_ITER."),
                       CURRENT_FUNCTION);
      }

      /*--- If the averaging interval is not set, we average over all time-steps ---*/

      if (Iter_Avg_Objective == 0.0) {
        Iter_Avg_Objective = nExtIter;
      }

    }

    switch(Kind_Solver) {
      case EULER:
        Kind_Solver = DISC_ADJ_EULER;
        break;
      case RANS:
        Kind_Solver = DISC_ADJ_RANS;
        break;
      case NAVIER_STOKES:
        Kind_Solver = DISC_ADJ_NAVIER_STOKES;
        break;
      case FEM_EULER :
        Kind_Solver = DISC_ADJ_FEM_EULER;
        break;
      case FEM_RANS :
        Kind_Solver = DISC_ADJ_FEM_RANS;
        break;
      case FEM_NAVIER_STOKES : 
        Kind_Solver = DISC_ADJ_FEM_NS;
        break;
      case FEM_ELASTICITY:
        Kind_Solver = DISC_ADJ_FEM;
        break;
      default:
        break;
    }

    RampOutletPressure = false;
    RampRotatingFrame = false;
  }
  
  delete [] tmp_smooth;

  /*--- Make sure that implicit time integration is disabled
        for the FEM fluid solver (numerics). ---*/
  if ((Kind_Solver == FEM_EULER)         ||
      (Kind_Solver == FEM_NAVIER_STOKES) ||
      (Kind_Solver == FEM_RANS)          ||
      (Kind_Solver == FEM_LES)) {
     Kind_TimeIntScheme_Flow = Kind_TimeIntScheme_FEM_Flow;
  }

  /*--- Set up the time stepping / unsteady CFL options. ---*/
  if ((Unsteady_Simulation == TIME_STEPPING) && (Unst_CFL != 0.0)) {
    for (iCFL = 0; iCFL < nCFL; iCFL++)
      CFL[iCFL] = Unst_CFL;
  }


  /*--- If it is a fixed mode problem, then we will add 100 iterations to
    evaluate the derivatives with respect to a change in the AoA and CL ---*/

  if (!ContinuousAdjoint & !DiscreteAdjoint) {
  	if ((Fixed_CL_Mode) || (Fixed_CM_Mode)) {
    ConvCriteria = RESIDUAL;
  		nExtIter += Iter_dCL_dAlpha;
  		OrderMagResidual = 24;
  		MinLogResidual = -24;
  	}
  }

  /* --- Throw error if UQ used for any turbulence model other that SST --- */

  if (Kind_Solver == RANS && Kind_Turb_Model != SST && using_uq){
    SU2_MPI::Error("UQ capabilities only implemented for SST turbulence model", CURRENT_FUNCTION);
  }

  /* --- Throw error if invalid componentiality used --- */

  if (using_uq && (eig_val_comp > 3 || eig_val_comp < 1)){
    SU2_MPI::Error("Componentality should be either 1, 2, or 3!", CURRENT_FUNCTION);
  }

  /*--- If there are not design variables defined in the file ---*/

  if (nDV == 0) {
    nDV = 1;
    Design_Variable = new unsigned short [nDV];
    Design_Variable[0] = NO_DEFORMATION;
  }

  /*--- Checks for incompressible flow problems. ---*/

  if ((Kind_Solver == EULER) && (Kind_Regime == INCOMPRESSIBLE)) {
    /*--- Force inviscid problems to use constant density and disable energy. ---*/
    if (Kind_DensityModel != CONSTANT || Energy_Equation == true) {
      SU2_MPI::Error("Inviscid incompressible problems must be constant density (no energy eqn.).\n Use DENSITY_MODEL= CONSTANT and ENERGY_EQUATION= NO.", CURRENT_FUNCTION);
    }
  }

  /*--- Default values should recover original incompressible behavior (for old config files). ---*/

  if (Kind_Regime == INCOMPRESSIBLE) {
    if ((Kind_DensityModel == CONSTANT) || (Kind_DensityModel == BOUSSINESQ))
      Kind_FluidModel = CONSTANT_DENSITY;
  }

  /*--- Energy equation must be active for any fluid models other than constant density. ---*/

  if (Kind_DensityModel != CONSTANT) Energy_Equation = true;

  if (Kind_DensityModel == BOUSSINESQ) {
    Energy_Equation = true;
    if (Body_Force) {
      SU2_MPI::Error("Body force and Boussinesq source terms are not currently compatible.", CURRENT_FUNCTION);
    }
  }

  if (Kind_DensityModel == VARIABLE) {
    if (Kind_FluidModel != INC_IDEAL_GAS && Kind_FluidModel != INC_IDEAL_GAS_POLY) {
      SU2_MPI::Error("Variable density incompressible solver limited to ideal gases.\n Check the fluid model options (use INC_IDEAL_GAS, INC_IDEAL_GAS_POLY).", CURRENT_FUNCTION);
    }
  }

  if (Kind_Regime != INCOMPRESSIBLE) {
    if ((Kind_FluidModel == CONSTANT_DENSITY) || (Kind_FluidModel == INC_IDEAL_GAS) || (Kind_FluidModel == INC_IDEAL_GAS_POLY)) {
      SU2_MPI::Error("Fluid model not compatible with compressible flows.\n CONSTANT_DENSITY/INC_IDEAL_GAS/INC_IDEAL_GAS_POLY are for incompressible only.", CURRENT_FUNCTION);
    }
  }

  if ((Kind_Regime == INCOMPRESSIBLE) && (Kind_Solver != EULER) && (Kind_Solver != ADJ_EULER) && (Kind_Solver != DISC_ADJ_EULER)) {
    if (Kind_ViscosityModel == SUTHERLAND) {
      if ((Kind_FluidModel != INC_IDEAL_GAS) && (Kind_FluidModel != INC_IDEAL_GAS_POLY)) {
        SU2_MPI::Error("Sutherland's law only valid for ideal gases in incompressible flows.\n Must use VISCOSITY_MODEL=CONSTANT_VISCOSITY and set viscosity with\n MU_CONSTANT, or use DENSITY_MODEL= VARIABLE with FLUID_MODEL= INC_IDEAL_GAS or INC_IDEAL_GAS_POLY for VISCOSITY_MODEL=SUTHERLAND.\n NOTE: FREESTREAM_VISCOSITY is no longer used for incompressible flows!", CURRENT_FUNCTION);
      }
    }
  }
  
  /*--- Check the coefficients for the polynomial models. ---*/
  
  if (Kind_Regime != INCOMPRESSIBLE) {
    if ((Kind_ViscosityModel == POLYNOMIAL_VISCOSITY) || (Kind_ConductivityModel == POLYNOMIAL_CONDUCTIVITY) || (Kind_FluidModel == INC_IDEAL_GAS_POLY)) {
      SU2_MPI::Error("POLYNOMIAL_VISCOSITY and POLYNOMIAL_CONDUCTIVITY are for incompressible only currently.", CURRENT_FUNCTION);
    }
  }
  
  if ((Kind_Regime == INCOMPRESSIBLE) && (Kind_FluidModel == INC_IDEAL_GAS_POLY)) {
    su2double sum = 0.0;
    for (unsigned short iVar = 0; iVar < nPolyCoeffs; iVar++) {
      sum += GetCp_PolyCoeff(iVar);
    }
    if ((nPolyCoeffs < 1) || (sum == 0.0))
      SU2_MPI::Error(string("CP_POLYCOEFFS not set for fluid model INC_IDEAL_GAS_POLY. \n"), CURRENT_FUNCTION);
  }
  
  if ((Kind_Regime == INCOMPRESSIBLE) && (Kind_ViscosityModel == POLYNOMIAL_VISCOSITY)) {
    su2double sum = 0.0;
    for (unsigned short iVar = 0; iVar < nPolyCoeffs; iVar++) {
      sum += GetMu_PolyCoeff(iVar);
    }
    if ((nPolyCoeffs < 1) || (sum == 0.0))
      SU2_MPI::Error(string("MU_POLYCOEFFS not set for viscosity model POLYNOMIAL_VISCOSITY. \n"), CURRENT_FUNCTION);
  }
  
  if ((Kind_Regime == INCOMPRESSIBLE) && (Kind_ConductivityModel == POLYNOMIAL_CONDUCTIVITY)) {
    su2double sum = 0.0;
    for (unsigned short iVar = 0; iVar < nPolyCoeffs; iVar++) {
      sum += GetKt_PolyCoeff(iVar);
    }
    if ((nPolyCoeffs < 1) || (sum == 0.0))
      SU2_MPI::Error(string("KT_POLYCOEFFS not set for conductivity model POLYNOMIAL_CONDUCTIVITY. \n"), CURRENT_FUNCTION);
  }

  /*--- Incompressible solver currently limited to SI units. ---*/

  if ((Kind_Regime == INCOMPRESSIBLE) && (SystemMeasurements == US)) {
    SU2_MPI::Error("Must use SI units for incompressible solver.", CURRENT_FUNCTION);
  }

  /*--- Check that the non-dim type is valid. ---*/

  if (Kind_Regime == INCOMPRESSIBLE) {
    if ((Ref_Inc_NonDim != INITIAL_VALUES) && (Ref_Inc_NonDim != REFERENCE_VALUES) && (Ref_Inc_NonDim != DIMENSIONAL)) {
      SU2_MPI::Error("Incompressible non-dim. scheme invalid.\n Must use INITIAL_VALUES, REFERENCE_VALUES, or DIMENSIONAL.", CURRENT_FUNCTION);
    }
  }
  
  /*--- Check that the incompressible inlets are correctly specified. ---*/
  
  if ((Kind_Regime == INCOMPRESSIBLE) && (nMarker_Inlet != 0)) {
    if (nMarker_Inlet != nInc_Inlet) {
      SU2_MPI::Error("Inlet types for incompressible problem improperly specified.\n Use INC_INLET_TYPE= VELOCITY_INLET or PRESSURE_INLET.\n Must list a type for each inlet marker, including duplicates, e.g.,\n INC_INLET_TYPE= VELOCITY_INLET VELOCITY_INLET PRESSURE_INLET", CURRENT_FUNCTION);
    }
    for (unsigned short iInlet = 0; iInlet < nInc_Inlet; iInlet++){
      if ((Kind_Inc_Inlet[iInlet] != VELOCITY_INLET) && (Kind_Inc_Inlet[iInlet] != PRESSURE_INLET)) {
        SU2_MPI::Error("Undefined incompressible inlet type. VELOCITY_INLET or PRESSURE_INLET possible.", CURRENT_FUNCTION);
      }
    }
  }
  
  /*--- Check that the incompressible inlets are correctly specified. ---*/
  
  if ((Kind_Regime == INCOMPRESSIBLE) && (nMarker_Outlet != 0)) {
    if (nMarker_Outlet != nInc_Outlet) {
      SU2_MPI::Error("Outlet types for incompressible problem improperly specified.\n Use INC_OUTLET_TYPE= PRESSURE_OUTLET or MASS_FLOW_OUTLET.\n Must list a type for each inlet marker, including duplicates, e.g.,\n INC_OUTLET_TYPE= PRESSURE_OUTLET PRESSURE_OUTLET MASS_FLOW_OUTLET", CURRENT_FUNCTION);
    }
    for (unsigned short iInlet = 0; iInlet < nInc_Outlet; iInlet++){
      if ((Kind_Inc_Outlet[iInlet] != PRESSURE_OUTLET) && (Kind_Inc_Outlet[iInlet] != MASS_FLOW_OUTLET)) {
        SU2_MPI::Error("Undefined incompressible outlet type. PRESSURE_OUTLET or MASS_FLOW_OUTLET possible.", CURRENT_FUNCTION);
      }
    }
  }

  /*--- Grid motion is not yet supported with the incompressible solver. ---*/

  if ((Kind_Regime == INCOMPRESSIBLE) && (Grid_Movement)) {
    SU2_MPI::Error("Support for grid movement not yet implemented for incompressible flows.", CURRENT_FUNCTION);
  }

  /*--- Assert that there are two markers being analyzed if the
   pressure drop objective function is selected. ---*/

  for (unsigned short iObj = 0; iObj < nObj; iObj++) {
    if ((Kind_ObjFunc[iObj] == SURFACE_PRESSURE_DROP) && (nMarker_Analyze != 2)) {
      SU2_MPI::Error("Must list two markers for the pressure drop objective function.\n Expected format: MARKER_ANALYZE= (outlet_name, inlet_name).", CURRENT_FUNCTION);
    }
  }
  
  /*--- Handle default options for topology optimization ---*/
  
  if (topology_optimization && top_optim_nKernel==0) {
    top_optim_nKernel = 1;
    top_optim_kernels = new unsigned short [1];
    top_optim_kernels[0] = CONICAL_WEIGHT_FILTER;
  }
  
  if (top_optim_nKernel != 0) {
    /*--- Set default value of kernel parameters ---*/
    if (top_optim_nKernelParams == 0) {
      top_optim_nKernelParams = top_optim_nKernel;
      top_optim_kernel_params = new su2double [top_optim_nKernel];
      for (unsigned short i=0; i<top_optim_nKernel; ++i) top_optim_kernel_params[i] = 1.0;
    }
    /*--- Broadcast the only value provided ---*/
    else if (top_optim_nKernelParams==1 && top_optim_nKernel>1) {
      su2double tmp = top_optim_kernel_params[0];
      delete [] top_optim_kernel_params;
      top_optim_nKernelParams = top_optim_nKernel;
      top_optim_kernel_params = new su2double [top_optim_nKernel];
      for (unsigned short i=0; i<top_optim_nKernel; ++i) top_optim_kernel_params[i] = tmp;
    }
    /*--- Numbers do not match ---*/
    else if (top_optim_nKernelParams != top_optim_nKernel) {
      SU2_MPI::Error("Different number of topology filter kernels and respective parameters.", CURRENT_FUNCTION);
    }

    /*--- Set default value of filter radius ---*/
    if (top_optim_nRadius == 0) {
      top_optim_nRadius = top_optim_nKernel;
      top_optim_filter_radius = new su2double [top_optim_nKernel];
      for (unsigned short i=0; i<top_optim_nKernel; ++i) top_optim_filter_radius[i] = 1.0e-6;
    }
    /*--- Broadcast the only value provided ---*/
    else if (top_optim_nRadius==1 && top_optim_nKernel>1) {
      su2double tmp = top_optim_filter_radius[0];
      delete [] top_optim_filter_radius;
      top_optim_nRadius = top_optim_nKernel;
      top_optim_filter_radius = new su2double [top_optim_nKernel];
      for (unsigned short i=0; i<top_optim_nKernel; ++i) top_optim_filter_radius[i] = tmp;
    }
    /*--- Numbers do not match ---*/
    else if (top_optim_nRadius != top_optim_nKernel) {
      SU2_MPI::Error("Different number of topology filter kernels and respective radii.", CURRENT_FUNCTION);
    }
  }
  
  /*--- If we are executing SU2_DOT in surface file mode, then
   force the projected surface sensitivity file to be written. ---*/
  
  Wrt_Projected_Sensitivity = false;
  if ((Kind_SU2 == SU2_DOT) && (Design_Variable[0] == SURFACE_FILE)) {
    Wrt_Projected_Sensitivity = true;
  }

  /*--- Delay the output until exit for minimal communication mode. ---*/
  
  if (Comm_Level != COMM_FULL) {
    
    /*--- Disable the use of Comm_Level = NONE until we have properly
     implemented it. ---*/
    
    if (Comm_Level == COMM_NONE)
      SU2_MPI::Error("COMM_LEVEL = NONE not yet implemented.", CURRENT_FUNCTION);

    Wrt_Sol_Freq          = nExtIter+1;
    Wrt_Sol_Freq_DualTime = nExtIter+1;
    
    /*--- Write only the restart. ---*/
    
    Wrt_Slice   = false;
    Wrt_Vol_Sol = false;
    Wrt_Srf_Sol = false;
    Wrt_Csv_Sol = false;
  }
  
  /*--- Check the conductivity model. Deactivate the turbulent component
   if we are not running RANS. ---*/
  
  if ((Kind_Solver != RANS) &&
      (Kind_Solver != ADJ_RANS) &&
      (Kind_Solver != DISC_ADJ_RANS)) {
    Kind_ConductivityModel_Turb = NO_CONDUCTIVITY_TURB;
  }
    
}

void CConfig::SetMarkers(unsigned short val_software) {

  unsigned short iMarker_All, iMarker_CfgFile, iMarker_Euler, iMarker_Custom,
  iMarker_FarField, iMarker_SymWall, iMarker_PerBound,
  iMarker_NearFieldBound, iMarker_InterfaceBound, iMarker_Fluid_InterfaceBound, iMarker_Dirichlet,
  iMarker_Inlet, iMarker_Riemann, iMarker_Giles, iMarker_Outlet, iMarker_Isothermal,
  iMarker_HeatFlux, iMarker_EngineInflow, iMarker_EngineExhaust, iMarker_Damper,
  iMarker_Displacement, iMarker_Load, iMarker_FlowLoad, iMarker_Neumann, iMarker_Internal,
  iMarker_Monitoring, iMarker_Designing, iMarker_GeoEval, iMarker_Plotting, iMarker_Analyze,
  iMarker_DV, iMarker_Moving, iMarker_PyCustom, iMarker_Supersonic_Inlet, iMarker_Supersonic_Outlet,
  iMarker_Clamped, iMarker_ZoneInterface, iMarker_CHTInterface, iMarker_Load_Dir, iMarker_Disp_Dir, iMarker_Load_Sine,
  iMarker_ActDiskInlet, iMarker_ActDiskOutlet,
  iMarker_Turbomachinery, iMarker_MixingPlaneInterface;

  int size = SINGLE_NODE;
  
#ifdef HAVE_MPI
  if (val_software != SU2_MSH)
    SU2_MPI::Comm_size(MPI_COMM_WORLD, &size);
#endif

  /*--- Compute the total number of markers in the config file ---*/
  
  nMarker_CfgFile = nMarker_Euler + nMarker_FarField + nMarker_SymWall +
  nMarker_PerBound + nMarker_NearFieldBound + nMarker_Fluid_InterfaceBound +
  nMarker_InterfaceBound + nMarker_CHTInterface + nMarker_Dirichlet + nMarker_Neumann + nMarker_Inlet + nMarker_Riemann +
  nMarker_Giles + nMarker_Outlet + nMarker_Isothermal + nMarker_HeatFlux +
  nMarker_EngineInflow + nMarker_EngineExhaust + nMarker_Internal +
  nMarker_Supersonic_Inlet + nMarker_Supersonic_Outlet + nMarker_Displacement + nMarker_Load +
  nMarker_FlowLoad + nMarker_Custom + nMarker_Damper +
  nMarker_Clamped + nMarker_Load_Sine + nMarker_Load_Dir + nMarker_Disp_Dir +
  nMarker_ActDiskInlet + nMarker_ActDiskOutlet;
  
  /*--- Add the possible send/receive domains ---*/

  nMarker_Max = nMarker_CfgFile + OVERHEAD*size;
  
  /*--- Basic dimensionalization of the markers (worst scenario) ---*/

  nMarker_All = nMarker_Max;

  /*--- Allocate the memory (markers in each domain) ---*/
  
  Marker_All_TagBound       = new string[nMarker_All];		// Store the tag that correspond with each marker.
  Marker_All_SendRecv       = new short[nMarker_All];		// +#domain (send), -#domain (receive).
  Marker_All_KindBC         = new unsigned short[nMarker_All];	// Store the kind of boundary condition.
  Marker_All_Monitoring     = new unsigned short[nMarker_All];	// Store whether the boundary should be monitored.
  Marker_All_Designing      = new unsigned short[nMarker_All];  // Store whether the boundary should be designed.
  Marker_All_Plotting       = new unsigned short[nMarker_All];	// Store whether the boundary should be plotted.
  Marker_All_Analyze  = new unsigned short[nMarker_All];	// Store whether the boundary should be plotted.
  Marker_All_ZoneInterface   = new unsigned short[nMarker_All];	// Store whether the boundary is in the FSI interface.
  Marker_All_GeoEval        = new unsigned short[nMarker_All];	// Store whether the boundary should be geometry evaluation.
  Marker_All_DV             = new unsigned short[nMarker_All];	// Store whether the boundary should be affected by design variables.
  Marker_All_Moving         = new unsigned short[nMarker_All];	// Store whether the boundary should be in motion.
  Marker_All_PyCustom       = new unsigned short[nMarker_All];  // Store whether the boundary is Python customizable.
  Marker_All_PerBound       = new short[nMarker_All];		// Store whether the boundary belongs to a periodic boundary.
  Marker_All_Turbomachinery       = new unsigned short[nMarker_All];	// Store whether the boundary is in needed for Turbomachinery computations.
  Marker_All_TurbomachineryFlag   = new unsigned short[nMarker_All];	// Store whether the boundary has a flag for Turbomachinery computations.
  Marker_All_MixingPlaneInterface = new unsigned short[nMarker_All];	// Store whether the boundary has a in the MixingPlane interface.


  for (iMarker_All = 0; iMarker_All < nMarker_All; iMarker_All++) {
    Marker_All_TagBound[iMarker_All]             = "SEND_RECEIVE";
    Marker_All_SendRecv[iMarker_All]             = 0;
    Marker_All_KindBC[iMarker_All]               = 0;
    Marker_All_Monitoring[iMarker_All]           = 0;
    Marker_All_GeoEval[iMarker_All]              = 0;
    Marker_All_Designing[iMarker_All]            = 0;
    Marker_All_Plotting[iMarker_All]             = 0;
    Marker_All_Analyze[iMarker_All]              = 0;
    Marker_All_ZoneInterface[iMarker_All]        = 0;
    Marker_All_DV[iMarker_All]                   = 0;
    Marker_All_Moving[iMarker_All]               = 0;
    Marker_All_PerBound[iMarker_All]             = 0;
    Marker_All_Turbomachinery[iMarker_All]       = 0;
    Marker_All_TurbomachineryFlag[iMarker_All]   = 0;
    Marker_All_MixingPlaneInterface[iMarker_All] = 0;
    Marker_All_PyCustom[iMarker_All]             = 0;
  }

  /*--- Allocate the memory (markers in the config file) ---*/

  Marker_CfgFile_TagBound             = new string[nMarker_CfgFile];
  Marker_CfgFile_KindBC               = new unsigned short[nMarker_CfgFile];
  Marker_CfgFile_Monitoring           = new unsigned short[nMarker_CfgFile];
  Marker_CfgFile_Designing            = new unsigned short[nMarker_CfgFile];
  Marker_CfgFile_Plotting             = new unsigned short[nMarker_CfgFile];
  Marker_CfgFile_Analyze              = new unsigned short[nMarker_CfgFile];
  Marker_CfgFile_GeoEval              = new unsigned short[nMarker_CfgFile];
  Marker_CfgFile_ZoneInterface        = new unsigned short[nMarker_CfgFile];
  Marker_CfgFile_DV                   = new unsigned short[nMarker_CfgFile];
  Marker_CfgFile_Moving               = new unsigned short[nMarker_CfgFile];
  Marker_CfgFile_PerBound             = new unsigned short[nMarker_CfgFile];
  Marker_CfgFile_Turbomachinery       = new unsigned short[nMarker_CfgFile];
  Marker_CfgFile_TurbomachineryFlag   = new unsigned short[nMarker_CfgFile];
  Marker_CfgFile_MixingPlaneInterface = new unsigned short[nMarker_CfgFile];
  Marker_CfgFile_PyCustom             = new unsigned short[nMarker_CfgFile];

  for (iMarker_CfgFile = 0; iMarker_CfgFile < nMarker_CfgFile; iMarker_CfgFile++) {
    Marker_CfgFile_TagBound[iMarker_CfgFile]             = "SEND_RECEIVE";
    Marker_CfgFile_KindBC[iMarker_CfgFile]               = 0;
    Marker_CfgFile_Monitoring[iMarker_CfgFile]           = 0;
    Marker_CfgFile_GeoEval[iMarker_CfgFile]              = 0;
    Marker_CfgFile_Designing[iMarker_CfgFile]            = 0;
    Marker_CfgFile_Plotting[iMarker_CfgFile]             = 0;
    Marker_CfgFile_Analyze[iMarker_CfgFile]              = 0;
    Marker_CfgFile_ZoneInterface[iMarker_CfgFile]        = 0;
    Marker_CfgFile_DV[iMarker_CfgFile]                   = 0;
    Marker_CfgFile_Moving[iMarker_CfgFile]               = 0;
    Marker_CfgFile_PerBound[iMarker_CfgFile]             = 0;
    Marker_CfgFile_Turbomachinery[iMarker_CfgFile]       = 0;
    Marker_CfgFile_TurbomachineryFlag[iMarker_CfgFile]   = 0;
    Marker_CfgFile_MixingPlaneInterface[iMarker_CfgFile] = 0;
    Marker_CfgFile_PyCustom[iMarker_CfgFile]             = 0;
  }

  /*--- Allocate memory to store surface information (Analyze BC) ---*/

  Surface_MassFlow = new su2double[nMarker_Analyze];
  Surface_Mach = new su2double[nMarker_Analyze];
  Surface_Temperature = new su2double[nMarker_Analyze];
  Surface_Pressure = new su2double[nMarker_Analyze];
  Surface_Density = new su2double[nMarker_Analyze];
  Surface_Enthalpy = new su2double[nMarker_Analyze];
  Surface_NormalVelocity = new su2double[nMarker_Analyze];
  Surface_Uniformity = new su2double[nMarker_Analyze];
  Surface_SecondaryStrength = new su2double[nMarker_Analyze];
  Surface_SecondOverUniform = new su2double[nMarker_Analyze];
  Surface_MomentumDistortion = new su2double[nMarker_Analyze];
  Surface_TotalTemperature = new su2double[nMarker_Analyze];
  Surface_TotalPressure = new su2double[nMarker_Analyze];
  Surface_PressureDrop = new su2double[nMarker_Analyze];
  Surface_DC60 = new su2double[nMarker_Analyze];
  Surface_IDC = new su2double[nMarker_Analyze];
  Surface_IDC_Mach = new su2double[nMarker_Analyze];
  Surface_IDR = new su2double[nMarker_Analyze];
  for (iMarker_Analyze = 0; iMarker_Analyze < nMarker_Analyze; iMarker_Analyze++) {
    Surface_MassFlow[iMarker_Analyze] = 0.0;
    Surface_Mach[iMarker_Analyze] = 0.0;
    Surface_Temperature[iMarker_Analyze] = 0.0;
    Surface_Pressure[iMarker_Analyze] = 0.0;
    Surface_Density[iMarker_Analyze] = 0.0;
    Surface_Enthalpy[iMarker_Analyze] = 0.0;
    Surface_NormalVelocity[iMarker_Analyze] = 0.0;
    Surface_Uniformity[iMarker_Analyze] = 0.0;
    Surface_SecondaryStrength[iMarker_Analyze] = 0.0;
    Surface_SecondOverUniform[iMarker_Analyze] = 0.0;
    Surface_MomentumDistortion[iMarker_Analyze] = 0.0;
    Surface_TotalTemperature[iMarker_Analyze] = 0.0;
    Surface_TotalPressure[iMarker_Analyze] = 0.0;
    Surface_PressureDrop[iMarker_Analyze] = 0.0;
    Surface_DC60[iMarker_Analyze] = 0.0;
    Surface_IDC[iMarker_Analyze] = 0.0;
    Surface_IDC_Mach[iMarker_Analyze] = 0.0;
    Surface_IDR[iMarker_Analyze] = 0.0;
  }

  /*--- Populate the marker information in the config file (all domains) ---*/

  iMarker_CfgFile = 0;
  for (iMarker_Euler = 0; iMarker_Euler < nMarker_Euler; iMarker_Euler++) {
    Marker_CfgFile_TagBound[iMarker_CfgFile] = Marker_Euler[iMarker_Euler];
    Marker_CfgFile_KindBC[iMarker_CfgFile] = EULER_WALL;
    iMarker_CfgFile++;
  }

  for (iMarker_FarField = 0; iMarker_FarField < nMarker_FarField; iMarker_FarField++) {
    Marker_CfgFile_TagBound[iMarker_CfgFile] = Marker_FarField[iMarker_FarField];
    Marker_CfgFile_KindBC[iMarker_CfgFile] = FAR_FIELD;
    iMarker_CfgFile++;
  }

  for (iMarker_SymWall = 0; iMarker_SymWall < nMarker_SymWall; iMarker_SymWall++) {
    Marker_CfgFile_TagBound[iMarker_CfgFile] = Marker_SymWall[iMarker_SymWall];
    Marker_CfgFile_KindBC[iMarker_CfgFile] = SYMMETRY_PLANE;
    iMarker_CfgFile++;
  }

  for (iMarker_PerBound = 0; iMarker_PerBound < nMarker_PerBound; iMarker_PerBound++) {
    Marker_CfgFile_TagBound[iMarker_CfgFile] = Marker_PerBound[iMarker_PerBound];
    Marker_CfgFile_KindBC[iMarker_CfgFile] = PERIODIC_BOUNDARY;
    Marker_CfgFile_PerBound[iMarker_CfgFile] = iMarker_PerBound + 1;
    iMarker_CfgFile++;
  }

  ActDisk_DeltaPress = new su2double[nMarker_ActDiskInlet];
  ActDisk_DeltaTemp = new su2double[nMarker_ActDiskInlet];
  ActDisk_TotalPressRatio = new su2double[nMarker_ActDiskInlet];
  ActDisk_TotalTempRatio = new su2double[nMarker_ActDiskInlet];
  ActDisk_StaticPressRatio = new su2double[nMarker_ActDiskInlet];
  ActDisk_StaticTempRatio = new su2double[nMarker_ActDiskInlet];
  ActDisk_Power = new su2double[nMarker_ActDiskInlet];
  ActDisk_MassFlow = new su2double[nMarker_ActDiskInlet];
  ActDisk_Mach = new su2double[nMarker_ActDiskInlet];
  ActDisk_Force = new su2double[nMarker_ActDiskInlet];
  ActDisk_NetThrust = new su2double[nMarker_ActDiskInlet];
  ActDisk_BCThrust = new su2double[nMarker_ActDiskInlet];
  ActDisk_BCThrust_Old = new su2double[nMarker_ActDiskInlet];
  ActDisk_GrossThrust = new su2double[nMarker_ActDiskInlet];
  ActDisk_Area = new su2double[nMarker_ActDiskInlet];
  ActDisk_ReverseMassFlow = new su2double[nMarker_ActDiskInlet];
  
  for (iMarker_ActDiskInlet = 0; iMarker_ActDiskInlet < nMarker_ActDiskInlet; iMarker_ActDiskInlet++) {
    ActDisk_DeltaPress[iMarker_ActDiskInlet] = 0.0;
    ActDisk_DeltaTemp[iMarker_ActDiskInlet] = 0.0;
    ActDisk_TotalPressRatio[iMarker_ActDiskInlet] = 0.0;
    ActDisk_TotalTempRatio[iMarker_ActDiskInlet] = 0.0;
    ActDisk_StaticPressRatio[iMarker_ActDiskInlet] = 0.0;
    ActDisk_StaticTempRatio[iMarker_ActDiskInlet] = 0.0;
    ActDisk_Power[iMarker_ActDiskInlet] = 0.0;
    ActDisk_MassFlow[iMarker_ActDiskInlet] = 0.0;
    ActDisk_Mach[iMarker_ActDiskInlet] = 0.0;
    ActDisk_Force[iMarker_ActDiskInlet] = 0.0;
    ActDisk_NetThrust[iMarker_ActDiskInlet] = 0.0;
    ActDisk_BCThrust[iMarker_ActDiskInlet] = 0.0;
    ActDisk_BCThrust_Old[iMarker_ActDiskInlet] = 0.0;
    ActDisk_GrossThrust[iMarker_ActDiskInlet] = 0.0;
    ActDisk_Area[iMarker_ActDiskInlet] = 0.0;
    ActDisk_ReverseMassFlow[iMarker_ActDiskInlet] = 0.0;
  }
  
  
  ActDiskInlet_MassFlow = new su2double[nMarker_ActDiskInlet];
  ActDiskInlet_Temperature = new su2double[nMarker_ActDiskInlet];
  ActDiskInlet_TotalTemperature = new su2double[nMarker_ActDiskInlet];
  ActDiskInlet_Pressure = new su2double[nMarker_ActDiskInlet];
  ActDiskInlet_TotalPressure = new su2double[nMarker_ActDiskInlet];
  ActDiskInlet_RamDrag = new su2double[nMarker_ActDiskInlet];
  ActDiskInlet_Force = new su2double[nMarker_ActDiskInlet];
  ActDiskInlet_Power = new su2double[nMarker_ActDiskInlet];
  
  for (iMarker_ActDiskInlet = 0; iMarker_ActDiskInlet < nMarker_ActDiskInlet; iMarker_ActDiskInlet++) {
    Marker_CfgFile_TagBound[iMarker_CfgFile] = Marker_ActDiskInlet[iMarker_ActDiskInlet];
    Marker_CfgFile_KindBC[iMarker_CfgFile] = ACTDISK_INLET;
    ActDiskInlet_MassFlow[iMarker_ActDiskInlet] = 0.0;
    ActDiskInlet_Temperature[iMarker_ActDiskInlet] = 0.0;
    ActDiskInlet_TotalTemperature[iMarker_ActDiskInlet] = 0.0;
    ActDiskInlet_Pressure[iMarker_ActDiskInlet] = 0.0;
    ActDiskInlet_TotalPressure[iMarker_ActDiskInlet] = 0.0;
    ActDiskInlet_RamDrag[iMarker_ActDiskInlet] = 0.0;
    ActDiskInlet_Force[iMarker_ActDiskInlet] = 0.0;
    ActDiskInlet_Power[iMarker_ActDiskInlet] = 0.0;
    iMarker_CfgFile++;
  }
  
  ActDiskOutlet_MassFlow = new su2double[nMarker_ActDiskOutlet];
  ActDiskOutlet_Temperature = new su2double[nMarker_ActDiskOutlet];
  ActDiskOutlet_TotalTemperature = new su2double[nMarker_ActDiskOutlet];
  ActDiskOutlet_Pressure = new su2double[nMarker_ActDiskOutlet];
  ActDiskOutlet_TotalPressure = new su2double[nMarker_ActDiskOutlet];
  ActDiskOutlet_GrossThrust = new su2double[nMarker_ActDiskOutlet];
  ActDiskOutlet_Force = new su2double[nMarker_ActDiskOutlet];
  ActDiskOutlet_Power = new su2double[nMarker_ActDiskOutlet];
  
  for (iMarker_ActDiskOutlet = 0; iMarker_ActDiskOutlet < nMarker_ActDiskOutlet; iMarker_ActDiskOutlet++) {
    Marker_CfgFile_TagBound[iMarker_CfgFile] = Marker_ActDiskOutlet[iMarker_ActDiskOutlet];
    Marker_CfgFile_KindBC[iMarker_CfgFile] = ACTDISK_OUTLET;
    ActDiskOutlet_MassFlow[iMarker_ActDiskOutlet] = 0.0;
    ActDiskOutlet_Temperature[iMarker_ActDiskOutlet] = 0.0;
    ActDiskOutlet_TotalTemperature[iMarker_ActDiskOutlet] = 0.0;
    ActDiskOutlet_Pressure[iMarker_ActDiskOutlet] = 0.0;
    ActDiskOutlet_TotalPressure[iMarker_ActDiskOutlet] = 0.0;
    ActDiskOutlet_GrossThrust[iMarker_ActDiskOutlet] = 0.0;
    ActDiskOutlet_Force[iMarker_ActDiskOutlet] = 0.0;
    ActDiskOutlet_Power[iMarker_ActDiskOutlet] = 0.0;
    iMarker_CfgFile++;
  }

  Outlet_MassFlow = new su2double[nMarker_Outlet];
  Outlet_Density  = new su2double[nMarker_Outlet];
  Outlet_Area     = new su2double[nMarker_Outlet];
  for (iMarker_Outlet = 0; iMarker_Outlet < nMarker_Outlet; iMarker_Outlet++) {
    Outlet_MassFlow[iMarker_Outlet] = 0.0;
    Outlet_Density[iMarker_Outlet]  = 0.0;
    Outlet_Area[iMarker_Outlet]     = 0.0;
  }
  
  for (iMarker_NearFieldBound = 0; iMarker_NearFieldBound < nMarker_NearFieldBound; iMarker_NearFieldBound++) {
    Marker_CfgFile_TagBound[iMarker_CfgFile] = Marker_NearFieldBound[iMarker_NearFieldBound];
    Marker_CfgFile_KindBC[iMarker_CfgFile] = NEARFIELD_BOUNDARY;
    iMarker_CfgFile++;
  }

  for (iMarker_InterfaceBound = 0; iMarker_InterfaceBound < nMarker_InterfaceBound; iMarker_InterfaceBound++) {
    Marker_CfgFile_TagBound[iMarker_CfgFile] = Marker_InterfaceBound[iMarker_InterfaceBound];
    Marker_CfgFile_KindBC[iMarker_CfgFile] = INTERFACE_BOUNDARY;
    iMarker_CfgFile++;
  }
  
  for (iMarker_Fluid_InterfaceBound = 0; iMarker_Fluid_InterfaceBound < nMarker_Fluid_InterfaceBound; iMarker_Fluid_InterfaceBound++) {
    Marker_CfgFile_TagBound[iMarker_CfgFile] = Marker_Fluid_InterfaceBound[iMarker_Fluid_InterfaceBound];
    Marker_CfgFile_KindBC[iMarker_CfgFile] = FLUID_INTERFACE;
    iMarker_CfgFile++;
  }

  for (iMarker_CHTInterface = 0; iMarker_CHTInterface < nMarker_CHTInterface; iMarker_CHTInterface++) {
    Marker_CfgFile_TagBound[iMarker_CfgFile] = Marker_CHTInterface[iMarker_CHTInterface];
    Marker_CfgFile_KindBC[iMarker_CfgFile] = CHT_WALL_INTERFACE;
    iMarker_CfgFile++;
  }

  for (iMarker_Dirichlet = 0; iMarker_Dirichlet < nMarker_Dirichlet; iMarker_Dirichlet++) {
    Marker_CfgFile_TagBound[iMarker_CfgFile] = Marker_Dirichlet[iMarker_Dirichlet];
    Marker_CfgFile_KindBC[iMarker_CfgFile] = DIRICHLET;
    iMarker_CfgFile++;
  }

  for (iMarker_Inlet = 0; iMarker_Inlet < nMarker_Inlet; iMarker_Inlet++) {
    Marker_CfgFile_TagBound[iMarker_CfgFile] = Marker_Inlet[iMarker_Inlet];
    Marker_CfgFile_KindBC[iMarker_CfgFile] = INLET_FLOW;
    iMarker_CfgFile++;
  }

  for (iMarker_Riemann = 0; iMarker_Riemann < nMarker_Riemann; iMarker_Riemann++) {
    Marker_CfgFile_TagBound[iMarker_CfgFile] = Marker_Riemann[iMarker_Riemann];
    Marker_CfgFile_KindBC[iMarker_CfgFile] = RIEMANN_BOUNDARY;
    iMarker_CfgFile++;
  }

  for (iMarker_Giles = 0; iMarker_Giles < nMarker_Giles; iMarker_Giles++) {
    Marker_CfgFile_TagBound[iMarker_CfgFile] = Marker_Giles[iMarker_Giles];
    Marker_CfgFile_KindBC[iMarker_CfgFile] = GILES_BOUNDARY;
    iMarker_CfgFile++;
  }

  Engine_Power       = new su2double[nMarker_EngineInflow];
  Engine_Mach        = new su2double[nMarker_EngineInflow];
  Engine_Force       = new su2double[nMarker_EngineInflow];
  Engine_NetThrust   = new su2double[nMarker_EngineInflow];
  Engine_GrossThrust = new su2double[nMarker_EngineInflow];
  Engine_Area        = new su2double[nMarker_EngineInflow];
  
  for (iMarker_EngineInflow = 0; iMarker_EngineInflow < nMarker_EngineInflow; iMarker_EngineInflow++) {
    Engine_Power[iMarker_EngineInflow] = 0.0;
    Engine_Mach[iMarker_EngineInflow] = 0.0;
    Engine_Force[iMarker_EngineInflow] = 0.0;
    Engine_NetThrust[iMarker_EngineInflow] = 0.0;
    Engine_GrossThrust[iMarker_EngineInflow] = 0.0;
    Engine_Area[iMarker_EngineInflow] = 0.0;
  }
  
  Inflow_Mach = new su2double[nMarker_EngineInflow];
  Inflow_Pressure = new su2double[nMarker_EngineInflow];
  Inflow_MassFlow = new su2double[nMarker_EngineInflow];
  Inflow_ReverseMassFlow = new su2double[nMarker_EngineInflow];
  Inflow_TotalPressure = new su2double[nMarker_EngineInflow];
  Inflow_Temperature = new su2double[nMarker_EngineInflow];
  Inflow_TotalTemperature = new su2double[nMarker_EngineInflow];
  Inflow_RamDrag = new su2double[nMarker_EngineInflow];
  Inflow_Force = new su2double[nMarker_EngineInflow];
  Inflow_Power = new su2double[nMarker_EngineInflow];
  
  for (iMarker_EngineInflow = 0; iMarker_EngineInflow < nMarker_EngineInflow; iMarker_EngineInflow++) {
    Marker_CfgFile_TagBound[iMarker_CfgFile] = Marker_EngineInflow[iMarker_EngineInflow];
    Marker_CfgFile_KindBC[iMarker_CfgFile] = ENGINE_INFLOW;
    Inflow_Mach[iMarker_EngineInflow] = 0.0;
    Inflow_Pressure[iMarker_EngineInflow] = 0.0;
    Inflow_MassFlow[iMarker_EngineInflow] = 0.0;
    Inflow_ReverseMassFlow[iMarker_EngineInflow] = 0.0;
    Inflow_TotalPressure[iMarker_EngineInflow] = 0.0;
    Inflow_Temperature[iMarker_EngineInflow] = 0.0;
    Inflow_TotalTemperature[iMarker_EngineInflow] = 0.0;
    Inflow_RamDrag[iMarker_EngineInflow] = 0.0;
    Inflow_Force[iMarker_EngineInflow] = 0.0;
    Inflow_Power[iMarker_EngineInflow] = 0.0;
    iMarker_CfgFile++;
  }
  
  Exhaust_Pressure = new su2double[nMarker_EngineExhaust];
  Exhaust_Temperature = new su2double[nMarker_EngineExhaust];
  Exhaust_MassFlow = new su2double[nMarker_EngineExhaust];
  Exhaust_TotalPressure = new su2double[nMarker_EngineExhaust];
  Exhaust_TotalTemperature = new su2double[nMarker_EngineExhaust];
  Exhaust_GrossThrust = new su2double[nMarker_EngineExhaust];
  Exhaust_Force = new su2double[nMarker_EngineExhaust];
  Exhaust_Power = new su2double[nMarker_EngineExhaust];
  
  for (iMarker_EngineExhaust = 0; iMarker_EngineExhaust < nMarker_EngineExhaust; iMarker_EngineExhaust++) {
    Marker_CfgFile_TagBound[iMarker_CfgFile] = Marker_EngineExhaust[iMarker_EngineExhaust];
    Marker_CfgFile_KindBC[iMarker_CfgFile] = ENGINE_EXHAUST;
    Exhaust_Pressure[iMarker_EngineExhaust] = 0.0;
    Exhaust_Temperature[iMarker_EngineExhaust] = 0.0;
    Exhaust_MassFlow[iMarker_EngineExhaust] = 0.0;
    Exhaust_TotalPressure[iMarker_EngineExhaust] = 0.0;
    Exhaust_TotalTemperature[iMarker_EngineExhaust] = 0.0;
    Exhaust_GrossThrust[iMarker_EngineExhaust] = 0.0;
    Exhaust_Force[iMarker_EngineExhaust] = 0.0;
    Exhaust_Power[iMarker_EngineExhaust] = 0.0;
    iMarker_CfgFile++;
  }
  
  for (iMarker_Supersonic_Inlet = 0; iMarker_Supersonic_Inlet < nMarker_Supersonic_Inlet; iMarker_Supersonic_Inlet++) {
    Marker_CfgFile_TagBound[iMarker_CfgFile] = Marker_Supersonic_Inlet[iMarker_Supersonic_Inlet];
    Marker_CfgFile_KindBC[iMarker_CfgFile] = SUPERSONIC_INLET;
    iMarker_CfgFile++;
  }
  
  for (iMarker_Supersonic_Outlet = 0; iMarker_Supersonic_Outlet < nMarker_Supersonic_Outlet; iMarker_Supersonic_Outlet++) {
    Marker_CfgFile_TagBound[iMarker_CfgFile] = Marker_Supersonic_Outlet[iMarker_Supersonic_Outlet];
    Marker_CfgFile_KindBC[iMarker_CfgFile] = SUPERSONIC_OUTLET;
    iMarker_CfgFile++;
  }

  for (iMarker_Neumann = 0; iMarker_Neumann < nMarker_Neumann; iMarker_Neumann++) {
    Marker_CfgFile_TagBound[iMarker_CfgFile] = Marker_Neumann[iMarker_Neumann];
    Marker_CfgFile_KindBC[iMarker_CfgFile] = NEUMANN;
    iMarker_CfgFile++;
  }
  
  for (iMarker_Internal = 0; iMarker_Internal < nMarker_Internal; iMarker_Internal++) {
    Marker_CfgFile_TagBound[iMarker_CfgFile] = Marker_Internal[iMarker_Internal];
    Marker_CfgFile_KindBC[iMarker_CfgFile] = INTERNAL_BOUNDARY;
    iMarker_CfgFile++;
  }

  for (iMarker_Custom = 0; iMarker_Custom < nMarker_Custom; iMarker_Custom++) {
    Marker_CfgFile_TagBound[iMarker_CfgFile] = Marker_Custom[iMarker_Custom];
    Marker_CfgFile_KindBC[iMarker_CfgFile] = CUSTOM_BOUNDARY;
    iMarker_CfgFile++;
  }

  for (iMarker_Outlet = 0; iMarker_Outlet < nMarker_Outlet; iMarker_Outlet++) {
    Marker_CfgFile_TagBound[iMarker_CfgFile] = Marker_Outlet[iMarker_Outlet];
    Marker_CfgFile_KindBC[iMarker_CfgFile] = OUTLET_FLOW;
    iMarker_CfgFile++;
  }

  for (iMarker_Isothermal = 0; iMarker_Isothermal < nMarker_Isothermal; iMarker_Isothermal++) {
    Marker_CfgFile_TagBound[iMarker_CfgFile] = Marker_Isothermal[iMarker_Isothermal];
    Marker_CfgFile_KindBC[iMarker_CfgFile] = ISOTHERMAL;
    iMarker_CfgFile++;
  }

  for (iMarker_HeatFlux = 0; iMarker_HeatFlux < nMarker_HeatFlux; iMarker_HeatFlux++) {
    Marker_CfgFile_TagBound[iMarker_CfgFile] = Marker_HeatFlux[iMarker_HeatFlux];
    Marker_CfgFile_KindBC[iMarker_CfgFile] = HEAT_FLUX;
    iMarker_CfgFile++;
  }

  for (iMarker_Clamped = 0; iMarker_Clamped < nMarker_Clamped; iMarker_Clamped++) {
    Marker_CfgFile_TagBound[iMarker_CfgFile] = Marker_Clamped[iMarker_Clamped];
    Marker_CfgFile_KindBC[iMarker_CfgFile] = CLAMPED_BOUNDARY;
    iMarker_CfgFile++;
  }

  for (iMarker_Displacement = 0; iMarker_Displacement < nMarker_Displacement; iMarker_Displacement++) {
    Marker_CfgFile_TagBound[iMarker_CfgFile] = Marker_Displacement[iMarker_Displacement];
    Marker_CfgFile_KindBC[iMarker_CfgFile] = DISPLACEMENT_BOUNDARY;
    iMarker_CfgFile++;
  }

  for (iMarker_Load = 0; iMarker_Load < nMarker_Load; iMarker_Load++) {
    Marker_CfgFile_TagBound[iMarker_CfgFile] = Marker_Load[iMarker_Load];
    Marker_CfgFile_KindBC[iMarker_CfgFile] = LOAD_BOUNDARY;
    iMarker_CfgFile++;
  }

  for (iMarker_Damper = 0; iMarker_Damper < nMarker_Damper; iMarker_Damper++) {
    Marker_CfgFile_TagBound[iMarker_CfgFile] = Marker_Damper[iMarker_Damper];
    Marker_CfgFile_KindBC[iMarker_CfgFile] = DAMPER_BOUNDARY;
    iMarker_CfgFile++;
  }

  for (iMarker_Load_Dir = 0; iMarker_Load_Dir < nMarker_Load_Dir; iMarker_Load_Dir++) {
    Marker_CfgFile_TagBound[iMarker_CfgFile] = Marker_Load_Dir[iMarker_Load_Dir];
    Marker_CfgFile_KindBC[iMarker_CfgFile] = LOAD_DIR_BOUNDARY;
    iMarker_CfgFile++;
  }

  for (iMarker_Disp_Dir = 0; iMarker_Disp_Dir < nMarker_Disp_Dir; iMarker_Disp_Dir++) {
    Marker_CfgFile_TagBound[iMarker_CfgFile] = Marker_Disp_Dir[iMarker_Disp_Dir];
    Marker_CfgFile_KindBC[iMarker_CfgFile] = DISP_DIR_BOUNDARY;
    iMarker_CfgFile++;
  }

  for (iMarker_Load_Sine = 0; iMarker_Load_Sine < nMarker_Load_Sine; iMarker_Load_Sine++) {
    Marker_CfgFile_TagBound[iMarker_CfgFile] = Marker_Load_Sine[iMarker_Load_Sine];
    Marker_CfgFile_KindBC[iMarker_CfgFile] = LOAD_SINE_BOUNDARY;
    iMarker_CfgFile++;
  }


  for (iMarker_FlowLoad = 0; iMarker_FlowLoad < nMarker_FlowLoad; iMarker_FlowLoad++) {
    Marker_CfgFile_TagBound[iMarker_CfgFile] = Marker_FlowLoad[iMarker_FlowLoad];
    Marker_CfgFile_KindBC[iMarker_CfgFile] = FLOWLOAD_BOUNDARY;
    iMarker_CfgFile++;
  }

  for (iMarker_CfgFile = 0; iMarker_CfgFile < nMarker_CfgFile; iMarker_CfgFile++) {
    Marker_CfgFile_Monitoring[iMarker_CfgFile] = NO;
    for (iMarker_Monitoring = 0; iMarker_Monitoring < nMarker_Monitoring; iMarker_Monitoring++)
      if (Marker_CfgFile_TagBound[iMarker_CfgFile] == Marker_Monitoring[iMarker_Monitoring])
        Marker_CfgFile_Monitoring[iMarker_CfgFile] = YES;
  }

  for (iMarker_CfgFile = 0; iMarker_CfgFile < nMarker_CfgFile; iMarker_CfgFile++) {
    Marker_CfgFile_GeoEval[iMarker_CfgFile] = NO;
    for (iMarker_GeoEval = 0; iMarker_GeoEval < nMarker_GeoEval; iMarker_GeoEval++)
      if (Marker_CfgFile_TagBound[iMarker_CfgFile] == Marker_GeoEval[iMarker_GeoEval])
        Marker_CfgFile_GeoEval[iMarker_CfgFile] = YES;
  }

  for (iMarker_CfgFile = 0; iMarker_CfgFile < nMarker_CfgFile; iMarker_CfgFile++) {
    Marker_CfgFile_Designing[iMarker_CfgFile] = NO;
    for (iMarker_Designing = 0; iMarker_Designing < nMarker_Designing; iMarker_Designing++)
      if (Marker_CfgFile_TagBound[iMarker_CfgFile] == Marker_Designing[iMarker_Designing])
        Marker_CfgFile_Designing[iMarker_CfgFile] = YES;
  }

  for (iMarker_CfgFile = 0; iMarker_CfgFile < nMarker_CfgFile; iMarker_CfgFile++) {
    Marker_CfgFile_Plotting[iMarker_CfgFile] = NO;
    for (iMarker_Plotting = 0; iMarker_Plotting < nMarker_Plotting; iMarker_Plotting++)
      if (Marker_CfgFile_TagBound[iMarker_CfgFile] == Marker_Plotting[iMarker_Plotting])
        Marker_CfgFile_Plotting[iMarker_CfgFile] = YES;
  }
  
  for (iMarker_CfgFile = 0; iMarker_CfgFile < nMarker_CfgFile; iMarker_CfgFile++) {
    Marker_CfgFile_Analyze[iMarker_CfgFile] = NO;
    for (iMarker_Analyze = 0; iMarker_Analyze < nMarker_Analyze; iMarker_Analyze++)
      if (Marker_CfgFile_TagBound[iMarker_CfgFile] == Marker_Analyze[iMarker_Analyze])
        Marker_CfgFile_Analyze[iMarker_CfgFile] = YES;
  }

  /*--- Identification of Fluid-Structure interface markers ---*/

  for (iMarker_CfgFile = 0; iMarker_CfgFile < nMarker_CfgFile; iMarker_CfgFile++) {
    unsigned short indexMarker = 0;
    Marker_CfgFile_ZoneInterface[iMarker_CfgFile] = NO;
    for (iMarker_ZoneInterface = 0; iMarker_ZoneInterface < nMarker_ZoneInterface; iMarker_ZoneInterface++)
      if (Marker_CfgFile_TagBound[iMarker_CfgFile] == Marker_ZoneInterface[iMarker_ZoneInterface])
            indexMarker = (int)(iMarker_ZoneInterface/2+1);
    Marker_CfgFile_ZoneInterface[iMarker_CfgFile] = indexMarker;
  }

/*--- Identification of Turbomachinery markers and flag them---*/

  for (iMarker_CfgFile = 0; iMarker_CfgFile < nMarker_CfgFile; iMarker_CfgFile++) {
    unsigned short indexMarker=0;
    Marker_CfgFile_Turbomachinery[iMarker_CfgFile] = NO;
    Marker_CfgFile_TurbomachineryFlag[iMarker_CfgFile] = NO;
    for (iMarker_Turbomachinery = 0; iMarker_Turbomachinery < nMarker_Turbomachinery; iMarker_Turbomachinery++){
      if (Marker_CfgFile_TagBound[iMarker_CfgFile] == Marker_TurboBoundIn[iMarker_Turbomachinery]){
        indexMarker=(iMarker_Turbomachinery+1);
        Marker_CfgFile_Turbomachinery[iMarker_CfgFile] = indexMarker;
        Marker_CfgFile_TurbomachineryFlag[iMarker_CfgFile] = INFLOW;
      }
      if (Marker_CfgFile_TagBound[iMarker_CfgFile] == Marker_TurboBoundOut[iMarker_Turbomachinery]){
        indexMarker=(iMarker_Turbomachinery+1);
        Marker_CfgFile_Turbomachinery[iMarker_CfgFile] = indexMarker;
        Marker_CfgFile_TurbomachineryFlag[iMarker_CfgFile] = OUTFLOW;
      }
    }
  }

  /*--- Identification of MixingPlane interface markers ---*/

  for (iMarker_CfgFile = 0; iMarker_CfgFile < nMarker_CfgFile; iMarker_CfgFile++) {
  	unsigned short indexMarker=0;
    Marker_CfgFile_MixingPlaneInterface[iMarker_CfgFile] = NO;
    for (iMarker_MixingPlaneInterface = 0; iMarker_MixingPlaneInterface < nMarker_MixingPlaneInterface; iMarker_MixingPlaneInterface++)
      if (Marker_CfgFile_TagBound[iMarker_CfgFile] == Marker_MixingPlaneInterface[iMarker_MixingPlaneInterface])
      	indexMarker=(int)(iMarker_MixingPlaneInterface/2+1);
    Marker_CfgFile_MixingPlaneInterface[iMarker_CfgFile] = indexMarker;
  }

  for (iMarker_CfgFile = 0; iMarker_CfgFile < nMarker_CfgFile; iMarker_CfgFile++) {
    Marker_CfgFile_DV[iMarker_CfgFile] = NO;
    for (iMarker_DV = 0; iMarker_DV < nMarker_DV; iMarker_DV++)
      if (Marker_CfgFile_TagBound[iMarker_CfgFile] == Marker_DV[iMarker_DV])
        Marker_CfgFile_DV[iMarker_CfgFile] = YES;
  }
  
  /*--- Add an extra check for DV_MARKER to make sure that any given marker
   name is recognized as an existing boundary in the problem. ---*/
  
  unsigned short markerCount = 0;
  for (iMarker_DV = 0; iMarker_DV < nMarker_DV; iMarker_DV++) {
    for (iMarker_CfgFile = 0; iMarker_CfgFile < nMarker_CfgFile; iMarker_CfgFile++) {
      if (Marker_CfgFile_TagBound[iMarker_CfgFile] == Marker_DV[iMarker_DV])
        markerCount++;
    }
  }
  if ((nMarker_DV > 0) && (markerCount != nMarker_DV)) {
    SU2_MPI::Error("DV_MARKER contains marker names that do not exist in the lists of BCs in the config file.", CURRENT_FUNCTION);
  }
  
  for (iMarker_CfgFile = 0; iMarker_CfgFile < nMarker_CfgFile; iMarker_CfgFile++) {
    Marker_CfgFile_Moving[iMarker_CfgFile] = NO;
    for (iMarker_Moving = 0; iMarker_Moving < nMarker_Moving; iMarker_Moving++)
      if (Marker_CfgFile_TagBound[iMarker_CfgFile] == Marker_Moving[iMarker_Moving])
        Marker_CfgFile_Moving[iMarker_CfgFile] = YES;
  }

  for (iMarker_CfgFile=0; iMarker_CfgFile < nMarker_CfgFile; iMarker_CfgFile++) {
    Marker_CfgFile_PyCustom[iMarker_CfgFile] = NO;
    for(iMarker_PyCustom=0; iMarker_PyCustom < nMarker_PyCustom; iMarker_PyCustom++)
      if (Marker_CfgFile_TagBound[iMarker_CfgFile] == Marker_PyCustom[iMarker_PyCustom])
        Marker_CfgFile_PyCustom[iMarker_CfgFile] = YES;
  }

}

void CConfig::SetOutput(unsigned short val_software, unsigned short val_izone) {

  unsigned short iMarker_Euler, iMarker_Custom, iMarker_FarField,
  iMarker_SymWall, iMarker_PerBound, iMarker_NearFieldBound,
  iMarker_InterfaceBound, iMarker_Fluid_InterfaceBound, iMarker_Dirichlet, iMarker_Inlet, iMarker_Riemann,
  iMarker_Giles, iMarker_Outlet, iMarker_Isothermal, iMarker_HeatFlux,
  iMarker_EngineInflow, iMarker_EngineExhaust, iMarker_Displacement, iMarker_Damper,
  iMarker_Load, iMarker_FlowLoad,  iMarker_Neumann, iMarker_Internal, iMarker_Monitoring,
  iMarker_Designing, iMarker_GeoEval, iMarker_Plotting, iMarker_Analyze, iMarker_DV, iDV_Value,
  iMarker_ZoneInterface, iMarker_PyCustom, iMarker_Load_Dir, iMarker_Disp_Dir, iMarker_Load_Sine, iMarker_Clamped,
  iMarker_Moving, iMarker_Supersonic_Inlet, iMarker_Supersonic_Outlet, iMarker_ActDiskInlet,
  iMarker_ActDiskOutlet, iMarker_MixingPlaneInterface;
  
  bool fea = ((Kind_Solver == FEM_ELASTICITY) || (Kind_Solver == DISC_ADJ_FEM));
  
  /*--- WARNING: when compiling on Windows, ctime() is not available. Comment out
   the two lines below that use the dt variable. ---*/
  //time_t now = time(0);
  //string dt = ctime(&now); dt[24] = '.';

  cout << endl << "-------------------------------------------------------------------------" << endl;
  cout << "|    ___ _   _ ___                                                      |" << endl;
  cout << "|   / __| | | |_  )   Release 6.2.0  \"Falcon\"                           |" << endl;
  cout << "|   \\__ \\ |_| |/ /                                                      |" << endl;
  switch (val_software) {
    case SU2_CFD: cout << "|   |___/\\___//___|   Suite (Computational Fluid Dynamics Code)         |" << endl; break;
    case SU2_DEF: cout << "|   |___/\\___//___|   Suite (Mesh Deformation Code)                     |" << endl; break;
    case SU2_DOT: cout << "|   |___/\\___//___|   Suite (Gradient Projection Code)                  |" << endl; break;
    case SU2_MSH: cout << "|   |___/\\___//___|   Suite (Mesh Adaptation Code)                      |" << endl; break;
    case SU2_GEO: cout << "|   |___/\\___//___|   Suite (Geometry Definition Code)                  |" << endl; break;
    case SU2_SOL: cout << "|   |___/\\___//___|   Suite (Solution Exporting Code)                   |" << endl; break;
    case SU2_MET: cout << "|   |___/\\___//___|   Suite (Metric Computation Code)                   |" << endl; break;
  }

  cout << "|                                                                       |" << endl;
  //cout << "|   Local date and time: " << dt << "                      |" << endl;
  cout <<"-------------------------------------------------------------------------" << endl;
  cout << "| The current SU2 release has been coordinated by the                   |" << endl;
  cout << "| SU2 International Developers Society <www.su2devsociety.org>          |" << endl;
  cout << "| with selected contributions from the open-source community.           |" << endl;
  cout <<"-------------------------------------------------------------------------" << endl;
  cout << "| The main research teams contributing to the current release are:      |" << endl;
  cout << "| - Prof. Juan J. Alonso's group at Stanford University.                |" << endl;
  cout << "| - Prof. Piero Colonna's group at Delft University of Technology.      |" << endl;
  cout << "| - Prof. Nicolas R. Gauger's group at Kaiserslautern U. of Technology. |" << endl;
  cout << "| - Prof. Alberto Guardone's group at Polytechnic University of Milan.  |" << endl;
  cout << "| - Prof. Rafael Palacios' group at Imperial College London.            |" << endl;
  cout << "| - Prof. Vincent Terrapon's group at the University of Liege.          |" << endl;
  cout << "| - Prof. Edwin van der Weide's group at the University of Twente.      |" << endl;
  cout << "| - Lab. of New Concepts in Aeronautics at Tech. Inst. of Aeronautics.  |" << endl;
  cout <<"-------------------------------------------------------------------------" << endl;
  cout << "| Copyright 2012-2019, Francisco D. Palacios, Thomas D. Economon,       |" << endl;
  cout << "|                      Tim Albring, and the SU2 contributors.           |" << endl;
  cout << "|                                                                       |" << endl;
  cout << "| SU2 is free software; you can redistribute it and/or                  |" << endl;
  cout << "| modify it under the terms of the GNU Lesser General Public            |" << endl;
  cout << "| License as published by the Free Software Foundation; either          |" << endl;
  cout << "| version 2.1 of the License, or (at your option) any later version.    |" << endl;
  cout << "|                                                                       |" << endl;
  cout << "| SU2 is distributed in the hope that it will be useful,                |" << endl;
  cout << "| but WITHOUT ANY WARRANTY; without even the implied warranty of        |" << endl;
  cout << "| MERCHANTABILITY or FITNESS FOR A PARTICULAR PURPOSE. See the GNU      |" << endl;
  cout << "| Lesser General Public License for more details.                       |" << endl;
  cout << "|                                                                       |" << endl;
  cout << "| You should have received a copy of the GNU Lesser General Public      |" << endl;
  cout << "| License along with SU2. If not, see <http://www.gnu.org/licenses/>.   |" << endl;
  cout <<"-------------------------------------------------------------------------" << endl;

  cout << endl <<"------------------------ Physical Case Definition -----------------------" << endl;
  if (val_software == SU2_CFD) {
	if (FSI_Problem) {
	   cout << "Fluid-Structure Interaction." << endl;
	}

  if (nConfig_Files != 0) {
    cout << "List of config files: ";
    for (unsigned short iConfig = 0; iConfig < nConfig_Files; iConfig++) {
      cout << Config_Filenames[iConfig];
      if (iConfig < nConfig_Files-1) cout << ", ";
      else cout <<".";
    }
    cout<< endl;
  }

  if (DiscreteAdjoint) {
     cout <<"Discrete Adjoint equations using Algorithmic Differentiation " << endl;
     cout <<"based on the physical case: ";
  }
    switch (Kind_Solver) {
      case EULER: case DISC_ADJ_EULER: case FEM_EULER: case DISC_ADJ_FEM_EULER:
        if (Kind_Regime == COMPRESSIBLE) cout << "Compressible Euler equations." << endl;
        if (Kind_Regime == INCOMPRESSIBLE) cout << "Incompressible Euler equations." << endl;
        break;
      case NAVIER_STOKES: case DISC_ADJ_NAVIER_STOKES: case FEM_NAVIER_STOKES: case DISC_ADJ_FEM_NS:
        if (Kind_Regime == COMPRESSIBLE) cout << "Compressible Laminar Navier-Stokes' equations." << endl;
        if (Kind_Regime == INCOMPRESSIBLE) cout << "Incompressible Laminar Navier-Stokes' equations." << endl;
        break;
      case RANS: case DISC_ADJ_RANS: case FEM_RANS: case DISC_ADJ_FEM_RANS:
        if (Kind_Regime == COMPRESSIBLE) cout << "Compressible RANS equations." << endl;
        if (Kind_Regime == INCOMPRESSIBLE) cout << "Incompressible RANS equations." << endl;
        cout << "Turbulence model: ";
        switch (Kind_Turb_Model) {
          case SA:     cout << "Spalart Allmaras" << endl; break;
          case SA_NEG: cout << "Negative Spalart Allmaras" << endl; break;
          case SST:    cout << "Menter's SST"     << endl; break;
          case SA_E:   cout << "Edwards Spalart Allmaras" << endl; break;
          case SA_COMP:   cout << "Compressibility Correction Spalart Allmaras" << endl; break;
          case SA_E_COMP:   cout << "Compressibility Correction Edwards Spalart Allmaras" << endl; break;
        }
        if (QCR) cout << "Using Quadratic Constitutive Relation, 2000 version (QCR2000)" << endl;
        cout << "Hybrid RANS/LES: ";
        switch (Kind_HybridRANSLES){
          case NO_HYBRIDRANSLES: cout <<  "No Hybrid RANS/LES" << endl; break;
          case SA_DES:  cout << "Detached Eddy Simulation (DES97) " << endl; break;
          case SA_DDES:  cout << "Delayed Detached Eddy Simulation (DDES) with Standard SGS" << endl; break;
          case SA_ZDES:  cout << "Delayed Detached Eddy Simulation (DDES) with Vorticity-based SGS" << endl; break;
          case SA_EDDES:  cout << "Delayed Detached Eddy Simulation (DDES) with Shear-layer Adapted SGS" << endl; break;
        }
        if (using_uq){
          cout << "Perturbing Reynold's Stress Matrix towards "<< eig_val_comp << " component turbulence"<< endl;
          if (uq_permute) cout << "Permuting eigenvectors" << endl;  
        } 
        break;
      case FEM_LES:
        if (Kind_Regime == COMPRESSIBLE)   cout << "Compressible LES equations." << endl;
        if (Kind_Regime == INCOMPRESSIBLE) cout << "Incompressible LES equations." << endl;
        cout << "Subgrid Scale model: ";
        switch (Kind_SGS_Model) {
          case IMPLICIT_LES: cout << "Implicit LES" << endl; break;
          case SMAGORINSKY:  cout << "Smagorinsky " << endl; break;
          case WALE:         cout << "WALE"         << endl; break;
          case VREMAN:       cout << "VREMAN"         << endl; break;
          default:
            SU2_MPI::Error("Subgrid Scale model not specified.", CURRENT_FUNCTION);

        }
        break;
      case FEM_ELASTICITY: case DISC_ADJ_FEM:
    	  if (Kind_Struct_Solver == SMALL_DEFORMATIONS) cout << "Geometrically linear elasticity solver." << endl;
    	  if (Kind_Struct_Solver == LARGE_DEFORMATIONS) cout << "Geometrically non-linear elasticity solver." << endl;
    	  if (Kind_Material == LINEAR_ELASTIC) cout << "Linear elastic material." << endl;
    	  if (Kind_Material == NEO_HOOKEAN) {
    		  if (Kind_Material_Compress == COMPRESSIBLE_MAT) cout << "Compressible Neo-Hookean material model." << endl;
    		  if (Kind_Material_Compress == INCOMPRESSIBLE_MAT) cout << "Incompressible Neo-Hookean material model (mean dilatation method)." << endl;
    	  }
    	  break;
      case ADJ_EULER: cout << "Continuous Euler adjoint equations." << endl; break;
      case ADJ_NAVIER_STOKES:
        if (Frozen_Visc_Cont)
          cout << "Continuous Navier-Stokes adjoint equations with frozen (laminar) viscosity." << endl;
        else
          cout << "Continuous Navier-Stokes adjoint equations." << endl;
        break;
      case ADJ_RANS:
        if (Frozen_Visc_Cont)
          cout << "Continuous RANS adjoint equations with frozen (laminar and eddy) viscosity." << endl;
        else
          cout << "Continuous RANS adjoint equations." << endl;

        break;

    }

    if ((Kind_Regime == COMPRESSIBLE) && (Kind_Solver != FEM_ELASTICITY)) {
      cout << "Mach number: " << Mach <<"."<< endl;
      cout << "Angle of attack (AoA): " << AoA <<" deg, and angle of sideslip (AoS): " << AoS <<" deg."<< endl;
      if ((Kind_Solver == NAVIER_STOKES) || (Kind_Solver == ADJ_NAVIER_STOKES) ||
          (Kind_Solver == RANS) || (Kind_Solver == ADJ_RANS))
        cout << "Reynolds number: " << Reynolds <<". Reference length "  << Length_Reynolds << "." << endl;
      if (Fixed_CL_Mode) {
      	cout << "Fixed CL mode, target value: " << Target_CL << "." << endl;
      }
      if (Fixed_CM_Mode) {
      		cout << "Fixed CM mode, target value:  " << Target_CM << "." << endl;
      		cout << "HTP rotation axis (X,Z): ("<< HTP_Axis[0] <<", "<< HTP_Axis[1] <<")."<< endl;
      }
    }

    if (EquivArea) {
      cout <<"The equivalent area is going to be evaluated on the near-field."<< endl;
      cout <<"The lower integration limit is "<<EA_IntLimit[0]<<", and the upper is "<<EA_IntLimit[1]<<"."<< endl;
      cout <<"The near-field is situated at "<<EA_IntLimit[2]<<"."<< endl;
    }

    if (Grid_Movement) {
      cout << "Performing a dynamic mesh simulation: ";
      switch (Kind_GridMovement[ZONE_0]) {
        case NO_MOVEMENT:     cout << "no movement." << endl; break;
        case DEFORMING:       cout << "deforming mesh motion." << endl; break;
        case RIGID_MOTION:    cout << "rigid mesh motion." << endl; break;
        case MOVING_WALL:     cout << "moving walls." << endl; break;
        case MOVING_HTP:      cout << "HTP moving." << endl; break;
        case ROTATING_FRAME:  cout << "rotating reference frame." << endl; break;
        case AEROELASTIC:     cout << "aeroelastic motion." << endl; break;
        case FLUID_STRUCTURE: cout << "fluid-structure motion." << endl; break;
        case EXTERNAL:        cout << "externally prescribed motion." << endl; break;
        case AEROELASTIC_RIGID_MOTION:  cout << "rigid mesh motion plus aeroelastic motion." << endl; break;
      }
    }

    if (Restart) {
      if (Read_Binary_Restart) cout << "Reading and writing binary SU2 native restart files." << endl;
      else cout << "Reading and writing ASCII SU2 native restart files." << endl;
      if (!ContinuousAdjoint && Kind_Solver != FEM_ELASTICITY) cout << "Read flow solution from: " << Solution_FlowFileName << "." << endl;
      if (ContinuousAdjoint) cout << "Read adjoint solution from: " << Solution_AdjFileName << "." << endl;
      if (Kind_Solver == FEM_ELASTICITY) cout << "Read structural solution from: " << Solution_FEMFileName << "." << endl;
      if (Kind_Solver == DISC_ADJ_FEM){
        cout << "Read structural adjoint solution from: " << Solution_AdjFEMFileName << "." << endl;
      }
    }
    else {
        if (fea) cout << "No restart solution, initialize from undeformed configuration." << endl;
        else cout << "No restart solution, use the values at infinity (freestream)." << endl;
    }

    if (ContinuousAdjoint)
      cout << "Read flow solution from: " << Solution_FlowFileName << "." << endl;
  
    if (!fea){
      if (Kind_Regime == COMPRESSIBLE) {
      if (Ref_NonDim == DIMENSIONAL) { cout << "Dimensional simulation." << endl; }
      else if (Ref_NonDim == FREESTREAM_PRESS_EQ_ONE) { cout << "Non-Dimensional simulation (P=1.0, Rho=1.0, T=1.0 at the farfield)." << endl; }
      else if (Ref_NonDim == FREESTREAM_VEL_EQ_MACH) { cout << "Non-Dimensional simulation (V=Mach, Rho=1.0, T=1.0 at the farfield)." << endl; }
      else if (Ref_NonDim == FREESTREAM_VEL_EQ_ONE) { cout << "Non-Dimensional simulation (V=1.0, Rho=1.0, T=1.0 at the farfield)." << endl; }
    } else if (Kind_Regime == INCOMPRESSIBLE) {
      if (Ref_Inc_NonDim == DIMENSIONAL) { cout << "Dimensional simulation." << endl; }
      else if (Ref_Inc_NonDim == INITIAL_VALUES) { cout << "Non-Dimensional simulation using intialization values." << endl; }
      else if (Ref_Inc_NonDim == REFERENCE_VALUES) { cout << "Non-Dimensional simulation using user-specified reference values." << endl; }
    }
      
      if (RefArea == 0.0) cout << "The reference area will be computed using y(2D) or z(3D) projection." << endl;
      else { cout << "The reference area is " << RefArea;
        if (SystemMeasurements == US) cout << " ft^2." << endl; else cout << " m^2." << endl;
      }

      if (SemiSpan == 0.0) cout << "The semi-span will be computed using the max y(3D) value." << endl;
      else { cout << "The semi-span length area is " << SemiSpan;
        if (SystemMeasurements == US) cout << " ft." << endl; else cout << " m." << endl;
      }

      cout << "The reference length is " << RefLength;
      if (SystemMeasurements == US) cout << " ft." << endl; else cout << " m." << endl;

      if ((nRefOriginMoment_X > 1) || (nRefOriginMoment_Y > 1) || (nRefOriginMoment_Z > 1)) {
        cout << "Surface(s) where the force coefficients are evaluated and \n";
        cout << "their reference origin for moment computation: \n";

        for (iMarker_Monitoring = 0; iMarker_Monitoring < nMarker_Monitoring; iMarker_Monitoring++) {
          cout << "   - " << Marker_Monitoring[iMarker_Monitoring] << " (" << RefOriginMoment_X[iMarker_Monitoring] <<", "<<RefOriginMoment_Y[iMarker_Monitoring] <<", "<< RefOriginMoment_Z[iMarker_Monitoring] << ")";
          if (iMarker_Monitoring < nMarker_Monitoring-1) cout << ".\n";
          else {
          if (SystemMeasurements == US) cout <<" ft."<< endl;
          else cout <<" m."<< endl;
          }

        }
      }
      else {
        cout << "Reference origin for moment evaluation is (" << RefOriginMoment_X[0] << ", " << RefOriginMoment_Y[0] << ", " << RefOriginMoment_Z[0] << ")." << endl;
        cout << "Surface(s) where the force coefficients are evaluated: ";
        for (iMarker_Monitoring = 0; iMarker_Monitoring < nMarker_Monitoring; iMarker_Monitoring++) {
          cout << Marker_Monitoring[iMarker_Monitoring];
          if (iMarker_Monitoring < nMarker_Monitoring-1) cout << ", ";
          else cout <<"."<< endl;
        }
        cout<< endl;
      }
    }
    
    if (nMarker_Designing != 0) {
      cout << "Surface(s) where the objective function is evaluated: ";
      for (iMarker_Designing = 0; iMarker_Designing < nMarker_Designing; iMarker_Designing++) {
        cout << Marker_Designing[iMarker_Designing];
        if (iMarker_Designing < nMarker_Designing-1) cout << ", ";
        else cout <<".";
      }
      cout<< endl;
    }
    
    if (nMarker_Plotting != 0) {
      cout << "Surface(s) plotted in the output file: ";
      for (iMarker_Plotting = 0; iMarker_Plotting < nMarker_Plotting; iMarker_Plotting++) {
        cout << Marker_Plotting[iMarker_Plotting];
        if (iMarker_Plotting < nMarker_Plotting-1) cout << ", ";
        else cout <<".";
      }
      cout<< endl;
    }
    
    if (nMarker_Analyze != 0) {
      cout << "Surface(s) to be analyzed in detail: ";
      for (iMarker_Analyze = 0; iMarker_Analyze < nMarker_Analyze; iMarker_Analyze++) {
        cout << Marker_Analyze[iMarker_Analyze];
        if (iMarker_Analyze < nMarker_Analyze-1) cout << ", ";
        else cout <<".";
      }
      cout<< endl;
    }
    
    if (nMarker_ZoneInterface != 0) {
      cout << "Surface(s) acting as an interface among zones: ";
      for (iMarker_ZoneInterface = 0; iMarker_ZoneInterface < nMarker_ZoneInterface; iMarker_ZoneInterface++) {
        cout << Marker_ZoneInterface[iMarker_ZoneInterface];
        if (iMarker_ZoneInterface < nMarker_ZoneInterface-1) cout << ", ";
        else cout <<".";
      }
      cout<<endl;
    }

    if(nMarker_PyCustom != 0) {
      cout << "Surface(s) that are customizable in Python: ";
      for(iMarker_PyCustom=0; iMarker_PyCustom < nMarker_PyCustom; iMarker_PyCustom++){
        cout << Marker_PyCustom[iMarker_PyCustom];
        if (iMarker_PyCustom < nMarker_PyCustom-1) cout << ", ";
        else cout << ".";
      }
      cout << endl;
    }
    
    if (nMarker_DV != 0) {
      cout << "Surface(s) affected by the design variables: ";
      for (iMarker_DV = 0; iMarker_DV < nMarker_DV; iMarker_DV++) {
        cout << Marker_DV[iMarker_DV];
        if (iMarker_DV < nMarker_DV-1) cout << ", ";
        else cout <<".";
      }
      cout<< endl;
    }

    if ((Kind_GridMovement[ZONE_0] == DEFORMING) || (Kind_GridMovement[ZONE_0] == MOVING_WALL) || (Kind_GridMovement[ZONE_0] == FLUID_STRUCTURE)) {
      cout << "Surface(s) in motion: ";
      for (iMarker_Moving = 0; iMarker_Moving < nMarker_Moving; iMarker_Moving++) {
        cout << Marker_Moving[iMarker_Moving];
        if (iMarker_Moving < nMarker_Moving-1) cout << ", ";
        else cout <<".";
      }
      cout<< endl;
    }

  }

  if (val_software == SU2_GEO) {
    if (nMarker_GeoEval != 0) {
      cout << "Surface(s) where the geometrical based functions is evaluated: ";
      for (iMarker_GeoEval = 0; iMarker_GeoEval < nMarker_GeoEval; iMarker_GeoEval++) {
        cout << Marker_GeoEval[iMarker_GeoEval];
        if (iMarker_GeoEval < nMarker_GeoEval-1) cout << ", ";
        else cout <<".";
      }
      cout<< endl;
    }
  }

  cout << "Input mesh file name: " << Mesh_FileName << endl;

	if (val_software == SU2_DOT) {
    if (DiscreteAdjoint) {
      cout << "Input sensitivity file name: " << GetObjFunc_Extension(Solution_AdjFileName) << "." << endl;
    }else {
		cout << "Input sensitivity file name: " << SurfAdjCoeff_FileName << "." << endl;
	}
  }

	if (val_software == SU2_MSH) {
		switch (Kind_Adaptation) {
		case FULL: case WAKE: case FULL_FLOW: case FULL_ADJOINT: case SMOOTHING: case SUPERSONIC_SHOCK:
			break;
		case GRAD_FLOW:
			cout << "Read flow solution from: " << Solution_FlowFileName << "." << endl;
			break;
		case GRAD_ADJOINT:
			cout << "Read adjoint flow solution from: " << Solution_AdjFileName << "." << endl;
			break;
		case GRAD_FLOW_ADJ: case COMPUTABLE: case REMAINING:
			cout << "Read flow solution from: " << Solution_FlowFileName << "." << endl;
			cout << "Read adjoint flow solution from: " << Solution_AdjFileName << "." << endl;
			break;
		}
	}

	if (val_software == SU2_DEF) {
		cout << endl <<"---------------------- Grid deformation parameters ----------------------" << endl;
		cout << "Grid deformation using a linear elasticity method." << endl;

    if (Hold_GridFixed == YES) cout << "Hold some regions of the mesh fixed (hardcode implementation)." << endl;
  }

  if (val_software == SU2_DOT) {
  cout << endl <<"-------------------- Surface deformation parameters ---------------------" << endl;
  }

  if (((val_software == SU2_DEF) || (val_software == SU2_DOT)) && (Design_Variable[0] != NO_DEFORMATION)) {

    for (unsigned short iDV = 0; iDV < nDV; iDV++) {

      
      if ((Design_Variable[iDV] != NO_DEFORMATION) &&
          (Design_Variable[iDV] != FFD_SETTING) &&
          (Design_Variable[iDV] != SCALE_GRID) &&
          (Design_Variable[iDV] != TRANSLATE_GRID) &&
          (Design_Variable[iDV] != ROTATE_GRID) &&
          (Design_Variable[iDV] != SURFACE_FILE)) {
        
        if (iDV == 0)
          cout << "Design variables definition (markers <-> value <-> param):" << endl;
        
        switch (Design_Variable[iDV]) {
          case FFD_CONTROL_POINT_2D:  cout << "FFD 2D (control point) <-> "; break;
          case FFD_CAMBER_2D:         cout << "FFD 2D (camber) <-> "; break;
          case FFD_THICKNESS_2D:      cout << "FFD 2D (thickness) <-> "; break;
          case FFD_TWIST_2D:          cout << "FFD 2D (twist) <-> "; break;
          case HICKS_HENNE:           cout << "Hicks Henne <-> " ; break;
          case SURFACE_BUMP:          cout << "Surface bump <-> " ; break;
          case ANGLE_OF_ATTACK:       cout << "Angle of attack <-> " ; break;
          case CST:           	      cout << "Kulfan parameter number (CST) <-> " ; break;
          case TRANSLATION:           cout << "Translation design variable."; break;
          case SCALE:                 cout << "Scale design variable."; break;
          case NACA_4DIGITS:          cout << "NACA four digits <-> "; break;
          case PARABOLIC:             cout << "Parabolic <-> "; break;
          case AIRFOIL:               cout << "Airfoil <-> "; break;
          case ROTATION:              cout << "Rotation <-> "; break;
          case FFD_CONTROL_POINT:     cout << "FFD (control point) <-> "; break;
          case FFD_NACELLE:           cout << "FFD (nacelle) <-> "; break;
          case FFD_GULL:              cout << "FFD (gull) <-> "; break;
          case FFD_TWIST:             cout << "FFD (twist) <-> "; break;
          case FFD_ROTATION:          cout << "FFD (rotation) <-> "; break;
          case FFD_CONTROL_SURFACE:   cout << "FFD (control surface) <-> "; break;
          case FFD_CAMBER:            cout << "FFD (camber) <-> "; break;
          case FFD_THICKNESS:         cout << "FFD (thickness) -> "; break;
          case FFD_ANGLE_OF_ATTACK:   cout << "FFD (angle of attack) <-> "; break;
        }
        
        for (iMarker_DV = 0; iMarker_DV < nMarker_DV; iMarker_DV++) {
          cout << Marker_DV[iMarker_DV];
          if (iMarker_DV < nMarker_DV-1) cout << ", ";
          else cout << " <-> ";
        }

        for (iDV_Value = 0; iDV_Value < nDV_Value[iDV]; iDV_Value++) {
          cout << DV_Value[iDV][iDV_Value];
          if (iDV_Value != nDV_Value[iDV]-1) cout << ", ";
        }
        cout << " <-> ";

        if ((Design_Variable[iDV] == NO_DEFORMATION) ||
            (Design_Variable[iDV] == FFD_SETTING) ||
            (Design_Variable[iDV] == SCALE) ) nParamDV = 0;
        if (Design_Variable[iDV] == ANGLE_OF_ATTACK) nParamDV = 1;
        if ((Design_Variable[iDV] == FFD_CAMBER_2D) ||
            (Design_Variable[iDV] == FFD_THICKNESS_2D) ||
            (Design_Variable[iDV] == HICKS_HENNE) ||
            (Design_Variable[iDV] == PARABOLIC) ||
            (Design_Variable[iDV] == AIRFOIL) ||
            (Design_Variable[iDV] == FFD_GULL) ||
            (Design_Variable[iDV] == FFD_ANGLE_OF_ATTACK) ) nParamDV = 2;
        if ((Design_Variable[iDV] ==  TRANSLATION) ||
            (Design_Variable[iDV] ==  NACA_4DIGITS) ||
            (Design_Variable[iDV] ==  CST) ||
            (Design_Variable[iDV] ==  SURFACE_BUMP) ||
            (Design_Variable[iDV] ==  FFD_CAMBER) ||
            (Design_Variable[iDV] ==  FFD_TWIST_2D) ||
            (Design_Variable[iDV] ==  FFD_THICKNESS) ) nParamDV = 3;
        if (Design_Variable[iDV] == FFD_CONTROL_POINT_2D) nParamDV = 5;
        if (Design_Variable[iDV] == ROTATION) nParamDV = 6;
        if ((Design_Variable[iDV] ==  FFD_CONTROL_POINT) ||
            (Design_Variable[iDV] ==  FFD_ROTATION) ||
            (Design_Variable[iDV] ==  FFD_CONTROL_SURFACE) ) nParamDV = 7;
        if (Design_Variable[iDV] == FFD_TWIST) nParamDV = 8;

        for (unsigned short iParamDV = 0; iParamDV < nParamDV; iParamDV++) {

          if (iParamDV == 0) cout << "( ";

          if ((iParamDV == 0) &&
              ((Design_Variable[iDV] == NO_DEFORMATION) ||
               (Design_Variable[iDV] == FFD_SETTING) ||
               (Design_Variable[iDV] == FFD_ANGLE_OF_ATTACK) ||
               (Design_Variable[iDV] == FFD_CONTROL_POINT_2D) ||
               (Design_Variable[iDV] == FFD_CAMBER_2D) ||
               (Design_Variable[iDV] == FFD_THICKNESS_2D) ||
               (Design_Variable[iDV] == FFD_TWIST_2D) ||
               (Design_Variable[iDV] == FFD_CONTROL_POINT) ||
               (Design_Variable[iDV] == FFD_NACELLE) ||
               (Design_Variable[iDV] == FFD_GULL) ||
               (Design_Variable[iDV] == FFD_TWIST) ||
               (Design_Variable[iDV] == FFD_ROTATION) ||
               (Design_Variable[iDV] == FFD_CONTROL_SURFACE) ||
               (Design_Variable[iDV] == FFD_CAMBER) ||
               (Design_Variable[iDV] == FFD_THICKNESS))) cout << FFDTag[iDV];
          else cout << ParamDV[iDV][iParamDV];

          if (iParamDV < nParamDV-1) cout << ", ";
          else cout <<" )"<< endl;
          
        }

      }
      
      else if (Design_Variable[iDV] == NO_DEFORMATION) {
        cout << "No deformation of the numerical grid. Just output .su2 file." << endl;
      }
      
      else if (Design_Variable[iDV] == SCALE_GRID) {
        nParamDV = 0;
        cout << "Scaling of the volume grid by a constant factor." << endl;
      }
      
      else if (Design_Variable[iDV] == TRANSLATE_GRID) {
        nParamDV = 3;
        cout << "Rigid translation of the volume grid." << endl;
      }
      
      else if (Design_Variable[iDV] == ROTATE_GRID) {
        nParamDV = 6;
        cout << "Rigid rotation of the volume grid." << endl;
      }

      else if (Design_Variable[iDV] == FFD_SETTING) {
        
        cout << "Setting the FFD box structure." << endl;
        cout << "FFD boxes definition (FFD tag <-> degree <-> coord):" << endl;
        
        for (unsigned short iFFDBox = 0; iFFDBox < nFFDBox; iFFDBox++) {
          
          cout << TagFFDBox[iFFDBox] << " <-> ";
          
          for (unsigned short iDegreeFFD = 0; iDegreeFFD < 3; iDegreeFFD++) {
            if (iDegreeFFD == 0) cout << "( ";
            cout << DegreeFFDBox[iFFDBox][iDegreeFFD];
            if (iDegreeFFD < 2) cout << ", ";
            else cout <<" )";
          }
          
          cout << " <-> ";

          for (unsigned short iCoordFFD = 0; iCoordFFD < 24; iCoordFFD++) {
            if (iCoordFFD == 0) cout << "( ";
            cout << CoordFFDBox[iFFDBox][iCoordFFD];
            if (iCoordFFD < 23) cout << ", ";
            else cout <<" )"<< endl;
          }
          
        }
        
      }
      
      else cout << endl;

		}
	}

	if (((val_software == SU2_CFD) && ( ContinuousAdjoint || DiscreteAdjoint)) || (val_software == SU2_DOT) || (val_software == SU2_MET)) {

		cout << endl <<"----------------------- Design problem definition -----------------------" << endl;
		if (nObj==1) {
      switch (Kind_ObjFunc[0]) {
        case DRAG_COEFFICIENT:           cout << "CD objective function";
          if (Fixed_CL_Mode) {           cout << " using fixed CL mode, dCD/dCL = " << dCD_dCL << "." << endl; }
          else if (Fixed_CM_Mode) {      cout << " using fixed CMy mode, dCD/dCMy = " << dCD_dCMy << "." << endl; }
          else {                         cout << "." << endl; }
          break;
        case LIFT_COEFFICIENT:           cout << "CL objective function." << endl; break;
        case MOMENT_X_COEFFICIENT:       cout << "CMx objective function" << endl;
          if (Fixed_CL_Mode) {           cout << " using fixed CL mode, dCMx/dCL = " << dCMx_dCL << "." << endl; }
          else {                         cout << "." << endl; }
          break;
        case MOMENT_Y_COEFFICIENT:       cout << "CMy objective function" << endl;
          if (Fixed_CL_Mode) {           cout << " using fixed CL mode, dCMy/dCL = " << dCMy_dCL << "." << endl; }
          else {                         cout << "." << endl; }
          break;
        case MOMENT_Z_COEFFICIENT:       cout << "CMz objective function" << endl;
          if (Fixed_CL_Mode) {           cout << " using fixed CL mode, dCMz/dCL = " << dCMz_dCL << "." << endl; }
          else {                         cout << "." << endl; }
          break;
        case INVERSE_DESIGN_PRESSURE:    cout << "Inverse design (Cp) objective function." << endl; break;
        case INVERSE_DESIGN_HEATFLUX:    cout << "Inverse design (Heat Flux) objective function." << endl; break;
        case SIDEFORCE_COEFFICIENT:      cout << "Side force objective function." << endl; break;
        case EFFICIENCY:                 cout << "CL/CD objective function." << endl; break;
        case EQUIVALENT_AREA:            cout << "Equivalent area objective function. CD weight: " << WeightCd <<"."<< endl;  break;
        case NEARFIELD_PRESSURE:         cout << "Nearfield pressure objective function. CD weight: " << WeightCd <<"."<< endl;  break;
        case FORCE_X_COEFFICIENT:        cout << "X-force objective function." << endl; break;
        case FORCE_Y_COEFFICIENT:        cout << "Y-force objective function." << endl; break;
        case FORCE_Z_COEFFICIENT:        cout << "Z-force objective function." << endl; break;
        case THRUST_COEFFICIENT:         cout << "Thrust objective function." << endl; break;
        case TORQUE_COEFFICIENT:         cout << "Torque efficiency objective function." << endl; break;
        case TOTAL_HEATFLUX:             cout << "Total heat flux objective function." << endl; break;
        case MAXIMUM_HEATFLUX:           cout << "Maximum heat flux objective function." << endl; break;
        case FIGURE_OF_MERIT:            cout << "Rotor Figure of Merit objective function." << endl; break;
        case BUFFET_SENSOR:              cout << "Buffet sensor objective function." << endl; break;
        case SURFACE_TOTAL_PRESSURE:         cout << "Average total pressure objective function." << endl; break;
        case SURFACE_STATIC_PRESSURE:        cout << "Average static pressure objective function." << endl; break;
        case SURFACE_MASSFLOW:             cout << "Mass flow rate objective function." << endl; break;
        case SURFACE_MACH:             cout << "Mach number objective function." << endl; break;
        case CUSTOM_OBJFUNC:        		cout << "Custom objective function." << endl; break;
        case REFERENCE_GEOMETRY:        cout << "Target geometry objective function." << endl; break;
        case REFERENCE_NODE:            cout << "Target node displacement objective function." << endl; break;
        case VOLUME_FRACTION:           cout << "Volume fraction objective function." << endl; break;
      }
		}
		else {
		  cout << "Weighted sum objective function." << endl;
		}

	}

	if (val_software == SU2_CFD) {
		cout << endl <<"---------------------- Space Numerical Integration ----------------------" << endl;

		if (SmoothNumGrid) cout << "There are some smoothing iterations on the grid coordinates." << endl;

    if ((Kind_Solver == EULER) || (Kind_Solver == NAVIER_STOKES) || (Kind_Solver == RANS) ||
         (Kind_Solver == DISC_ADJ_EULER) || (Kind_Solver == DISC_ADJ_NAVIER_STOKES) || (Kind_Solver == DISC_ADJ_RANS) ) {

      if (Kind_ConvNumScheme_Flow == SPACE_CENTERED) {
        if (Kind_Centered_Flow == JST) {
          cout << "Jameson-Schmidt-Turkel scheme (2nd order in space) for the flow inviscid terms."<< endl;
          cout << "JST viscous coefficients (2nd & 4th): " << Kappa_2nd_Flow << ", " << Kappa_4th_Flow <<"." << endl;
          cout << "The method includes a grid stretching correction (p = 0.3)."<< endl;
        }
        if (Kind_Centered_Flow == JST_KE) {
          cout << "Jameson-Schmidt-Turkel scheme (2nd order in space) for the flow inviscid terms."<< endl;
          cout << "JST viscous coefficients (2nd & 4th): " << Kappa_2nd_Flow << ", " << Kappa_4th_Flow << "." << endl;
          cout << "The method includes a grid stretching correction (p = 0.3)."<< endl;
        }
        if (Kind_Centered_Flow == LAX) {
          cout << "Lax-Friedrich scheme (1st order in space) for the flow inviscid terms."<< endl;
          cout << "Lax viscous coefficients (1st): " << Kappa_1st_Flow << "." << endl;
          cout << "First order integration." << endl;
        }
      }

      if (Kind_ConvNumScheme_Flow == SPACE_UPWIND) {
        if (Kind_Upwind_Flow == ROE)   cout << "Roe (with entropy fix = "<< EntropyFix_Coeff <<") solver for the flow inviscid terms."<< endl;
        if (Kind_Upwind_Flow == TURKEL) cout << "Roe-Turkel solver for the flow inviscid terms."<< endl;
        if (Kind_Upwind_Flow == AUSM)  cout << "AUSM solver for the flow inviscid terms."<< endl;
        if (Kind_Upwind_Flow == HLLC)  cout << "HLLC solver for the flow inviscid terms."<< endl;
        if (Kind_Upwind_Flow == SW)  cout << "Steger-Warming solver for the flow inviscid terms."<< endl;
        if (Kind_Upwind_Flow == MSW)  cout << "Modified Steger-Warming solver for the flow inviscid terms."<< endl;
        if (Kind_Upwind_Flow == CUSP)  cout << "CUSP solver for the flow inviscid terms."<< endl;
        if (Kind_Upwind_Flow == L2ROE) cout << "L2ROE Low Mach ROE solver for the flow inviscid terms."<< endl;
        if (Kind_Upwind_Flow == LMROE) cout << "Rieper Low Mach ROE solver for the flow inviscid terms."<< endl;
        if (Kind_Upwind_Flow == SLAU) cout << "Simple Low-Dissipation AUSM solver for the flow inviscid terms."<< endl;
        if (Kind_Upwind_Flow == SLAU2) cout << "Simple Low-Dissipation AUSM 2 solver for the flow inviscid terms."<< endl;
        if (Kind_Upwind_Flow == FDS)   cout << "Flux difference splitting (FDS) upwind scheme for the flow inviscid terms."<< endl;
        if (Kind_Upwind_Flow == AUSMPLUSUP)  cout << "AUSM+-up solver for the flow inviscid terms."<< endl;
	if (Kind_Upwind_Flow == AUSMPLUSUP2)  cout << "AUSM+-up2 solver for the flow inviscid terms."<< endl;
          
        if (Kind_Regime == COMPRESSIBLE) {
          switch (Kind_RoeLowDiss) {
            case NO_ROELOWDISS: cout << "Standard Roe without low-dissipation function."<< endl; break;
            case NTS: cout << "Roe with NTS low-dissipation function."<< endl; break;
            case FD: cout << "Roe with DDES's FD low-dissipation function."<< endl; break;
            case NTS_DUCROS: cout << "Roe with NTS low-dissipation function + Ducros shock sensor."<< endl; break;
            case FD_DUCROS: cout << "Roe with DDES's FD low-dissipation function + Ducros shock sensor."<< endl; break;
          }
        }
        
        if (MUSCL_Flow) {
          cout << "Second order integration in space, with slope limiter." << endl;
            switch (Kind_SlopeLimit_Flow) {
              case NO_LIMITER:
                cout << "No slope-limiting method. "<< endl;
                break;
              case VENKATAKRISHNAN:
                cout << "Venkatakrishnan slope-limiting method, with constant: " << Venkat_LimiterCoeff <<". "<< endl;
                cout << "The reference element size is: " << RefElemLength <<". "<< endl;
                break;
              case VENKATAKRISHNAN_WANG:
                cout << "Venkatakrishnan-Wang slope-limiting method, with constant: " << Venkat_LimiterCoeff <<". "<< endl;
                break;
              case BARTH_JESPERSEN:
                cout << "Barth-Jespersen slope-limiting method." << endl;
                break;
              case VAN_ALBADA_EDGE:
                cout << "Van Albada slope-limiting method implemented by edges." << endl;
                break;
            }
        }
        else {
          cout << "First order integration in space." << endl;
        }
        
      }

    }

    if ((Kind_Solver == RANS) || (Kind_Solver == DISC_ADJ_RANS)) {
      if (Kind_ConvNumScheme_Turb == SPACE_UPWIND) {
        if (Kind_Upwind_Turb == SCALAR_UPWIND) cout << "Scalar upwind solver for the turbulence model."<< endl;
        if (MUSCL_Turb) {
          cout << "Second order integration in space with slope limiter." << endl;
            switch (Kind_SlopeLimit_Turb) {
              case NO_LIMITER:
                cout << "No slope-limiting method. "<< endl;
                break;
              case VENKATAKRISHNAN:
                cout << "Venkatakrishnan slope-limiting method, with constant: " << Venkat_LimiterCoeff <<". "<< endl;
                cout << "The reference element size is: " << RefElemLength <<". "<< endl;
                break;
              case VENKATAKRISHNAN_WANG:
                cout << "Venkatakrishnan-Wang slope-limiting method, with constant: " << Venkat_LimiterCoeff <<". "<< endl;
                break;
              case BARTH_JESPERSEN:
                cout << "Barth-Jespersen slope-limiting method." << endl;
                break;
              case VAN_ALBADA_EDGE:
                cout << "Van Albada slope-limiting method implemented by edges." << endl;
                break;
            }
        }
        else {
          cout << "First order integration in space." << endl;
        }
      }
    }

    if ((Kind_Solver == ADJ_EULER) || (Kind_Solver == ADJ_NAVIER_STOKES) || (Kind_Solver == ADJ_RANS)) {

      if (Kind_ConvNumScheme_AdjFlow == SPACE_CENTERED) {
        if (Kind_Centered_AdjFlow == JST) {
          cout << "Jameson-Schmidt-Turkel scheme for the adjoint inviscid terms."<< endl;
          cout << "JST viscous coefficients (1st, 2nd, & 4th): " << Kappa_1st_AdjFlow
          << ", " << Kappa_2nd_AdjFlow << ", " << Kappa_4th_AdjFlow <<"."<< endl;
          cout << "The method includes a grid stretching correction (p = 0.3)."<< endl;
          cout << "Second order integration." << endl;
        }
        if (Kind_Centered_AdjFlow == LAX) {
          cout << "Lax-Friedrich scheme for the adjoint inviscid terms."<< endl;
          cout << "First order integration." << endl;
        }
      }

      if (Kind_ConvNumScheme_AdjFlow == SPACE_UPWIND) {
        if (Kind_Upwind_AdjFlow == ROE) cout << "Roe (with entropy fix = "<< EntropyFix_Coeff <<") solver for the adjoint inviscid terms."<< endl;
        if (MUSCL_AdjFlow) {
          cout << "Second order integration with slope limiter." << endl;
            switch (Kind_SlopeLimit_AdjFlow) {
              case NO_LIMITER:
                cout << "No slope-limiting method. "<< endl;
                break;
              case VENKATAKRISHNAN:
                cout << "Venkatakrishnan slope-limiting method, with constant: " << Venkat_LimiterCoeff <<". "<< endl;
                cout << "The reference element size is: " << RefElemLength <<". "<< endl;
                break;
              case VENKATAKRISHNAN_WANG:
                cout << "Venkatakrishnan-Wang slope-limiting method, with constant: " << Venkat_LimiterCoeff <<". "<< endl;
                break;
              case BARTH_JESPERSEN:
                cout << "Barth-Jespersen slope-limiting method." << endl;
                break;
              case VAN_ALBADA_EDGE:
                cout << "Van Albada slope-limiting method implemented by edges." << endl;
                break;
              case SHARP_EDGES:
                cout << "Sharp edges slope-limiting method, with constant: " << Venkat_LimiterCoeff <<". "<< endl;
                cout << "The reference element size is: " << RefElemLength <<". "<< endl;
                cout << "The reference sharp edge distance is: " << AdjSharp_LimiterCoeff*RefElemLength*Venkat_LimiterCoeff <<". "<< endl;
                break;
              case WALL_DISTANCE:
                cout << "Wall distance slope-limiting method, with constant: " << Venkat_LimiterCoeff <<". "<< endl;
                cout << "The reference element size is: " << RefElemLength <<". "<< endl;
                cout << "The reference wall distance is: " << AdjSharp_LimiterCoeff*RefElemLength*Venkat_LimiterCoeff <<". "<< endl;
                break;
            }
        }
        else {
          cout << "First order integration." << endl;
        }
      }
      
      cout << "The reference sharp edge distance is: " << AdjSharp_LimiterCoeff*RefElemLength*Venkat_LimiterCoeff <<". "<< endl;

    }

    if ((Kind_Solver == ADJ_RANS) && (!Frozen_Visc_Cont)) {
      if (Kind_ConvNumScheme_AdjTurb == SPACE_UPWIND) {
        if (Kind_Upwind_Turb == SCALAR_UPWIND) cout << "Scalar upwind solver (first order) for the adjoint turbulence model."<< endl;
        if (MUSCL_AdjTurb) {
          cout << "Second order integration with slope limiter." << endl;
            switch (Kind_SlopeLimit_AdjTurb) {
              case NO_LIMITER:
                cout << "No slope-limiting method. "<< endl;
                break;
              case VENKATAKRISHNAN:
                cout << "Venkatakrishnan slope-limiting method, with constant: " << Venkat_LimiterCoeff <<". "<< endl;
                cout << "The reference element size is: " << RefElemLength <<". "<< endl;
                break;
              case VENKATAKRISHNAN_WANG:
                cout << "Venkatakrishnan-Wang slope-limiting method, with constant: " << Venkat_LimiterCoeff <<". "<< endl;
                break;
              case BARTH_JESPERSEN:
                cout << "Barth-Jespersen slope-limiting method." << endl;
                break;
              case VAN_ALBADA_EDGE:
                cout << "Van Albada slope-limiting method implemented by edges." << endl;
                break;
              case SHARP_EDGES:
                cout << "Sharp edges slope-limiting method, with constant: " << Venkat_LimiterCoeff <<". "<< endl;
                cout << "The reference element size is: " << RefElemLength <<". "<< endl;
                cout << "The reference sharp edge distance is: " << AdjSharp_LimiterCoeff*RefElemLength*Venkat_LimiterCoeff <<". "<< endl;
                break;
              case WALL_DISTANCE:
                cout << "Wall distance slope-limiting method, with constant: " << Venkat_LimiterCoeff <<". "<< endl;
                cout << "The reference element size is: " << RefElemLength <<". "<< endl;
                cout << "The reference wall distance is: " << AdjSharp_LimiterCoeff*RefElemLength*Venkat_LimiterCoeff <<". "<< endl;
                break;
            }
        }
        else {
          cout << "First order integration." << endl;
        }
      }
    }

    if ((Kind_Solver == NAVIER_STOKES) || (Kind_Solver == RANS) ||
        (Kind_Solver == DISC_ADJ_NAVIER_STOKES) || (Kind_Solver == DISC_ADJ_RANS)) {
        cout << "Average of gradients with correction (viscous flow terms)." << endl;
    }

    if ((Kind_Solver == ADJ_NAVIER_STOKES) || (Kind_Solver == ADJ_RANS)) {
      cout << "Average of gradients with correction (viscous adjoint terms)." << endl;
    }

    if ((Kind_Solver == RANS) || (Kind_Solver == DISC_ADJ_RANS)) {
      cout << "Average of gradients with correction (viscous turbulence terms)." << endl;
    }

    if ((Kind_Solver == ADJ_RANS) && (!Frozen_Visc_Cont)) {
      cout << "Average of gradients with correction (2nd order) for computation of adjoint viscous turbulence terms." << endl;
      if (Kind_TimeIntScheme_AdjTurb == EULER_IMPLICIT) cout << "Euler implicit method for the turbulent adjoint equation." << endl;
    }

    if(Kind_Solver != FEM_EULER && Kind_Solver != FEM_NAVIER_STOKES &&
       Kind_Solver != FEM_RANS  && Kind_Solver != FEM_LES &&
       Kind_Solver != DISC_ADJ_FEM_EULER && Kind_Solver != DISC_ADJ_FEM_NS && 
       Kind_Solver != DISC_ADJ_FEM_RANS) {
      if (!fea){
        switch (Kind_Gradient_Method) {
          case GREEN_GAUSS: cout << "Gradient computation using Green-Gauss theorem." << endl; break;
          case WEIGHTED_LEAST_SQUARES: cout << "Gradient Computation using weighted Least-Squares method." << endl; break;
        }
      }
      else{
        cout << "Spatial discretization using the Finite Element Method." << endl;
      }
    }

    if(Kind_Solver == FEM_EULER || Kind_Solver == FEM_NAVIER_STOKES ||
       Kind_Solver == FEM_RANS  || Kind_Solver == FEM_LES ||
       Kind_Solver == DISC_ADJ_FEM_EULER || Kind_Solver == DISC_ADJ_FEM_NS ||
       Kind_Solver == DISC_ADJ_FEM_RANS) {
      if(Kind_FEM_Flow == DG) {
        cout << "Discontinuous Galerkin Finite element solver" << endl;

        switch( Riemann_Solver_FEM ) {
          case ROE:           cout << "Roe (with entropy fix) solver for inviscid fluxes over the faces" << endl; break;
          case LAX_FRIEDRICH: cout << "Lax-Friedrich solver for inviscid fluxes over the faces" << endl; break;
          case AUSM:          cout << "AUSM solver inviscid fluxes over the faces" << endl; break;
          case HLLC:          cout << "HLLC solver inviscid fluxes over the faces" << endl; break;
        }

        if(Kind_Solver != FEM_EULER && Kind_Solver != DISC_ADJ_FEM_EULER) {
          cout << "Theta symmetrizing terms interior penalty: " << Theta_Interior_Penalty_DGFEM << endl;
        }
      }

      cout << "Quadrature factor for elements with constant Jacobian:     " << Quadrature_Factor_Straight << endl;
      cout << "Quadrature factor for elements with non-constant Jacobian: " << Quadrature_Factor_Curved << endl;

      cout << "Byte alignment matrix multiplications:      " << byteAlignmentMatMul << endl;
      cout << "Padded matrix size for optimal performance: " << sizeMatMulPadding << endl;
    }

    cout << endl <<"---------------------- Time Numerical Integration -----------------------" << endl;

    if (!fea) {
		switch (Unsteady_Simulation) {
		  case NO:
			cout << "Local time stepping (steady state simulation)." << endl; break;
		  case TIME_STEPPING:
			cout << "Unsteady simulation using a time stepping strategy."<< endl;
			if (Unst_CFL != 0.0) {
                          cout << "Time step computed by the code. Unsteady CFL number: " << Unst_CFL <<"."<< endl;
                          if (Delta_UnstTime != 0.0) {
                            cout << "Synchronization time provided by the user (s): "<< Delta_UnstTime << "." << endl;
                          }
                        }
			else cout << "Unsteady time step provided by the user (s): "<< Delta_UnstTime << "." << endl;
			break;
		  case DT_STEPPING_1ST: case DT_STEPPING_2ND:
			if (Unsteady_Simulation == DT_STEPPING_1ST) cout << "Unsteady simulation, dual time stepping strategy (first order in time)."<< endl;
			if (Unsteady_Simulation == DT_STEPPING_2ND) cout << "Unsteady simulation, dual time stepping strategy (second order in time)."<< endl;
			if (Unst_CFL != 0.0) cout << "Time step computed by the code. Unsteady CFL number: " << Unst_CFL <<"."<< endl;
			else cout << "Unsteady time step provided by the user (s): "<< Delta_UnstTime << "." << endl;
			cout << "Total number of internal Dual Time iterations: "<< Unst_nIntIter <<"." << endl;
			break;
		}
  }
	else {
		switch (Dynamic_Analysis) {
		  case NO:
			cout << "Static structural analysis." << endl; break;
		  case YES:
			cout << "Dynamic structural analysis."<< endl;
			cout << "Time step provided by the user for the dynamic analysis(s): "<< Delta_DynTime << "." << endl;
			break;
		}
	}

    if ((Kind_Solver == EULER) || (Kind_Solver == NAVIER_STOKES) || (Kind_Solver == RANS) ||
        (Kind_Solver == DISC_ADJ_EULER) || (Kind_Solver == DISC_ADJ_NAVIER_STOKES) || (Kind_Solver == DISC_ADJ_RANS) ||
        (Kind_Solver == DISC_ADJ_FEM_EULER) || (Kind_Solver == DISC_ADJ_FEM_NS) || (Kind_Solver == DISC_ADJ_FEM_RANS)) {
      switch (Kind_TimeIntScheme_Flow) {
        case RUNGE_KUTTA_EXPLICIT:
          cout << "Runge-Kutta explicit method for the flow equations." << endl;
          cout << "Number of steps: " << nRKStep << endl;
          cout << "Alpha coefficients: ";
          for (unsigned short iRKStep = 0; iRKStep < nRKStep; iRKStep++) {
            cout << "\t" << RK_Alpha_Step[iRKStep];
          }
          cout << endl;
          break;
        case EULER_EXPLICIT:
          cout << "Euler explicit method for the flow equations." << endl;
          break;
        case EULER_IMPLICIT:
          cout << "Euler implicit method for the flow equations." << endl;
          switch (Kind_Linear_Solver) {
            case BCGSTAB:
              cout << "BCGSTAB is used for solving the linear system." << endl;
              switch (Kind_Linear_Solver_Prec) {
                case ILU: cout << "Using a ILU("<< Linear_Solver_ILU_n <<") preconditioning."<< endl; break;
                case LINELET: cout << "Using a linelet preconditioning."<< endl; break;
                case LU_SGS: cout << "Using a LU-SGS preconditioning."<< endl; break;
                case JACOBI: cout << "Using a Jacobi preconditioning."<< endl; break;
              }
              cout << "Convergence criteria of the linear solver: "<< Linear_Solver_Error <<"."<< endl;
              cout << "Max number of linear iterations: "<< Linear_Solver_Iter <<"."<< endl;
              break;
            case FGMRES:
            case RESTARTED_FGMRES:
              cout << "FGMRES is used for solving the linear system." << endl;
              switch (Kind_Linear_Solver_Prec) {
                case ILU: cout << "Using a ILU("<< Linear_Solver_ILU_n <<") preconditioning."<< endl; break;
                case LINELET: cout << "Using a linelet preconditioning."<< endl; break;
                case LU_SGS: cout << "Using a LU-SGS preconditioning."<< endl; break;
                case JACOBI: cout << "Using a Jacobi preconditioning."<< endl; break;
              }
              cout << "Convergence criteria of the linear solver: "<< Linear_Solver_Error <<"."<< endl;
              cout << "Max number of linear iterations: "<< Linear_Solver_Iter <<"."<< endl;
               break;
            case SMOOTHER_JACOBI:
              cout << "A Jacobi method is used for smoothing the linear system." << endl;
              break;
            case SMOOTHER_ILU:
              cout << "A ILU("<< Linear_Solver_ILU_n <<") method is used for smoothing the linear system." << endl;
              break;
            case SMOOTHER_LUSGS:
              cout << "A LU-SGS method is used for smoothing the linear system." << endl;
              break;
            case SMOOTHER_LINELET:
              cout << "A Linelet method is used for smoothing the linear system." << endl;
              break;
          }
          break;
        case CLASSICAL_RK4_EXPLICIT:
          cout << "Classical RK4 explicit method for the flow equations." << endl;
          cout << "Number of steps: " << 4 << endl;
          cout << "Time coefficients: {0.5, 0.5, 1, 1}" << endl;
          cout << "Function coefficients: {1/6, 1/3, 1/3, 1/6}" << endl;
          break;
      }
    }

    if (fea) {
      switch (Kind_TimeIntScheme_FEA) {
        case CD_EXPLICIT:
          cout << "Explicit time integration (NOT IMPLEMENTED YET)." << endl;
          break;
        case GENERALIZED_ALPHA:
          cout << "Generalized-alpha method." << endl;
          break;
        case NEWMARK_IMPLICIT:
          if (Dynamic_Analysis) cout << "Newmark implicit method for the structural time integration." << endl;
          switch (Kind_Linear_Solver) {
            case BCGSTAB:
              cout << "BCGSTAB is used for solving the linear system." << endl;
              cout << "Convergence criteria of the linear solver: "<< Linear_Solver_Error <<"."<< endl;
              cout << "Max number of iterations: "<< Linear_Solver_Iter <<"."<< endl;
              break;
            case FGMRES: case RESTARTED_FGMRES:
              cout << "FGMRES is used for solving the linear system." << endl;
              cout << "Convergence criteria of the linear solver: "<< Linear_Solver_Error <<"."<< endl;
              cout << "Max number of iterations: "<< Linear_Solver_Iter <<"."<< endl;
              break;
            case CONJUGATE_GRADIENT:
              cout << "A Conjugate Gradient method is used for solving the linear system." << endl;
              cout << "Convergence criteria of the linear solver: "<< Linear_Solver_Error <<"."<< endl;
              cout << "Max number of iterations: "<< Linear_Solver_Iter <<"."<< endl;
              break;
          }
          break;
      }
    }

    if ((Kind_Solver == ADJ_EULER) || (Kind_Solver == ADJ_NAVIER_STOKES) || (Kind_Solver == ADJ_RANS)) {
      switch (Kind_TimeIntScheme_AdjFlow) {
        case RUNGE_KUTTA_EXPLICIT:
          cout << "Runge-Kutta explicit method for the adjoint equations." << endl;
          cout << "Number of steps: " << nRKStep << endl;
          cout << "Alpha coefficients: ";
          for (unsigned short iRKStep = 0; iRKStep < nRKStep; iRKStep++) {
            cout << "\t" << RK_Alpha_Step[iRKStep];
          }
          cout << endl;
          break;
        case EULER_EXPLICIT: cout << "Euler explicit method for the adjoint equations." << endl; break;
        case EULER_IMPLICIT: cout << "Euler implicit method for the adjoint equations." << endl; break;
      }
    }

    if(Kind_Solver == FEM_EULER || Kind_Solver == FEM_NAVIER_STOKES ||
       Kind_Solver == FEM_RANS  || Kind_Solver == FEM_LES) {
      switch (Kind_TimeIntScheme_FEM_Flow) {
        case RUNGE_KUTTA_EXPLICIT:
          cout << "Runge-Kutta explicit method for the flow equations." << endl;
          cout << "Number of steps: " << nRKStep << endl;
          cout << "Alpha coefficients: ";
          for (unsigned short iRKStep = 0; iRKStep < nRKStep; iRKStep++) {
            cout << "\t" << RK_Alpha_Step[iRKStep];
          }
          cout << endl;
          break;
        case CLASSICAL_RK4_EXPLICIT:
          cout << "Classical RK4 explicit method for the flow equations." << endl;
          cout << "Number of steps: " << 4 << endl;
          cout << "Time coefficients: {0.5, 0.5, 1, 1}" << endl;
          cout << "Function coefficients: {1/6, 1/3, 1/3, 1/6}" << endl;
          break;

        case ADER_DG:
          if(nLevels_TimeAccurateLTS == 1)
            cout << "ADER-DG for the flow equations with global time stepping." << endl;
          else
            cout << "ADER-DG for the flow equations with " << nLevels_TimeAccurateLTS
                 << " levels for time accurate local time stepping." << endl;

          switch( Kind_ADER_Predictor ) {
            case ADER_ALIASED_PREDICTOR:
              cout << "An aliased approach is used in the predictor step. " << endl;
              break;
            case ADER_NON_ALIASED_PREDICTOR:
              cout << "A non-aliased approach is used in the predictor step. " << endl;
              break;
          }
          cout << "Number of time DOFs ADER-DG predictor step: " << nTimeDOFsADER_DG << endl;
          cout << "Location of time DOFs ADER-DG on the interval [-1,1]: ";
          for (unsigned short iDOF=0; iDOF<nTimeDOFsADER_DG; iDOF++) {
            cout << "\t" << TimeDOFsADER_DG[iDOF];
          }
          cout << endl;
          cout << "Time quadrature factor for ADER-DG: " << Quadrature_Factor_Time_ADER_DG << endl;
          cout << "Number of time integration points ADER-DG: " << nTimeIntegrationADER_DG << endl;
          cout << "Location of time integration points ADER-DG on the interval [-1,1]: ";
          for (unsigned short iDOF=0; iDOF<nTimeIntegrationADER_DG; iDOF++) {
            cout << "\t" << TimeIntegrationADER_DG[iDOF];
          }
          cout << endl;
          cout << "Weights of time integration points ADER-DG on the interval [-1,1]: ";
          for (unsigned short iDOF=0; iDOF<nTimeIntegrationADER_DG; iDOF++) {
            cout << "\t" << WeightsIntegrationADER_DG[iDOF];
          }
          cout << endl;
          break;
      }
    }

    if (nMGLevels !=0) {
      
      if (nStartUpIter != 0) cout << "A total of " << nStartUpIter << " start up iterations on the fine grid."<< endl;
      if (MGCycle == V_CYCLE) cout << "V Multigrid Cycle, with " << nMGLevels << " multigrid levels."<< endl;
      if (MGCycle == W_CYCLE) cout << "W Multigrid Cycle, with " << nMGLevels << " multigrid levels."<< endl;
      if (MGCycle == FULLMG_CYCLE) cout << "Full Multigrid Cycle, with " << nMGLevels << " multigrid levels."<< endl;

      cout << "Damping factor for the residual restriction: " << Damp_Res_Restric <<"."<< endl;
      cout << "Damping factor for the correction prolongation: " << Damp_Correc_Prolong <<"."<< endl;
    }

    if ((Kind_Solver != FEM_ELASTICITY) && (Kind_Solver != DISC_ADJ_FEM)) {

      if (!CFL_Adapt) cout << "No CFL adaptation." << endl;
      else cout << "CFL adaptation. Factor down: "<< CFL_AdaptParam[0] <<", factor up: "<< CFL_AdaptParam[1]
        <<",\n                lower limit: "<< CFL_AdaptParam[2] <<", upper limit: " << CFL_AdaptParam[3] <<"."<< endl;

      if (nMGLevels !=0) {
        PrintingToolbox::CTablePrinter MGTable(&std::cout);
        
        MGTable.AddColumn("MG Level",         10);
        MGTable.AddColumn("Presmooth",     10);
        MGTable.AddColumn("PostSmooth",    10);
        MGTable.AddColumn("CorrectSmooth", 10);
        MGTable.SetAlign(PrintingToolbox::CTablePrinter::RIGHT);
        MGTable.PrintHeader();
        for (unsigned short iLevel = 0; iLevel < nMGLevels+1; iLevel++) {
          MGTable << iLevel << MG_PreSmooth[iLevel] << MG_PostSmooth[iLevel] << MG_CorrecSmooth[iLevel];
        }
        MGTable.PrintFooter();
      }

			if (Unsteady_Simulation != TIME_STEPPING) {
				cout << "Courant-Friedrichs-Lewy number:   ";
				cout.precision(3);
				cout.width(6); cout << CFL[0];
				cout << endl;
			}
			

    }

    if ((Kind_Solver == RANS) || (Kind_Solver == DISC_ADJ_RANS))
      if (Kind_TimeIntScheme_Turb == EULER_IMPLICIT)
        cout << "Euler implicit time integration for the turbulence model." << endl;
  }

  if (val_software == SU2_CFD) {

    cout << endl <<"------------------------- Convergence Criteria --------------------------" << endl;

    if (SinglezoneDriver){
      cout << "Maximum number of solver subiterations: " << Iter <<"."<< endl;
      cout << "Maximum number of physical time-steps: " << Time_Iter <<"."<< endl;
    }
    else{
      cout << "Maximum number of iterations: " << nExtIter <<"."<< endl;
    }

    if (!fea){

      if (ConvCriteria == CAUCHY) {
        if (!ContinuousAdjoint && !DiscreteAdjoint)
          switch (Cauchy_Func_Flow) {
            case LIFT_COEFFICIENT: cout << "Cauchy criteria for Lift using "
              << Cauchy_Elems << " elements and epsilon " <<Cauchy_Eps<< "."<< endl; break;
            case DRAG_COEFFICIENT: cout << "Cauchy criteria for Drag using "
              << Cauchy_Elems << " elements and epsilon " <<Cauchy_Eps<< "."<< endl; break;
          }

        if (ContinuousAdjoint || DiscreteAdjoint)
          switch (Cauchy_Func_AdjFlow) {
            case SENS_GEOMETRY: cout << "Cauchy criteria for geo. sensitivity using "
              << Cauchy_Elems << " elements and epsilon " <<Cauchy_Eps<< "."<< endl; break;
            case SENS_MACH: cout << "Cauchy criteria for Mach number sensitivity using "
              << Cauchy_Elems << " elements and epsilon " <<Cauchy_Eps<< "."<< endl; break;
          }

        cout << "Start convergence criteria at iteration " << StartConv_Iter<< "."<< endl;
      
      }


      if (ConvCriteria == RESIDUAL) {
        if (!ContinuousAdjoint && !DiscreteAdjoint) {
          cout << "Reduce the density residual " << OrderMagResidual << " orders of magnitude."<< endl;
          cout << "The minimum bound for the density residual is 10^(" << MinLogResidual<< ")."<< endl;
          cout << "Start convergence criteria at iteration " << StartConv_Iter<< "."<< endl;
        }

        if (ContinuousAdjoint || DiscreteAdjoint) {
          cout << "Reduce the adjoint density residual " << OrderMagResidual << " orders of magnitude."<< endl;
          cout << "The minimum value for the adjoint density residual is 10^(" << MinLogResidual<< ")."<< endl;
        }

      }

    }
    else{
        if (Kind_Struct_Solver == SMALL_DEFORMATIONS) {cout << "Convergence criteria determined by the linear solver." << endl;}
        else if (Kind_Solver == DISC_ADJ_FEM){

        }
        else{
          if (Res_FEM_CRIT == RESFEM_ABSOLUTE){
              cout << "Absolute convergence criteria" << endl;
              cout << "Log10 of displacements (UTOL-A): " << Res_FEM_UTOL << "."<< endl;
              cout << "Log10 of residual (RTOL-A): " << Res_FEM_RTOL << "."<< endl;
              cout << "Log10 of energy (ETOL-A): " << Res_FEM_ETOL << "."<< endl;
          }
          else{
              cout << "Relative convergence criteria" << endl;
              cout << "Displacements tolerance (UTOL): Reduce " << -Res_FEM_UTOL << " orders of magnitude."<< endl;
              cout << "Residual tolerance (RTOL): Reduce " << -Res_FEM_RTOL << " orders of magnitude."<< endl;
              cout << "Energy tolerance (ETOL): Reduce " << -Res_FEM_ETOL << " orders of magnitude."<< endl;
          }
        }
    }


  }

  if (val_software == SU2_MSH) {
    cout << endl <<"----------------------- Grid adaptation strategy ------------------------" << endl;

    switch (Kind_Adaptation) {
      case NONE: break;
      case PERIODIC: cout << "Grid modification to run periodic bc problems." << endl; break;
      case FULL: cout << "Grid adaptation using a complete refinement." << endl; break;
      case WAKE: cout << "Grid adaptation of the wake." << endl; break;
      case FULL_FLOW: cout << "Flow grid adaptation using a complete refinement." << endl; break;
      case FULL_ADJOINT: cout << "Adjoint grid adaptation using a complete refinement." << endl; break;
      case GRAD_FLOW: cout << "Grid adaptation using gradient based strategy (density)." << endl; break;
      case GRAD_ADJOINT: cout << "Grid adaptation using gradient based strategy (adjoint density)." << endl; break;
      case GRAD_FLOW_ADJ: cout << "Grid adaptation using gradient based strategy (density and adjoint density)." << endl; break;
      case COMPUTABLE: cout << "Grid adaptation using computable correction."<< endl; break;
      case REMAINING: cout << "Grid adaptation using remaining error."<< endl; break;
      case SMOOTHING: cout << "Grid smoothing using an implicit method."<< endl; break;
      case SUPERSONIC_SHOCK: cout << "Grid adaptation for a supersonic shock at Mach: " << Mach <<"."<< endl; break;
    }

    switch (Kind_Adaptation) {
      case GRAD_FLOW: case GRAD_ADJOINT: case GRAD_FLOW_ADJ: case COMPUTABLE: case REMAINING:
        cout << "Power of the dual volume in the adaptation sensor: " << DualVol_Power << endl;
        cout << "Percentage of new elements in the adaptation process: " << New_Elem_Adapt << "."<< endl;
        break;
    }

    if (Analytical_Surface != NONE)
      cout << "Use analytical definition for including points in the surfaces." << endl;

  }

  cout << endl <<"-------------------------- Output Information ---------------------------" << endl;

  if (val_software == SU2_CFD) {

    if (Low_MemoryOutput) cout << "Writing output files with low memory RAM requirements."<< endl;
    cout << "Writing a solution file every " << Wrt_Sol_Freq <<" iterations."<< endl;
    cout << "Writing the convergence history every " << Wrt_Con_Freq <<" iterations."<< endl;
    if ((Unsteady_Simulation == DT_STEPPING_1ST) || (Unsteady_Simulation == DT_STEPPING_2ND)) {
      cout << "Writing the dual time flow solution every " << Wrt_Sol_Freq_DualTime <<" iterations."<< endl;
      cout << "Writing the dual time convergence history every " << Wrt_Con_Freq_DualTime <<" iterations."<< endl;
    }

    switch (Output_FileFormat) {
      case PARAVIEW: cout << "The output file format is Paraview ASCII legacy (.vtk)." << endl; break;
      case PARAVIEW_BINARY: cout << "The output file format is Paraview binary legacy (.vtk)." << endl; break;
      case TECPLOT: cout << "The output file format is Tecplot ASCII (.dat)." << endl; break;
      case TECPLOT_BINARY: cout << "The output file format is Tecplot binary (.plt)." << endl; break;
      case FIELDVIEW: cout << "The output file format is FieldView ASCII (.uns)." << endl; break;
      case FIELDVIEW_BINARY: cout << "The output file format is FieldView binary (.uns)." << endl; break;
      case CGNS_SOL: cout << "The output file format is CGNS (.cgns)." << endl; break;
    }

    cout << "Convergence history file name: " << Conv_FileName << "." << endl;

    cout << "Forces breakdown file name: " << Breakdown_FileName << "." << endl;

    if ((!fea)) {
      if (!ContinuousAdjoint && !DiscreteAdjoint) {
        cout << "Surface flow coefficients file name: " << SurfFlowCoeff_FileName << "." << endl;
        cout << "Flow variables file name: " << Flow_FileName << "." << endl;
        cout << "Restart flow file name: " << Restart_FlowFileName << "." << endl;
      }

      if (ContinuousAdjoint || DiscreteAdjoint) {
        cout << "Adjoint solution file name: " << Solution_AdjFileName << "." << endl;
        cout << "Restart adjoint file name: " << Restart_AdjFileName << "." << endl;
        cout << "Adjoint variables file name: " << Adj_FileName << "." << endl;
        cout << "Surface adjoint coefficients file name: " << SurfAdjCoeff_FileName << "." << endl;
      }
    }
    else if (fea){
      if (!ContinuousAdjoint && !DiscreteAdjoint) {
        Wrt_Srf_Sol = false;
        cout << "Structure variables file name: " << Structure_FileName << "." << endl;
        cout << "Restart structure file name: " << Restart_FEMFileName << "." << endl;
      }
      if (ContinuousAdjoint || DiscreteAdjoint) {
        Wrt_Srf_Sol = false;
        cout << "Structure variables file name: " << AdjStructure_FileName << "." << endl;
        cout << "Restart structure file name: " << Restart_AdjFEMFileName << "." << endl;
      }
    }
    else{
      cout << "Surface coefficients file name: " << SurfFlowCoeff_FileName << "." << endl;
      cout << "Variables file name: " << Flow_FileName << "." << endl;
      cout << "Restart file name: " << Restart_FlowFileName << "." << endl;
    }

  }

  if (val_software == SU2_SOL) {
    if (Low_MemoryOutput) cout << "Writing output files with low memory RAM requirements."<< endl;
    switch (Output_FileFormat) {
      case PARAVIEW: cout << "The output file format is Paraview ASCII legacy (.vtk)." << endl; break;
      case PARAVIEW_BINARY: cout << "The output file format is Paraview binary legacy (.vtk)." << endl; break;
      case TECPLOT: cout << "The output file format is Tecplot ASCII (.dat)." << endl; break;
      case TECPLOT_BINARY: cout << "The output file format is Tecplot binary (.plt)." << endl; break;
      case FIELDVIEW: cout << "The output file format is FieldView ASCII (.uns)." << endl; break;
      case FIELDVIEW_BINARY: cout << "The output file format is FieldView binary (.uns)." << endl; break;
      case CGNS_SOL: cout << "The output file format is CGNS (.cgns)." << endl; break;
    }
    cout << "Flow variables file name: " << Flow_FileName << "." << endl;
  }

  if (val_software == SU2_DEF) {
    cout << "Output mesh file name: " << Mesh_Out_FileName << ". " << endl;
    if (Visualize_Surface_Def) cout << "A file will be created to visualize the surface deformation." << endl;
    if (Visualize_Volume_Def) cout << "A file will be created to visualize the volume deformation." << endl;
    else cout << "No file for visualizing the deformation." << endl;
    switch (GetDeform_Stiffness_Type()) {
      case INVERSE_VOLUME:
        cout << "Cell stiffness scaled by inverse of the cell volume." << endl;
        break;
      case SOLID_WALL_DISTANCE:
        cout << "Cell stiffness scaled by distance to nearest solid surface." << endl;
        break;
      case CONSTANT_STIFFNESS:
        cout << "Imposing constant cell stiffness." << endl;
        break;
    }
  }

  if (val_software == SU2_MSH) {
    cout << "Output mesh file name: " << Mesh_Out_FileName << ". " << endl;
  }

  if (val_software == SU2_DOT) {
    if (DiscreteAdjoint) {
      cout << "Output Volume Sensitivity file name: " << VolSens_FileName << ". " << endl;
      cout << "Output Surface Sensitivity file name: " << SurfSens_FileName << ". " << endl;
    }
    cout << "Output gradient file name: " << ObjFunc_Grad_FileName << ". " << endl;
  }

  if (val_software == SU2_MSH) {
    cout << "Output mesh file name: " << Mesh_Out_FileName << ". " << endl;
    cout << "Restart flow file name: " << Restart_FlowFileName << "." << endl;
    if ((Kind_Adaptation == FULL_ADJOINT) || (Kind_Adaptation == GRAD_ADJOINT) || (Kind_Adaptation == GRAD_FLOW_ADJ) ||
        (Kind_Adaptation == COMPUTABLE) || (Kind_Adaptation == REMAINING)) {
      if (Kind_ObjFunc[0] == DRAG_COEFFICIENT) cout << "Restart adjoint file name: " << Restart_AdjFileName << "." << endl;
      if (Kind_ObjFunc[0] == EQUIVALENT_AREA) cout << "Restart adjoint file name: " << Restart_AdjFileName << "." << endl;
      if (Kind_ObjFunc[0] == NEARFIELD_PRESSURE) cout << "Restart adjoint file name: " << Restart_AdjFileName << "." << endl;
      if (Kind_ObjFunc[0] == LIFT_COEFFICIENT) cout << "Restart adjoint file name: " << Restart_AdjFileName << "." << endl;
    }
  }

  cout << endl <<"------------------- Config File Boundary Information --------------------" << endl;

  PrintingToolbox::CTablePrinter BoundaryTable(&std::cout);
  BoundaryTable.AddColumn("Marker Type", 20);
  BoundaryTable.AddColumn("Marker Name", 20);
  
  BoundaryTable.PrintHeader();
  
  if (nMarker_Euler != 0) {   
    BoundaryTable << "Euler wall";
    for (iMarker_Euler = 0; iMarker_Euler < nMarker_Euler; iMarker_Euler++) {
      BoundaryTable << Marker_Euler[iMarker_Euler];
      if (iMarker_Euler < nMarker_Euler-1)  BoundaryTable << " ";
    }
    BoundaryTable.PrintFooter();
  }
  
  if (nMarker_FarField != 0) {
    BoundaryTable << "Far-field";
    for (iMarker_FarField = 0; iMarker_FarField < nMarker_FarField; iMarker_FarField++) {
      BoundaryTable << Marker_FarField[iMarker_FarField];
      if (iMarker_FarField < nMarker_FarField-1)  BoundaryTable << " ";
    }
    BoundaryTable.PrintFooter();
  }
  
  if (nMarker_SymWall != 0) {
    BoundaryTable << "Symmetry plane";
    for (iMarker_SymWall = 0; iMarker_SymWall < nMarker_SymWall; iMarker_SymWall++) {
      BoundaryTable << Marker_SymWall[iMarker_SymWall];
      if (iMarker_SymWall < nMarker_SymWall-1)  BoundaryTable << " ";
    }
    BoundaryTable.PrintFooter();
  }
  
  if (nMarker_PerBound != 0) {
    BoundaryTable << "Periodic boundary";
    for (iMarker_PerBound = 0; iMarker_PerBound < nMarker_PerBound; iMarker_PerBound++) {
      BoundaryTable << Marker_PerBound[iMarker_PerBound];
      if (iMarker_PerBound < nMarker_PerBound-1)  BoundaryTable << " ";
    }
    BoundaryTable.PrintFooter();
  }

  if (nMarker_NearFieldBound != 0) {
    BoundaryTable << "Near-field boundary";
    for (iMarker_NearFieldBound = 0; iMarker_NearFieldBound < nMarker_NearFieldBound; iMarker_NearFieldBound++) {
      BoundaryTable << Marker_NearFieldBound[iMarker_NearFieldBound];
      if (iMarker_NearFieldBound < nMarker_NearFieldBound-1)  BoundaryTable << " ";
    }
    BoundaryTable.PrintFooter();
  }
  
  if (nMarker_InterfaceBound != 0) {
    BoundaryTable << "Interface boundary";
    for (iMarker_InterfaceBound = 0; iMarker_InterfaceBound < nMarker_InterfaceBound; iMarker_InterfaceBound++) {
      BoundaryTable << Marker_InterfaceBound[iMarker_InterfaceBound];
      if (iMarker_InterfaceBound < nMarker_InterfaceBound-1)  BoundaryTable << " ";
    }
    BoundaryTable.PrintFooter();
  }
  
  if (nMarker_Fluid_InterfaceBound != 0) {
    BoundaryTable << "Fluid interface boundary";
    for (iMarker_Fluid_InterfaceBound = 0; iMarker_Fluid_InterfaceBound < nMarker_Fluid_InterfaceBound; iMarker_Fluid_InterfaceBound++) {
      BoundaryTable << Marker_Fluid_InterfaceBound[iMarker_Fluid_InterfaceBound];
      if (iMarker_Fluid_InterfaceBound < nMarker_Fluid_InterfaceBound-1)  BoundaryTable << " ";
    }
    BoundaryTable.PrintFooter();
  }
  
  if (nMarker_Dirichlet != 0) {
    BoundaryTable << "Dirichlet boundary";
    for (iMarker_Dirichlet = 0; iMarker_Dirichlet < nMarker_Dirichlet; iMarker_Dirichlet++) {
      BoundaryTable << Marker_Dirichlet[iMarker_Dirichlet];
      if (iMarker_Dirichlet < nMarker_Dirichlet-1)  BoundaryTable << " ";
    }
    BoundaryTable.PrintFooter();
  }
  
  if (nMarker_FlowLoad != 0) {
    BoundaryTable << "Flow load boundary";
    for (iMarker_FlowLoad = 0; iMarker_FlowLoad < nMarker_FlowLoad; iMarker_FlowLoad++) {
      BoundaryTable << Marker_FlowLoad[iMarker_FlowLoad];
      if (iMarker_FlowLoad < nMarker_FlowLoad-1)  BoundaryTable << " ";
    }
    BoundaryTable.PrintFooter();
  }
  
  if (nMarker_Internal != 0) {
    BoundaryTable << "Internal boundary";
    for (iMarker_Internal = 0; iMarker_Internal < nMarker_Internal; iMarker_Internal++) {
      BoundaryTable << Marker_Internal[iMarker_Internal];
      if (iMarker_Internal < nMarker_Internal-1)  BoundaryTable << " ";
    }
    BoundaryTable.PrintFooter();
  }
  
  if (nMarker_Inlet != 0) {
    BoundaryTable << "Inlet boundary";
    for (iMarker_Inlet = 0; iMarker_Inlet < nMarker_Inlet; iMarker_Inlet++) {
      BoundaryTable << Marker_Inlet[iMarker_Inlet];
      if (iMarker_Inlet < nMarker_Inlet-1)  BoundaryTable << " ";
    }
    BoundaryTable.PrintFooter();
  } 
  
  if (nMarker_Riemann != 0) {
    BoundaryTable << "Riemann boundary";
    for (iMarker_Riemann = 0; iMarker_Riemann < nMarker_Riemann; iMarker_Riemann++) {
      BoundaryTable << Marker_Riemann[iMarker_Riemann];
      if (iMarker_Riemann < nMarker_Riemann-1)  BoundaryTable << " ";
    }
    BoundaryTable.PrintFooter();
  } 
  
  if (nMarker_Giles != 0) {
    BoundaryTable << "Giles boundary";
    for (iMarker_Giles = 0; iMarker_Giles < nMarker_Giles; iMarker_Giles++) {
      BoundaryTable << Marker_Giles[iMarker_Giles];
      if (iMarker_Giles < nMarker_Giles-1)  BoundaryTable << " ";
    }
    BoundaryTable.PrintFooter();
  } 
  
  if (nMarker_MixingPlaneInterface != 0) {
    BoundaryTable << "MixingPlane boundary";
    for (iMarker_MixingPlaneInterface = 0; iMarker_MixingPlaneInterface < nMarker_MixingPlaneInterface; iMarker_MixingPlaneInterface++) {
      BoundaryTable << Marker_MixingPlaneInterface[iMarker_MixingPlaneInterface];
      if (iMarker_MixingPlaneInterface < nMarker_MixingPlaneInterface-1)  BoundaryTable << " ";
    }
    BoundaryTable.PrintFooter();
  } 
  
  if (nMarker_EngineInflow != 0) {
    BoundaryTable << "Engine inflow boundary";
    for (iMarker_EngineInflow = 0; iMarker_EngineInflow < nMarker_EngineInflow; iMarker_EngineInflow++) {
      BoundaryTable << Marker_EngineInflow[iMarker_EngineInflow];
      if (iMarker_EngineInflow < nMarker_EngineInflow-1)  BoundaryTable << " ";
    }
    BoundaryTable.PrintFooter();
  } 
  
  if (nMarker_EngineExhaust != 0) {
    BoundaryTable << "Engine exhaust boundary";
    for (iMarker_EngineExhaust = 0; iMarker_EngineExhaust < nMarker_EngineExhaust; iMarker_EngineExhaust++) {
      BoundaryTable << Marker_EngineExhaust[iMarker_EngineExhaust];
      if (iMarker_EngineExhaust < nMarker_EngineExhaust-1)  BoundaryTable << " ";
    }
    BoundaryTable.PrintFooter();
  } 
  
  if (nMarker_Supersonic_Inlet != 0) {
    BoundaryTable << "Supersonic inlet boundary";
    for (iMarker_Supersonic_Inlet = 0; iMarker_Supersonic_Inlet < nMarker_Supersonic_Inlet; iMarker_Supersonic_Inlet++) {
      BoundaryTable << Marker_Supersonic_Inlet[iMarker_Supersonic_Inlet];
      if (iMarker_Supersonic_Inlet < nMarker_Supersonic_Inlet-1)  BoundaryTable << " ";
    }
    BoundaryTable.PrintFooter();
  } 
  
  if (nMarker_Supersonic_Outlet != 0) {
    BoundaryTable << "Supersonic outlet boundary";
    for (iMarker_Supersonic_Outlet = 0; iMarker_Supersonic_Outlet < nMarker_Supersonic_Outlet; iMarker_Supersonic_Outlet++) {
      BoundaryTable << Marker_Supersonic_Outlet[iMarker_Supersonic_Outlet];
      if (iMarker_Supersonic_Outlet < nMarker_Supersonic_Outlet-1)  BoundaryTable << " ";
    }
    BoundaryTable.PrintFooter();
  } 
  
  if (nMarker_Outlet != 0) {
    BoundaryTable << "Outlet boundary";
    for (iMarker_Outlet = 0; iMarker_Outlet < nMarker_Outlet; iMarker_Outlet++) {
      BoundaryTable << Marker_Outlet[iMarker_Outlet];
      if (iMarker_Outlet < nMarker_Outlet-1)  BoundaryTable << " ";
    }
    BoundaryTable.PrintFooter();
  } 
  
  if (nMarker_Isothermal != 0) {
    BoundaryTable << "Isothermal wall";
    for (iMarker_Isothermal = 0; iMarker_Isothermal < nMarker_Isothermal; iMarker_Isothermal++) {
      BoundaryTable << Marker_Isothermal[iMarker_Isothermal];
      if (iMarker_Isothermal < nMarker_Isothermal-1)  BoundaryTable << " ";
    }
    BoundaryTable.PrintFooter();
  } 
 
  if (nMarker_HeatFlux != 0) {  
    BoundaryTable << "Heat flux wall";
    for (iMarker_HeatFlux = 0; iMarker_HeatFlux < nMarker_HeatFlux; iMarker_HeatFlux++) {
      BoundaryTable << Marker_HeatFlux[iMarker_HeatFlux];
      if (iMarker_HeatFlux < nMarker_HeatFlux-1)  BoundaryTable << " ";
    }
    BoundaryTable.PrintFooter();
  }
  
  if (nMarker_Clamped != 0) {  
    BoundaryTable << "Clamped boundary";
    for (iMarker_Clamped = 0; iMarker_Clamped < nMarker_Clamped; iMarker_Clamped++) {
      BoundaryTable << Marker_Clamped[iMarker_Clamped];
      if (iMarker_Clamped < nMarker_Clamped-1)  BoundaryTable << " ";
    }
    BoundaryTable.PrintFooter();
  }

  if (nMarker_Displacement != 0) {  
    BoundaryTable << "Displacement boundary";
    for (iMarker_Displacement = 0; iMarker_Displacement < nMarker_Displacement; iMarker_Displacement++) {
      BoundaryTable << Marker_Displacement[iMarker_Displacement];
      if (iMarker_Displacement < nMarker_Displacement-1)  BoundaryTable << " ";
    }
    BoundaryTable.PrintFooter();
  }

  if (nMarker_Load != 0) {  
    BoundaryTable << "Normal load boundary";
    for (iMarker_Load = 0; iMarker_Load < nMarker_Load; iMarker_Load++) {
      BoundaryTable << Marker_Load[iMarker_Load];
      if (iMarker_Load < nMarker_Load-1)  BoundaryTable << " ";
    }
    BoundaryTable.PrintFooter();
  }
  
  if (nMarker_Damper != 0) {  
    BoundaryTable << "Damper boundary";
    for (iMarker_Damper = 0; iMarker_Damper < nMarker_Damper; iMarker_Damper++) {
      BoundaryTable << Marker_Damper[iMarker_Damper];
      if (iMarker_Damper < nMarker_Damper-1)  BoundaryTable << " ";
    }
    BoundaryTable.PrintFooter();
  }
  
  if (nMarker_Load_Dir != 0) {  
    BoundaryTable << "Load boundary";
    for (iMarker_Load_Dir = 0; iMarker_Load_Dir < nMarker_Load_Dir; iMarker_Load_Dir++) {
      BoundaryTable << Marker_Load_Dir[iMarker_Load_Dir];
      if (iMarker_Load_Dir < nMarker_Load_Dir-1)  BoundaryTable << " ";
    }
    BoundaryTable.PrintFooter();
  }
  
  if (nMarker_Disp_Dir != 0) {  
    BoundaryTable << "Disp boundary";
    for (iMarker_Disp_Dir = 0; iMarker_Disp_Dir < nMarker_Disp_Dir; iMarker_Disp_Dir++) {
      BoundaryTable << Marker_Disp_Dir[iMarker_Disp_Dir];
      if (iMarker_Disp_Dir < nMarker_Disp_Dir-1)  BoundaryTable << " ";
    }
    BoundaryTable.PrintFooter();
  }
  
  if (nMarker_Load_Sine != 0) {  
    BoundaryTable << "Sine-Wave boundary";
    for (iMarker_Load_Sine = 0; iMarker_Load_Sine < nMarker_Load_Sine; iMarker_Load_Sine++) {
      BoundaryTable << Marker_Load_Sine[iMarker_Load_Sine];
      if (iMarker_Load_Sine < nMarker_Load_Sine-1)  BoundaryTable << " ";
    }
    BoundaryTable.PrintFooter();
  }
  
  if (nMarker_Neumann != 0) {  
    BoundaryTable << "Neumann boundary";
    for (iMarker_Neumann = 0; iMarker_Neumann < nMarker_Neumann; iMarker_Neumann++) {
      BoundaryTable << Marker_Neumann[iMarker_Neumann];
      if (iMarker_Neumann < nMarker_Neumann-1)  BoundaryTable << " ";
    }
    BoundaryTable.PrintFooter();
  }
  
  if (nMarker_Custom != 0) {  
    BoundaryTable << "Custom boundary";
    for (iMarker_Custom = 0; iMarker_Custom < nMarker_Custom; iMarker_Custom++) {
      BoundaryTable << Marker_Custom[iMarker_Custom];
      if (iMarker_Custom < nMarker_Custom-1)  BoundaryTable << " ";
    }
    BoundaryTable.PrintFooter();
  }
  
  if (nMarker_ActDiskInlet != 0) {  
    BoundaryTable << "Actuator disk (inlet) boundary";
    for (iMarker_ActDiskInlet = 0; iMarker_ActDiskInlet < nMarker_ActDiskInlet; iMarker_ActDiskInlet++) {
      BoundaryTable << Marker_ActDiskInlet[iMarker_ActDiskInlet];
      if (iMarker_ActDiskInlet < nMarker_ActDiskInlet-1)  BoundaryTable << " ";
    }
    BoundaryTable.PrintFooter();
  }
  
  if (nMarker_ActDiskOutlet != 0) {  
    BoundaryTable << "Actuator disk (outlet) boundary";
    for (iMarker_ActDiskOutlet = 0; iMarker_ActDiskOutlet < nMarker_ActDiskOutlet; iMarker_ActDiskOutlet++) {
      BoundaryTable << Marker_ActDiskOutlet[iMarker_ActDiskOutlet];
      if (iMarker_ActDiskOutlet < nMarker_ActDiskOutlet-1)  BoundaryTable << " ";
    }
    BoundaryTable.PrintFooter();
  }

}

bool CConfig::TokenizeString(string & str, string & option_name,
                             vector<string> & option_value) {
  const string delimiters(" ()[]{}:,\t\n\v\f\r");
  // check for comments or empty string
  string::size_type pos, last_pos;
  pos = str.find_first_of("%");
  if ( (str.length() == 0) || (pos == 0) ) {
    // str is empty or a comment line, so no option here
    return false;
  }
  if (pos != string::npos) {
    // remove comment at end if necessary
    str.erase(pos);
  }

  // look for line composed on only delimiters (usually whitespace)
  pos = str.find_first_not_of(delimiters);
  if (pos == string::npos) {
    return false;
  }

  // find the equals sign and split string
  string name_part, value_part;
  pos = str.find("=");
  if (pos == string::npos) {
    cerr << "Error in TokenizeString(): "
    << "line in the configuration file with no \"=\" sign."
    << endl;
    cout << "Look for: " << str << endl;
    cout << "str.length() = " << str.length() << endl;
    throw(-1);
  }
  name_part = str.substr(0, pos);
  value_part = str.substr(pos+1, string::npos);
  //cout << "name_part  = |" << name_part  << "|" << endl;
  //cout << "value_part = |" << value_part << "|" << endl;

  // the first_part should consist of one string with no interior delimiters
  last_pos = name_part.find_first_not_of(delimiters, 0);
  pos = name_part.find_first_of(delimiters, last_pos);
  if ( (name_part.length() == 0) || (last_pos == string::npos) ) {
    cerr << "Error in CConfig::TokenizeString(): "
    << "line in the configuration file with no name before the \"=\" sign."
    << endl;
    throw(-1);
  }
  if (pos == string::npos) pos = name_part.length();
  option_name = name_part.substr(last_pos, pos - last_pos);
  last_pos = name_part.find_first_not_of(delimiters, pos);
  if (last_pos != string::npos) {
    cerr << "Error in TokenizeString(): "
    << "two or more options before an \"=\" sign in the configuration file."
    << endl;
    throw(-1);
  }
  StringToUpperCase(option_name);

  //cout << "option_name = |" << option_name << "|" << endl;
  //cout << "pos = " << pos << ": last_pos = " << last_pos << endl;

  // now fill the option value vector
  option_value.clear();
  last_pos = value_part.find_first_not_of(delimiters, 0);
  pos = value_part.find_first_of(delimiters, last_pos);
  while (string::npos != pos || string::npos != last_pos) {
    // add token to the vector<string>
    option_value.push_back(value_part.substr(last_pos, pos - last_pos));
    // skip delimiters
    last_pos = value_part.find_first_not_of(delimiters, pos);
    // find next "non-delimiter"
    pos = value_part.find_first_of(delimiters, last_pos);
  }
  if (option_value.size() == 0) {
    cerr << "Error in TokenizeString(): "
    << "option " << option_name << " in configuration file with no value assigned."
    << endl;
    throw(-1);
  }

#if 0
  cout << "option value(s) = ";
  for (unsigned int i = 0; i < option_value.size(); i++)
    cout << option_value[i] << " ";
  cout << endl;
#endif

  // look for ';' DV delimiters attached to values
  vector<string>::iterator it;
  it = option_value.begin();
  while (it != option_value.end()) {
    if (it->compare(";") == 0) {
      it++;
      continue;
    }

    pos = it->find(';');
    if (pos != string::npos) {
      string before_semi = it->substr(0, pos);
      string after_semi= it->substr(pos+1, string::npos);
      if (before_semi.empty()) {
        *it = ";";
        it++;
        option_value.insert(it, after_semi);
      } else {
        *it = before_semi;
        it++;
        vector<string> to_insert;
        to_insert.push_back(";");
        if (!after_semi.empty())
          to_insert.push_back(after_semi);
        option_value.insert(it, to_insert.begin(), to_insert.end());
      }
      it = option_value.begin(); // go back to beginning; not efficient
      continue;
    } else {
      it++;
    }
  }
#if 0
  cout << "option value(s) = ";
  for (unsigned int i = 0; i < option_value.size(); i++)
    cout << option_value[i] << " ";
  cout << endl;
#endif
  // remove any consecutive ";"
  it = option_value.begin();
  bool semi_at_prev = false;
  while (it != option_value.end()) {
    if (semi_at_prev) {
      if (it->compare(";") == 0) {
        option_value.erase(it);
        it = option_value.begin();
        semi_at_prev = false;
        continue;
      }
    }
    if (it->compare(";") == 0) {
      semi_at_prev = true;
    } else {
      semi_at_prev = false;
    }
    it++;
  }

#if 0
  cout << "option value(s) = ";
  for (unsigned int i = 0; i < option_value.size(); i++)
    cout << option_value[i] << " ";
  cout << endl;
#endif
  return true;
}

unsigned short CConfig::GetMarker_CfgFile_TagBound(string val_marker) {

  unsigned short iMarker_CfgFile;

  for (iMarker_CfgFile = 0; iMarker_CfgFile < nMarker_CfgFile; iMarker_CfgFile++)
    if (Marker_CfgFile_TagBound[iMarker_CfgFile] == val_marker)
      return iMarker_CfgFile;

  SU2_MPI::Error(string("The configuration file doesn't have any definition for marker ") + val_marker, CURRENT_FUNCTION);
  return 0;
}

string CConfig::GetMarker_CfgFile_TagBound(unsigned short val_marker) {
  return Marker_CfgFile_TagBound[val_marker];
}

unsigned short CConfig::GetMarker_CfgFile_KindBC(string val_marker) {
  unsigned short iMarker_CfgFile;
  for (iMarker_CfgFile = 0; iMarker_CfgFile < nMarker_CfgFile; iMarker_CfgFile++)
    if (Marker_CfgFile_TagBound[iMarker_CfgFile] == val_marker) break;
  return Marker_CfgFile_KindBC[iMarker_CfgFile];
}

unsigned short CConfig::GetMarker_CfgFile_Monitoring(string val_marker) {
  unsigned short iMarker_CfgFile;
  for (iMarker_CfgFile = 0; iMarker_CfgFile < nMarker_CfgFile; iMarker_CfgFile++)
    if (Marker_CfgFile_TagBound[iMarker_CfgFile] == val_marker) break;
  return Marker_CfgFile_Monitoring[iMarker_CfgFile];
}

unsigned short CConfig::GetMarker_CfgFile_GeoEval(string val_marker) {
  unsigned short iMarker_CfgFile;
  for (iMarker_CfgFile = 0; iMarker_CfgFile < nMarker_CfgFile; iMarker_CfgFile++)
    if (Marker_CfgFile_TagBound[iMarker_CfgFile] == val_marker) break;
  return Marker_CfgFile_GeoEval[iMarker_CfgFile];
}

unsigned short CConfig::GetMarker_CfgFile_Designing(string val_marker) {
  unsigned short iMarker_CfgFile;
  for (iMarker_CfgFile = 0; iMarker_CfgFile < nMarker_CfgFile; iMarker_CfgFile++)
    if (Marker_CfgFile_TagBound[iMarker_CfgFile] == val_marker) break;
  return Marker_CfgFile_Designing[iMarker_CfgFile];
}

unsigned short CConfig::GetMarker_CfgFile_Plotting(string val_marker) {
  unsigned short iMarker_CfgFile;
  for (iMarker_CfgFile = 0; iMarker_CfgFile < nMarker_CfgFile; iMarker_CfgFile++)
    if (Marker_CfgFile_TagBound[iMarker_CfgFile] == val_marker) break;
  return Marker_CfgFile_Plotting[iMarker_CfgFile];
}

unsigned short CConfig::GetMarker_CfgFile_Analyze(string val_marker) {
  unsigned short iMarker_CfgFile;
  for (iMarker_CfgFile = 0; iMarker_CfgFile < nMarker_CfgFile; iMarker_CfgFile++)
    if (Marker_CfgFile_TagBound[iMarker_CfgFile] == val_marker) break;
  return Marker_CfgFile_Analyze[iMarker_CfgFile];
}


unsigned short CConfig::GetMarker_CfgFile_ZoneInterface(string val_marker) {
  unsigned short iMarker_CfgFile;
  for (iMarker_CfgFile = 0; iMarker_CfgFile < nMarker_CfgFile; iMarker_CfgFile++)
    if (Marker_CfgFile_TagBound[iMarker_CfgFile] == val_marker) break;
  return Marker_CfgFile_ZoneInterface[iMarker_CfgFile];
}

unsigned short CConfig::GetMarker_CfgFile_Turbomachinery(string val_marker) {
  unsigned short iMarker_CfgFile;
  for (iMarker_CfgFile = 0; iMarker_CfgFile < nMarker_CfgFile; iMarker_CfgFile++)
    if (Marker_CfgFile_TagBound[iMarker_CfgFile] == val_marker) break;
  return Marker_CfgFile_Turbomachinery[iMarker_CfgFile];
}

unsigned short CConfig::GetMarker_CfgFile_TurbomachineryFlag(string val_marker) {
  unsigned short iMarker_CfgFile;
  for (iMarker_CfgFile = 0; iMarker_CfgFile < nMarker_CfgFile; iMarker_CfgFile++)
    if (Marker_CfgFile_TagBound[iMarker_CfgFile] == val_marker) break;
  return Marker_CfgFile_TurbomachineryFlag[iMarker_CfgFile];
}

unsigned short CConfig::GetMarker_CfgFile_MixingPlaneInterface(string val_marker) {
  unsigned short iMarker_CfgFile;
  for (iMarker_CfgFile = 0; iMarker_CfgFile < nMarker_CfgFile; iMarker_CfgFile++)
    if (Marker_CfgFile_TagBound[iMarker_CfgFile] == val_marker) break;
  return Marker_CfgFile_MixingPlaneInterface[iMarker_CfgFile];
}

unsigned short CConfig::GetMarker_CfgFile_DV(string val_marker) {
  unsigned short iMarker_CfgFile;
  for (iMarker_CfgFile = 0; iMarker_CfgFile < nMarker_CfgFile; iMarker_CfgFile++)
    if (Marker_CfgFile_TagBound[iMarker_CfgFile] == val_marker) break;
  return Marker_CfgFile_DV[iMarker_CfgFile];
}

unsigned short CConfig::GetMarker_CfgFile_Moving(string val_marker) {
  unsigned short iMarker_CfgFile;
  for (iMarker_CfgFile = 0; iMarker_CfgFile < nMarker_CfgFile; iMarker_CfgFile++)
    if (Marker_CfgFile_TagBound[iMarker_CfgFile] == val_marker) break;
  return Marker_CfgFile_Moving[iMarker_CfgFile];
}

unsigned short CConfig::GetMarker_CfgFile_PyCustom(string val_marker){
  unsigned short iMarker_CfgFile;
  for (iMarker_CfgFile=0; iMarker_CfgFile < nMarker_CfgFile; iMarker_CfgFile++)
    if (Marker_CfgFile_TagBound[iMarker_CfgFile] == val_marker) break;
  return Marker_CfgFile_PyCustom[iMarker_CfgFile];
}

unsigned short CConfig::GetMarker_CfgFile_PerBound(string val_marker) {
  unsigned short iMarker_CfgFile;
  for (iMarker_CfgFile = 0; iMarker_CfgFile < nMarker_CfgFile; iMarker_CfgFile++)
    if (Marker_CfgFile_TagBound[iMarker_CfgFile] == val_marker) break;
  return Marker_CfgFile_PerBound[iMarker_CfgFile];
}

int CConfig::GetMarker_ZoneInterface(string val_marker) {	
	  unsigned short iMarker_CfgFile;
	  for (iMarker_CfgFile = 0; iMarker_CfgFile < nMarker_CfgFile; iMarker_CfgFile++)
    
		  if (Marker_CfgFile_TagBound[iMarker_CfgFile] == val_marker)
				return  Marker_CfgFile_ZoneInterface[iMarker_CfgFile];
    return 0;
}


CConfig::~CConfig(void) {
	
  unsigned long iDV, iMarker, iPeriodic, iFFD;

  /*--- Delete all of the option objects in the global option map ---*/
    
  for(map<string, COptionBase*>::iterator itr = option_map.begin(); itr != option_map.end(); itr++) {
    delete itr->second;
  }

  if (TimeDOFsADER_DG           != NULL) delete [] TimeDOFsADER_DG;
  if (TimeIntegrationADER_DG    != NULL) delete [] TimeIntegrationADER_DG;
  if (WeightsIntegrationADER_DG != NULL) delete [] WeightsIntegrationADER_DG;
  if (RK_Alpha_Step             != NULL) delete [] RK_Alpha_Step;
  if (MG_PreSmooth              != NULL) delete [] MG_PreSmooth;
  if (MG_PostSmooth             != NULL) delete [] MG_PostSmooth;

  /*--- Free memory for Aeroelastic problems. ---*/

  if (Grid_Movement && Aeroelastic_Simulation) {
    if (Aeroelastic_pitch  != NULL) delete[] Aeroelastic_pitch;
    if (Aeroelastic_plunge != NULL) delete[] Aeroelastic_plunge;
  }

  /*--- Free memory for unspecified grid motion parameters ---*/

 if (Kind_GridMovement != NULL) delete [] Kind_GridMovement;

 /*--- Free memory for airfoil sections ---*/

 if (LocationStations   != NULL) delete [] LocationStations;

  /*--- motion origin: ---*/
  
  if (Motion_Origin_X   != NULL) delete [] Motion_Origin_X;
  if (Motion_Origin_Y   != NULL) delete [] Motion_Origin_Y;
  if (Motion_Origin_Z   != NULL) delete [] Motion_Origin_Z;
  if (MoveMotion_Origin != NULL) delete [] MoveMotion_Origin;

  /*--- translation: ---*/
  
  if (Translation_Rate_X != NULL) delete [] Translation_Rate_X;
  if (Translation_Rate_Y != NULL) delete [] Translation_Rate_Y;
  if (Translation_Rate_Z != NULL) delete [] Translation_Rate_Z;

  /*--- rotation: ---*/
  
  if (Rotation_Rate_X != NULL) delete [] Rotation_Rate_X;
  if (Rotation_Rate_Y != NULL) delete [] Rotation_Rate_Y;
  if (Rotation_Rate_Z != NULL) delete [] Rotation_Rate_Z;

  /*--- pitching: ---*/
  
  if (Pitching_Omega_X != NULL) delete [] Pitching_Omega_X;
  if (Pitching_Omega_Y != NULL) delete [] Pitching_Omega_Y;
  if (Pitching_Omega_Z != NULL) delete [] Pitching_Omega_Z;

  /*--- pitching amplitude: ---*/
  
  if (Pitching_Ampl_X != NULL) delete [] Pitching_Ampl_X;
  if (Pitching_Ampl_Y != NULL) delete [] Pitching_Ampl_Y;
  if (Pitching_Ampl_Z != NULL) delete [] Pitching_Ampl_Z;

  /*--- pitching phase: ---*/
  
  if (Pitching_Phase_X != NULL) delete [] Pitching_Phase_X;
  if (Pitching_Phase_Y != NULL) delete [] Pitching_Phase_Y;
  if (Pitching_Phase_Z != NULL) delete [] Pitching_Phase_Z;

  /*--- plunging: ---*/
  
  if (Plunging_Omega_X != NULL) delete [] Plunging_Omega_X;
  if (Plunging_Omega_Y != NULL) delete [] Plunging_Omega_Y;
  if (Plunging_Omega_Z != NULL) delete [] Plunging_Omega_Z;

  /*--- plunging amplitude: ---*/
  
  if (Plunging_Ampl_X != NULL) delete [] Plunging_Ampl_X;
  if (Plunging_Ampl_Y != NULL) delete [] Plunging_Ampl_Y;
  if (Plunging_Ampl_Z != NULL) delete [] Plunging_Ampl_Z;

  /*--- reference origin for moments ---*/
  
  if (RefOriginMoment   != NULL) delete [] RefOriginMoment;
  if (RefOriginMoment_X != NULL) delete [] RefOriginMoment_X;
  if (RefOriginMoment_Y != NULL) delete [] RefOriginMoment_Y;
  if (RefOriginMoment_Z != NULL) delete [] RefOriginMoment_Z;

  /*--- Free memory for Harmonic Blance Frequency  pointer ---*/
    
  if (Omega_HB != NULL) delete [] Omega_HB;
    
  /*--- Marker pointers ---*/
  
  if (Marker_CfgFile_GeoEval != NULL) delete[] Marker_CfgFile_GeoEval;
  if (Marker_All_GeoEval     != NULL) delete[] Marker_All_GeoEval;
  
  if (Marker_CfgFile_TagBound != NULL) delete[] Marker_CfgFile_TagBound;
  if (Marker_All_TagBound     != NULL) delete[] Marker_All_TagBound;
  
  if (Marker_CfgFile_KindBC != NULL) delete[] Marker_CfgFile_KindBC;
  if (Marker_All_KindBC     != NULL) delete[] Marker_All_KindBC;
  
  if (Marker_CfgFile_Monitoring != NULL) delete[] Marker_CfgFile_Monitoring;
  if (Marker_All_Monitoring     != NULL) delete[] Marker_All_Monitoring;
  
  if (Marker_CfgFile_Designing != NULL) delete[] Marker_CfgFile_Designing;
  if (Marker_All_Designing     != NULL) delete[] Marker_All_Designing;
  
  if (Marker_CfgFile_Plotting != NULL) delete[] Marker_CfgFile_Plotting;
  if (Marker_All_Plotting     != NULL) delete[] Marker_All_Plotting;
  
  if (Marker_CfgFile_Analyze != NULL) delete[] Marker_CfgFile_Analyze;
  if (Marker_All_Analyze  != NULL) delete[] Marker_All_Analyze;

  if (Marker_CfgFile_ZoneInterface != NULL) delete[] Marker_CfgFile_ZoneInterface;
  if (Marker_All_ZoneInterface     != NULL) delete[] Marker_All_ZoneInterface;
  
  if (Marker_CfgFile_DV != NULL) delete[] Marker_CfgFile_DV;
  if (Marker_All_DV     != NULL) delete[] Marker_All_DV;
  
  if (Marker_CfgFile_Moving != NULL) delete[] Marker_CfgFile_Moving;
  if (Marker_All_Moving     != NULL) delete[] Marker_All_Moving;

  if (Marker_CfgFile_PyCustom    != NULL) delete[] Marker_CfgFile_PyCustom;
  if (Marker_All_PyCustom != NULL) delete[] Marker_All_PyCustom;
  
  if (Marker_CfgFile_PerBound != NULL) delete[] Marker_CfgFile_PerBound;
  if (Marker_All_PerBound     != NULL) delete[] Marker_All_PerBound;

  if (Marker_CfgFile_Turbomachinery != NULL) delete [] Marker_CfgFile_Turbomachinery;
  if (Marker_All_Turbomachinery     != NULL) delete [] Marker_All_Turbomachinery;

  if (Marker_CfgFile_TurbomachineryFlag != NULL) delete [] Marker_CfgFile_TurbomachineryFlag;
  if (Marker_All_TurbomachineryFlag     != NULL) delete [] Marker_All_TurbomachineryFlag;

  if (Marker_CfgFile_MixingPlaneInterface != NULL) delete [] Marker_CfgFile_MixingPlaneInterface;
  if (Marker_All_MixingPlaneInterface     != NULL) delete [] Marker_All_MixingPlaneInterface;

  if (Marker_DV!= NULL)               delete[] Marker_DV;
  if (Marker_Moving != NULL)           delete[] Marker_Moving;
  if (Marker_Monitoring != NULL)      delete[] Marker_Monitoring;
  if (Marker_Designing != NULL)       delete[] Marker_Designing;
  if (Marker_GeoEval != NULL)         delete[] Marker_GeoEval;
  if (Marker_Plotting != NULL)        delete[] Marker_Plotting;
  if (Marker_Analyze != NULL)        delete[] Marker_Analyze;
  if (Marker_WallFunctions != NULL)  delete[] Marker_WallFunctions;
  if (Marker_ZoneInterface != NULL)        delete[] Marker_ZoneInterface;
  if (Marker_PyCustom != NULL)             delete [] Marker_PyCustom;
  if (Marker_All_SendRecv != NULL)    delete[] Marker_All_SendRecv;

  if (Kind_Inc_Inlet != NULL)      delete[] Kind_Inc_Inlet;
  if (Kind_Inc_Outlet != NULL)      delete[] Kind_Inc_Outlet;

  if (Kind_WallFunctions != NULL) delete[] Kind_WallFunctions;

  if (Config_Filenames != NULL) delete[] Config_Filenames;

  if (IntInfo_WallFunctions != NULL) {
    for (iMarker = 0; iMarker < nMarker_WallFunctions; ++iMarker) {
      if (IntInfo_WallFunctions[iMarker] != NULL)
        delete[] IntInfo_WallFunctions[iMarker];
    }
    delete[] IntInfo_WallFunctions;
  }

  if (DoubleInfo_WallFunctions != NULL) {
    for (iMarker = 0; iMarker < nMarker_WallFunctions; ++iMarker) {
      if (DoubleInfo_WallFunctions[iMarker] != NULL) 
        delete[] DoubleInfo_WallFunctions[iMarker];
    }
    delete[] DoubleInfo_WallFunctions;
  }

  if (Kind_ObjFunc != NULL)      delete[] Kind_ObjFunc;
  if (Weight_ObjFunc != NULL)      delete[] Weight_ObjFunc;

  if (DV_Value != NULL) {
    for (iDV = 0; iDV < nDV; iDV++) delete[] DV_Value[iDV];
    delete [] DV_Value;
  }
  
  if (ParamDV != NULL) {
    for (iDV = 0; iDV < nDV; iDV++) delete[] ParamDV[iDV];
    delete [] ParamDV;
  }
  
  if (CoordFFDBox != NULL) {
    for (iFFD = 0; iFFD < nFFDBox; iFFD++) delete[] CoordFFDBox[iFFD];
    delete [] CoordFFDBox;
  }
  
  if (DegreeFFDBox != NULL) {
    for (iFFD = 0; iFFD < nFFDBox; iFFD++) delete[] DegreeFFDBox[iFFD];
    delete [] DegreeFFDBox;
  }
  
  if (Design_Variable != NULL)    delete[] Design_Variable;
  if (Dirichlet_Value != NULL)    delete[] Dirichlet_Value;
  
  if (Exhaust_Temperature_Target != NULL)    delete[]  Exhaust_Temperature_Target;
  if (Exhaust_Pressure_Target != NULL)    delete[]  Exhaust_Pressure_Target;
  if (Exhaust_Pressure != NULL)    delete[] Exhaust_Pressure;
  if (Exhaust_Temperature != NULL)    delete[] Exhaust_Temperature;
  if (Exhaust_MassFlow != NULL)    delete[] Exhaust_MassFlow;
  if (Exhaust_TotalPressure != NULL)    delete[] Exhaust_TotalPressure;
  if (Exhaust_TotalTemperature != NULL)    delete[] Exhaust_TotalTemperature;
  if (Exhaust_GrossThrust != NULL)    delete[] Exhaust_GrossThrust;
  if (Exhaust_Force != NULL)    delete[] Exhaust_Force;
  if (Exhaust_Power != NULL)    delete[] Exhaust_Power;

  if (Inflow_Mach != NULL)    delete[]  Inflow_Mach;
  if (Inflow_Pressure != NULL)    delete[] Inflow_Pressure;
  if (Inflow_MassFlow != NULL)    delete[] Inflow_MassFlow;
  if (Inflow_ReverseMassFlow != NULL)    delete[] Inflow_ReverseMassFlow;
  if (Inflow_TotalPressure != NULL)    delete[] Inflow_TotalPressure;
  if (Inflow_Temperature != NULL)    delete[] Inflow_Temperature;
  if (Inflow_TotalTemperature != NULL)    delete[] Inflow_TotalTemperature;
  if (Inflow_RamDrag != NULL)    delete[] Inflow_RamDrag;
  if (Inflow_Force != NULL)    delete[]  Inflow_Force;
  if (Inflow_Power != NULL)    delete[] Inflow_Power;

  if (Engine_Power != NULL)    delete[]  Engine_Power;
  if (Engine_Mach != NULL)    delete[]  Engine_Mach;
  if (Engine_Force != NULL)    delete[]  Engine_Force;
  if (Engine_NetThrust != NULL)    delete[]  Engine_NetThrust;
  if (Engine_GrossThrust != NULL)    delete[]  Engine_GrossThrust;
  if (Engine_Area != NULL)    delete[]  Engine_Area;
  if (EngineInflow_Target != NULL)    delete[] EngineInflow_Target;

  if (ActDiskInlet_MassFlow != NULL)    delete[]  ActDiskInlet_MassFlow;
  if (ActDiskInlet_Temperature != NULL)    delete[]  ActDiskInlet_Temperature;
  if (ActDiskInlet_TotalTemperature != NULL)    delete[]  ActDiskInlet_TotalTemperature;
  if (ActDiskInlet_Pressure != NULL)    delete[]  ActDiskInlet_Pressure;
  if (ActDiskInlet_TotalPressure != NULL)    delete[]  ActDiskInlet_TotalPressure;
  if (ActDiskInlet_RamDrag != NULL)    delete[]  ActDiskInlet_RamDrag;
  if (ActDiskInlet_Force != NULL)    delete[]  ActDiskInlet_Force;
  if (ActDiskInlet_Power != NULL)    delete[]  ActDiskInlet_Power;

  if (ActDiskOutlet_MassFlow != NULL)    delete[]  ActDiskOutlet_MassFlow;
  if (ActDiskOutlet_Temperature != NULL)    delete[]  ActDiskOutlet_Temperature;
  if (ActDiskOutlet_TotalTemperature != NULL)    delete[]  ActDiskOutlet_TotalTemperature;
  if (ActDiskOutlet_Pressure != NULL)    delete[]  ActDiskOutlet_Pressure;
  if (ActDiskOutlet_TotalPressure != NULL)    delete[]  ActDiskOutlet_TotalPressure;
  if (ActDiskOutlet_GrossThrust != NULL)    delete[]  ActDiskOutlet_GrossThrust;
  if (ActDiskOutlet_Force != NULL)    delete[]  ActDiskOutlet_Force;
  if (ActDiskOutlet_Power != NULL)    delete[]  ActDiskOutlet_Power;

  if (Outlet_MassFlow != NULL)    delete[]  Outlet_MassFlow;
  if (Outlet_Density != NULL)    delete[]  Outlet_Density;
  if (Outlet_Area != NULL)    delete[]  Outlet_Area;

  if (ActDisk_DeltaPress != NULL)    delete[]  ActDisk_DeltaPress;
  if (ActDisk_DeltaTemp != NULL)    delete[]  ActDisk_DeltaTemp;
  if (ActDisk_TotalPressRatio != NULL)    delete[]  ActDisk_TotalPressRatio;
  if (ActDisk_TotalTempRatio != NULL)    delete[]  ActDisk_TotalTempRatio;
  if (ActDisk_StaticPressRatio != NULL)    delete[]  ActDisk_StaticPressRatio;
  if (ActDisk_StaticTempRatio != NULL)    delete[]  ActDisk_StaticTempRatio;
  if (ActDisk_Power != NULL)    delete[]  ActDisk_Power;
  if (ActDisk_MassFlow != NULL)    delete[]  ActDisk_MassFlow;
  if (ActDisk_Mach != NULL)    delete[]  ActDisk_Mach;
  if (ActDisk_Force != NULL)    delete[]  ActDisk_Force;
  if (ActDisk_NetThrust != NULL)    delete[]  ActDisk_NetThrust;
  if (ActDisk_BCThrust != NULL)    delete[]  ActDisk_BCThrust;
  if (ActDisk_BCThrust_Old != NULL)    delete[]  ActDisk_BCThrust_Old;
  if (ActDisk_GrossThrust != NULL)    delete[]  ActDisk_GrossThrust;
  if (ActDisk_Area != NULL)    delete[]  ActDisk_Area;
  if (ActDisk_ReverseMassFlow != NULL)    delete[]  ActDisk_ReverseMassFlow;
  
  if (Surface_MassFlow != NULL)    delete[]  Surface_MassFlow;
  if (Surface_Mach != NULL)    delete[]  Surface_Mach;
  if (Surface_Temperature != NULL)    delete[]  Surface_Temperature;
  if (Surface_Pressure != NULL)    delete[]  Surface_Pressure;
  if (Surface_Density != NULL)    delete[]  Surface_Density;
  if (Surface_Enthalpy != NULL)    delete[]  Surface_Enthalpy;
  if (Surface_NormalVelocity != NULL)    delete[]  Surface_NormalVelocity;
  if (Surface_Uniformity != NULL)    delete[]  Surface_Uniformity;
  if (Surface_SecondaryStrength != NULL)    delete[]  Surface_SecondaryStrength;
  if (Surface_SecondOverUniform != NULL)    delete[]  Surface_SecondOverUniform;
  if (Surface_MomentumDistortion != NULL)    delete[]  Surface_MomentumDistortion;
  if (Surface_TotalTemperature != NULL)    delete[]  Surface_TotalTemperature;
  if (Surface_TotalPressure!= NULL)    delete[]  Surface_TotalPressure;
  if (Surface_PressureDrop!= NULL)    delete[]  Surface_PressureDrop;
  if (Surface_DC60 != NULL)    delete[]  Surface_DC60;
  if (Surface_IDC != NULL)    delete[]  Surface_IDC;
  if (Surface_IDC_Mach != NULL)    delete[]  Surface_IDC_Mach;
  if (Surface_IDR != NULL)    delete[]  Surface_IDR;

  if (Inlet_Ttotal != NULL) delete[]  Inlet_Ttotal;
  if (Inlet_Ptotal != NULL) delete[]  Inlet_Ptotal;
  if (Inlet_FlowDir != NULL) {
    for (iMarker = 0; iMarker < nMarker_Inlet; iMarker++)
      delete [] Inlet_FlowDir[iMarker];
    delete [] Inlet_FlowDir;
  }
  
  if (Inlet_Velocity != NULL) {
    for (iMarker = 0; iMarker < nMarker_Supersonic_Inlet; iMarker++)
      delete [] Inlet_Velocity[iMarker];
    delete [] Inlet_Velocity;
  }
  
  if (Riemann_FlowDir != NULL) {
    for (iMarker = 0; iMarker < nMarker_Riemann; iMarker++)
      delete [] Riemann_FlowDir[iMarker];
    delete [] Riemann_FlowDir;
  }
  
  if (Giles_FlowDir != NULL) {
    for (iMarker = 0; iMarker < nMarker_Giles; iMarker++)
      delete [] Giles_FlowDir[iMarker];
    delete [] Giles_FlowDir;
  }
  
  if (Load_Sine_Dir != NULL) {
    for (iMarker = 0; iMarker < nMarker_Load_Sine; iMarker++)
      delete [] Load_Sine_Dir[iMarker];
    delete [] Load_Sine_Dir;
  }
  
  if (Load_Dir != NULL) {
    for (iMarker = 0; iMarker < nMarker_Load_Dir; iMarker++)
      delete [] Load_Dir[iMarker];
    delete [] Load_Dir;
  }
  
  if (Inlet_Temperature != NULL)    delete[] Inlet_Temperature;
  if (Inlet_Pressure != NULL)    delete[] Inlet_Pressure;
  if (Outlet_Pressure != NULL)    delete[] Outlet_Pressure;
  if (Isothermal_Temperature != NULL)    delete[] Isothermal_Temperature;
  if (Heat_Flux != NULL)    delete[] Heat_Flux;
  if (Displ_Value != NULL)    delete[] Displ_Value;
  if (Load_Value != NULL)    delete[] Load_Value;
  if (Damper_Constant != NULL)    delete[] Damper_Constant;
  if (Load_Dir_Multiplier != NULL)    delete[] Load_Dir_Multiplier;
  if (Load_Dir_Value != NULL)    delete[] Load_Dir_Value;
  if (Disp_Dir != NULL)    delete[] Disp_Dir;
  if (Disp_Dir_Multiplier != NULL)    delete[] Disp_Dir_Multiplier;
  if (Disp_Dir_Value != NULL)    delete[] Disp_Dir_Value;
  if (Load_Sine_Amplitude != NULL)    delete[] Load_Sine_Amplitude;
  if (Load_Sine_Frequency != NULL)    delete[] Load_Sine_Frequency;
  if (FlowLoad_Value != NULL)    delete[] FlowLoad_Value;

  /*--- related to periodic boundary conditions ---*/
  
  for (iMarker = 0; iMarker < nMarker_PerBound; iMarker++) {
    if (Periodic_RotCenter   != NULL) delete [] Periodic_RotCenter[iMarker];
    if (Periodic_RotAngles   != NULL) delete [] Periodic_RotAngles[iMarker];
    if (Periodic_Translation != NULL) delete [] Periodic_Translation[iMarker];
  }
  if (Periodic_RotCenter   != NULL) delete[] Periodic_RotCenter;
  if (Periodic_RotAngles   != NULL) delete[] Periodic_RotAngles;
  if (Periodic_Translation != NULL) delete[] Periodic_Translation;

  for (iPeriodic = 0; iPeriodic < nPeriodic_Index; iPeriodic++) {
    if (Periodic_Center    != NULL) delete [] Periodic_Center[iPeriodic];
    if (Periodic_Rotation  != NULL) delete [] Periodic_Rotation[iPeriodic];
    if (Periodic_Translate != NULL) delete [] Periodic_Translate[iPeriodic];
  }
  if (Periodic_Center      != NULL) delete[] Periodic_Center;
  if (Periodic_Rotation    != NULL) delete[] Periodic_Rotation;
  if (Periodic_Translate   != NULL) delete[] Periodic_Translate;

  if (MG_CorrecSmooth != NULL) delete[] MG_CorrecSmooth;
  if (PlaneTag != NULL)        delete[] PlaneTag;
  if (CFL != NULL)             delete[] CFL;

  /*--- String markers ---*/
  
  if (Marker_Euler != NULL )              delete[] Marker_Euler;
  if (Marker_FarField != NULL )           delete[] Marker_FarField;
  if (Marker_Custom != NULL )             delete[] Marker_Custom;
  if (Marker_SymWall != NULL )            delete[] Marker_SymWall;
  if (Marker_PerBound != NULL )           delete[] Marker_PerBound;
  if (Marker_PerDonor != NULL )           delete[] Marker_PerDonor;
  if (Marker_NearFieldBound != NULL )     delete[] Marker_NearFieldBound;
  if (Marker_InterfaceBound != NULL )     delete[] Marker_InterfaceBound;
  if (Marker_Fluid_InterfaceBound != NULL )     delete[] Marker_Fluid_InterfaceBound;
  if (Marker_Dirichlet != NULL )          delete[] Marker_Dirichlet;
  if (Marker_Inlet != NULL )              delete[] Marker_Inlet;
  if (Marker_Supersonic_Inlet != NULL )   delete[] Marker_Supersonic_Inlet;
  if (Marker_Supersonic_Outlet != NULL )   delete[] Marker_Supersonic_Outlet;
  if (Marker_Outlet != NULL )             delete[] Marker_Outlet;
  if (Marker_Isothermal != NULL )         delete[] Marker_Isothermal;
  if (Marker_EngineInflow != NULL )      delete[] Marker_EngineInflow;
  if (Marker_EngineExhaust != NULL )     delete[] Marker_EngineExhaust;
  if (Marker_Displacement != NULL )       delete[] Marker_Displacement;
  if (Marker_Load != NULL )               delete[] Marker_Load;
  if (Marker_Damper != NULL )               delete[] Marker_Damper;
  if (Marker_Load_Dir != NULL )               delete[] Marker_Load_Dir;
  if (Marker_Disp_Dir != NULL )               delete[] Marker_Disp_Dir;
  if (Marker_Load_Sine != NULL )               delete[] Marker_Load_Sine;
  if (Marker_FlowLoad != NULL )           delete[] Marker_FlowLoad;
  if (Marker_Neumann != NULL )            delete[] Marker_Neumann;
  if (Marker_Internal != NULL )            delete[] Marker_Internal;
  if (Marker_HeatFlux != NULL )               delete[] Marker_HeatFlux;

  if (Int_Coeffs != NULL) delete [] Int_Coeffs;
  
  if (ElasticityMod        != NULL) delete [] ElasticityMod;
  if (PoissonRatio         != NULL) delete [] PoissonRatio;
  if (MaterialDensity      != NULL) delete [] MaterialDensity;
  if (Electric_Constant    != NULL) delete [] Electric_Constant;
  if (Electric_Field_Mod   != NULL) delete [] Electric_Field_Mod;
  if (RefNode_Displacement != NULL) delete [] RefNode_Displacement;
  if (Electric_Field_Dir   != NULL) delete [] Electric_Field_Dir;

  /*--- Delete some arrays needed just for initializing options. ---*/
  
  if (default_vel_inf       != NULL) delete [] default_vel_inf;
  if (default_ffd_axis      != NULL) delete [] default_ffd_axis;
  if (default_eng_cyl       != NULL) delete [] default_eng_cyl;
  if (default_eng_val       != NULL) delete [] default_eng_val;
  if (default_cfl_adapt     != NULL) delete [] default_cfl_adapt;
  if (default_jst_coeff != NULL) delete [] default_jst_coeff;
  if (default_ffd_coeff != NULL) delete [] default_ffd_coeff;
  if (default_mixedout_coeff!= NULL) delete [] default_mixedout_coeff;
  if (default_extrarelfac!= NULL) delete [] default_extrarelfac;
  if (default_rampRotFrame_coeff!= NULL) delete [] default_rampRotFrame_coeff;
  if (default_rampOutPres_coeff!= NULL) delete[] default_rampOutPres_coeff;
  if (default_jst_adj_coeff  != NULL) delete [] default_jst_adj_coeff;
  if (default_ad_coeff_heat  != NULL) delete [] default_ad_coeff_heat;
  if (default_obj_coeff     != NULL) delete [] default_obj_coeff;
  if (default_geo_loc       != NULL) delete [] default_geo_loc;
  if (default_distortion    != NULL) delete [] default_distortion;
  if (default_ea_lim        != NULL) delete [] default_ea_lim;
  if (default_grid_fix      != NULL) delete [] default_grid_fix;
  if (default_inc_crit      != NULL) delete [] default_inc_crit;
  if (default_htp_axis      != NULL) delete [] default_htp_axis;
  if (default_body_force    != NULL) delete [] default_body_force;
  if (default_sineload_coeff!= NULL) delete [] default_sineload_coeff;
  if (default_nacelle_location    != NULL) delete [] default_nacelle_location;
  
  if (default_cp_polycoeffs != NULL) delete [] default_cp_polycoeffs;
  if (default_mu_polycoeffs != NULL) delete [] default_mu_polycoeffs;
  if (default_kt_polycoeffs != NULL) delete [] default_kt_polycoeffs;
  if (CpPolyCoefficientsND  != NULL) delete [] CpPolyCoefficientsND;
  if (MuPolyCoefficientsND  != NULL) delete [] MuPolyCoefficientsND;
  if (KtPolyCoefficientsND  != NULL) delete [] KtPolyCoefficientsND;

  if (FFDTag != NULL) delete [] FFDTag;
  if (nDV_Value != NULL) delete [] nDV_Value;
  if (TagFFDBox != NULL) delete [] TagFFDBox;
  
  if (Kind_Data_Riemann != NULL) delete [] Kind_Data_Riemann;
  if (Riemann_Var1 != NULL) delete [] Riemann_Var1;
  if (Riemann_Var2 != NULL) delete [] Riemann_Var2;
  if (Kind_Data_Giles != NULL) delete [] Kind_Data_Giles;
  if (Giles_Var1 != NULL) delete [] Giles_Var1;
  if (Giles_Var2 != NULL) delete [] Giles_Var2;
  if (RelaxFactorAverage != NULL) delete [] RelaxFactorAverage;
  if (RelaxFactorFourier != NULL) delete [] RelaxFactorFourier;
  if (nSpan_iZones != NULL) delete [] nSpan_iZones;
  if (FinalRotation_Rate_Z != NULL) delete [] FinalRotation_Rate_Z;
  if (Kind_TurboMachinery != NULL) delete [] Kind_TurboMachinery;

  if (Marker_MixingPlaneInterface !=NULL) delete [] Marker_MixingPlaneInterface;
  if (Marker_TurboBoundIn != NULL) delete [] Marker_TurboBoundIn;
  if (Marker_TurboBoundOut != NULL) delete [] Marker_TurboBoundOut;
  if (Marker_Riemann != NULL) delete [] Marker_Riemann;
  if (Marker_Giles != NULL) delete [] Marker_Giles;
  if (Marker_Shroud != NULL) delete [] Marker_Shroud;

  if (nBlades != NULL) delete [] nBlades;
  if (FreeStreamTurboNormal != NULL) delete [] FreeStreamTurboNormal;

  if (top_optim_kernels != NULL) delete [] top_optim_kernels;
  if (top_optim_kernel_params != NULL) delete [] top_optim_kernel_params;
  if (top_optim_filter_radius != NULL) delete [] top_optim_filter_radius;

}

string CConfig::GetUnsteady_FileName(string val_filename, int val_iter) {

  string UnstExt, UnstFilename = val_filename;
  char buffer[50];

  /*--- Check that a positive value iteration is requested (for now). ---*/
  
  if (val_iter < 0) {
    SU2_MPI::Error("Requesting a negative iteration number for the restart file!!", CURRENT_FUNCTION);
  }

  /*--- Append iteration number for unsteady cases ---*/

  if ((Wrt_Unsteady) || (Wrt_Dynamic)) {
    unsigned short lastindex = UnstFilename.find_last_of(".");
    UnstFilename = UnstFilename.substr(0, lastindex);
    if ((val_iter >= 0)    && (val_iter < 10))    SPRINTF (buffer, "_0000%d.dat", val_iter);
    if ((val_iter >= 10)   && (val_iter < 100))   SPRINTF (buffer, "_000%d.dat",  val_iter);
    if ((val_iter >= 100)  && (val_iter < 1000))  SPRINTF (buffer, "_00%d.dat",   val_iter);
    if ((val_iter >= 1000) && (val_iter < 10000)) SPRINTF (buffer, "_0%d.dat",    val_iter);
    if (val_iter >= 10000) SPRINTF (buffer, "_%d.dat", val_iter);
    string UnstExt = string(buffer);
    UnstFilename.append(UnstExt);
  }

  return UnstFilename;
}

string CConfig::GetMultizone_FileName(string val_filename, int val_iZone) {

    string multizone_filename = val_filename;
    char buffer[50];
    
    if (GetnZone() > 1 ) {
        unsigned short lastindex = multizone_filename.find_last_of(".");
        multizone_filename = multizone_filename.substr(0, lastindex);
        SPRINTF (buffer, "_%d.dat", SU2_TYPE::Int(val_iZone));
        multizone_filename.append(string(buffer));
    }
    return multizone_filename;
}

string CConfig::GetMultizone_HistoryFileName(string val_filename, int val_iZone) {

    string multizone_filename = val_filename;
    char buffer[50];

    if (GetnZone() > 1 ) {
        unsigned short lastindex = multizone_filename.find_last_of(".");
        multizone_filename = multizone_filename.substr(0, lastindex);
        SPRINTF (buffer, "_%d", SU2_TYPE::Int(val_iZone));
        multizone_filename.append(string(buffer));
    }
    return multizone_filename;
}

string CConfig::GetMultiInstance_FileName(string val_filename, int val_iInst) {

    string multizone_filename = val_filename;
    char buffer[50];

    unsigned short lastindex = multizone_filename.find_last_of(".");
    multizone_filename = multizone_filename.substr(0, lastindex);
    SPRINTF (buffer, "_%d.dat", SU2_TYPE::Int(val_iInst));
    multizone_filename.append(string(buffer));

    return multizone_filename;
}

string CConfig::GetMultiInstance_HistoryFileName(string val_filename, int val_iInst) {

    string multizone_filename = val_filename;
    char buffer[50];

    unsigned short lastindex = multizone_filename.find_last_of(".");
    multizone_filename = multizone_filename.substr(0, lastindex);
    SPRINTF (buffer, "_%d", SU2_TYPE::Int(val_iInst));
    multizone_filename.append(string(buffer));

    return multizone_filename;
}

string CConfig::GetObjFunc_Extension(string val_filename) {

  string AdjExt, Filename = val_filename;

  if (ContinuousAdjoint || DiscreteAdjoint) {

    /*--- Remove filename extension (.dat) ---*/

    unsigned short lastindex = Filename.find_last_of(".");
    Filename = Filename.substr(0, lastindex);

    if (nObj==1) {
      switch (Kind_ObjFunc[0]) {
        case DRAG_COEFFICIENT:            AdjExt = "_cd";       break;
        case LIFT_COEFFICIENT:            AdjExt = "_cl";       break;
        case SIDEFORCE_COEFFICIENT:       AdjExt = "_csf";      break;
        case INVERSE_DESIGN_PRESSURE:     AdjExt = "_invpress"; break;
        case INVERSE_DESIGN_HEATFLUX:     AdjExt = "_invheat";  break;
        case MOMENT_X_COEFFICIENT:        AdjExt = "_cmx";      break;
        case MOMENT_Y_COEFFICIENT:        AdjExt = "_cmy";      break;
        case MOMENT_Z_COEFFICIENT:        AdjExt = "_cmz";      break;
        case EFFICIENCY:                  AdjExt = "_eff";      break;
        case EQUIVALENT_AREA:             AdjExt = "_ea";       break;
        case NEARFIELD_PRESSURE:          AdjExt = "_nfp";      break;
        case FORCE_X_COEFFICIENT:         AdjExt = "_cfx";      break;
        case FORCE_Y_COEFFICIENT:         AdjExt = "_cfy";      break;
        case FORCE_Z_COEFFICIENT:         AdjExt = "_cfz";      break;
        case THRUST_COEFFICIENT:          AdjExt = "_ct";       break;
        case TORQUE_COEFFICIENT:          AdjExt = "_cq";       break;
        case TOTAL_HEATFLUX:              AdjExt = "_totheat";  break;
        case MAXIMUM_HEATFLUX:            AdjExt = "_maxheat";  break;
        case TOTAL_AVG_TEMPERATURE:       AdjExt = "_avtp";     break;
        case FIGURE_OF_MERIT:             AdjExt = "_merit";    break;
        case BUFFET_SENSOR:               AdjExt = "_buffet";    break;
        case SURFACE_TOTAL_PRESSURE:      AdjExt = "_pt";       break;
        case SURFACE_STATIC_PRESSURE:     AdjExt = "_pe";       break;
        case SURFACE_MASSFLOW:            AdjExt = "_mfr";      break;
        case SURFACE_UNIFORMITY:          AdjExt = "_uniform";  break;
        case SURFACE_SECONDARY:           AdjExt = "_second";   break;
        case SURFACE_MOM_DISTORTION:      AdjExt = "_distort";  break;
        case SURFACE_SECOND_OVER_UNIFORM: AdjExt = "_sou";      break;
        case SURFACE_PRESSURE_DROP:       AdjExt = "_dp";       break;
        case SURFACE_MACH:                AdjExt = "_mach";     break;
        case CUSTOM_OBJFUNC:        		  AdjExt = "_custom";   break;
        case KINETIC_ENERGY_LOSS:         AdjExt = "_ke";       break;
        case TOTAL_PRESSURE_LOSS:         AdjExt = "_pl";       break;
        case FLOW_ANGLE_OUT:              AdjExt = "_fao";      break;
        case FLOW_ANGLE_IN:               AdjExt = "_fai";      break;
        case TOTAL_EFFICIENCY:            AdjExt = "_teff";     break;
        case TOTAL_STATIC_EFFICIENCY:     AdjExt = "_tseff";    break;
        case EULERIAN_WORK:               AdjExt = "_ew";       break;
        case MASS_FLOW_IN:                AdjExt = "_mfi";      break;
        case MASS_FLOW_OUT:               AdjExt = "_mfo";      break;
        case ENTROPY_GENERATION:          AdjExt = "_entg";     break;
        case REFERENCE_GEOMETRY:          AdjExt = "_refgeom";  break;
        case REFERENCE_NODE:              AdjExt = "_refnode";  break;
        case VOLUME_FRACTION:             AdjExt = "_volfrac";  break;
      }
    }
    else{
      AdjExt = "_combo";
    }
    Filename.append(AdjExt);

    /*--- Lastly, add the .dat extension ---*/
    Filename.append(".dat");

  }

  return Filename;
}

unsigned short CConfig::GetContainerPosition(unsigned short val_eqsystem) {

  switch (val_eqsystem) {
    case RUNTIME_FLOW_SYS:      return FLOW_SOL;
    case RUNTIME_TURB_SYS:      return TURB_SOL;
    case RUNTIME_TRANS_SYS:     return TRANS_SOL;
    case RUNTIME_HEAT_SYS:      return HEAT_SOL;
    case RUNTIME_FEA_SYS:       return FEA_SOL;
    case RUNTIME_ADJPOT_SYS:    return ADJFLOW_SOL;
    case RUNTIME_ADJFLOW_SYS:   return ADJFLOW_SOL;
    case RUNTIME_ADJTURB_SYS:   return ADJTURB_SOL;
    case RUNTIME_ADJFEA_SYS:    return ADJFEA_SOL;
    case RUNTIME_MULTIGRID_SYS: return 0;
  }
  return 0;
}

void CConfig::SetKind_ConvNumScheme(unsigned short val_kind_convnumscheme,
                                    unsigned short val_kind_centered, unsigned short val_kind_upwind,
                                    unsigned short val_kind_slopelimit, bool val_muscl,
                                    unsigned short val_kind_fem) {

  Kind_ConvNumScheme = val_kind_convnumscheme;
  Kind_Centered = val_kind_centered;
  Kind_Upwind = val_kind_upwind;
  Kind_FEM = val_kind_fem;
  Kind_SlopeLimit = val_kind_slopelimit;
  MUSCL = val_muscl;

}

void CConfig::SetGlobalParam(unsigned short val_solver,
                             unsigned short val_system,
                             unsigned long val_extiter) {

  /*--- Set the simulation global time ---*/
  
  Current_UnstTime = static_cast<su2double>(val_extiter)*Delta_UnstTime;
  Current_UnstTimeND = static_cast<su2double>(val_extiter)*Delta_UnstTimeND;

  /*--- Set the solver methods ---*/
  
  switch (val_solver) {
    case EULER:
      if (val_system == RUNTIME_FLOW_SYS) {
        SetKind_ConvNumScheme(Kind_ConvNumScheme_Flow, Kind_Centered_Flow,
                              Kind_Upwind_Flow, Kind_SlopeLimit_Flow,
                              MUSCL_Flow, NONE);
        SetKind_TimeIntScheme(Kind_TimeIntScheme_Flow);
      }
      break;
    case NAVIER_STOKES:
      if (val_system == RUNTIME_FLOW_SYS) {
        SetKind_ConvNumScheme(Kind_ConvNumScheme_Flow, Kind_Centered_Flow,
                              Kind_Upwind_Flow, Kind_SlopeLimit_Flow,
                              MUSCL_Flow, NONE);
        SetKind_TimeIntScheme(Kind_TimeIntScheme_Flow);
      }
      if (val_system == RUNTIME_HEAT_SYS) {
        SetKind_ConvNumScheme(Kind_ConvNumScheme_Heat, NONE, NONE, NONE, NONE, NONE);
        SetKind_TimeIntScheme(Kind_TimeIntScheme_Heat);
      }
      break;
    case RANS:
      if (val_system == RUNTIME_FLOW_SYS) {
        SetKind_ConvNumScheme(Kind_ConvNumScheme_Flow, Kind_Centered_Flow,
                              Kind_Upwind_Flow, Kind_SlopeLimit_Flow,
                              MUSCL_Flow, NONE);
        SetKind_TimeIntScheme(Kind_TimeIntScheme_Flow);
      }
      if (val_system == RUNTIME_TURB_SYS) {
        SetKind_ConvNumScheme(Kind_ConvNumScheme_Turb, Kind_Centered_Turb,
                              Kind_Upwind_Turb, Kind_SlopeLimit_Turb,
                              MUSCL_Turb, NONE);
        SetKind_TimeIntScheme(Kind_TimeIntScheme_Turb);
      }
      if (val_system == RUNTIME_TRANS_SYS) {
        SetKind_ConvNumScheme(Kind_ConvNumScheme_Turb, Kind_Centered_Turb,
                              Kind_Upwind_Turb, Kind_SlopeLimit_Turb,
                              MUSCL_Turb, NONE);
        SetKind_TimeIntScheme(Kind_TimeIntScheme_Turb);
      }
      if (val_system == RUNTIME_HEAT_SYS) {
        SetKind_ConvNumScheme(Kind_ConvNumScheme_Heat, NONE, NONE, NONE, NONE, NONE);
        SetKind_TimeIntScheme(Kind_TimeIntScheme_Heat);
      }
      break;
    case FEM_EULER:
      if (val_system == RUNTIME_FLOW_SYS) {
        SetKind_ConvNumScheme(Kind_ConvNumScheme_FEM_Flow, Kind_Centered_Flow,
                              Kind_Upwind_Flow, Kind_SlopeLimit_Flow,
                              MUSCL_Flow, Kind_FEM_Flow);
        SetKind_TimeIntScheme(Kind_TimeIntScheme_FEM_Flow);
      }
      break;
    case FEM_NAVIER_STOKES:
      if (val_system == RUNTIME_FLOW_SYS) {
        SetKind_ConvNumScheme(Kind_ConvNumScheme_Flow, Kind_Centered_Flow,
                              Kind_Upwind_Flow, Kind_SlopeLimit_Flow,
                              MUSCL_Flow, Kind_FEM_Flow);
        SetKind_TimeIntScheme(Kind_TimeIntScheme_FEM_Flow);
      }
      break;
    case FEM_LES:
      if (val_system == RUNTIME_FLOW_SYS) {
        SetKind_ConvNumScheme(Kind_ConvNumScheme_Flow, Kind_Centered_Flow,
                              Kind_Upwind_Flow, Kind_SlopeLimit_Flow,
                              MUSCL_Flow, Kind_FEM_Flow);
        SetKind_TimeIntScheme(Kind_TimeIntScheme_FEM_Flow);
      }
      break;
    case ADJ_EULER:
      if (val_system == RUNTIME_FLOW_SYS) {
        SetKind_ConvNumScheme(Kind_ConvNumScheme_Flow, Kind_Centered_Flow,
                              Kind_Upwind_Flow, Kind_SlopeLimit_Flow,
                              MUSCL_Flow, NONE);
        SetKind_TimeIntScheme(Kind_TimeIntScheme_Flow);
      }
      if (val_system == RUNTIME_ADJFLOW_SYS) {
        SetKind_ConvNumScheme(Kind_ConvNumScheme_AdjFlow, Kind_Centered_AdjFlow,
                              Kind_Upwind_AdjFlow, Kind_SlopeLimit_AdjFlow,
                              MUSCL_AdjFlow, NONE);
        SetKind_TimeIntScheme(Kind_TimeIntScheme_AdjFlow);
      }
      break;
    case ADJ_NAVIER_STOKES:
      if (val_system == RUNTIME_FLOW_SYS) {
        SetKind_ConvNumScheme(Kind_ConvNumScheme_Flow, Kind_Centered_Flow,
                              Kind_Upwind_Flow, Kind_SlopeLimit_Flow,
                              MUSCL_Flow, NONE);
        SetKind_TimeIntScheme(Kind_TimeIntScheme_Flow);
      }
      if (val_system == RUNTIME_ADJFLOW_SYS) {
        SetKind_ConvNumScheme(Kind_ConvNumScheme_AdjFlow, Kind_Centered_AdjFlow,
                              Kind_Upwind_AdjFlow, Kind_SlopeLimit_AdjFlow,
                              MUSCL_AdjFlow, NONE);
        SetKind_TimeIntScheme(Kind_TimeIntScheme_AdjFlow);
      }
      break;
    case ADJ_RANS:
      if (val_system == RUNTIME_FLOW_SYS) {
        SetKind_ConvNumScheme(Kind_ConvNumScheme_Flow, Kind_Centered_Flow,
                              Kind_Upwind_Flow, Kind_SlopeLimit_Flow,
                              MUSCL_Flow, NONE);
        SetKind_TimeIntScheme(Kind_TimeIntScheme_Flow);
      }
      if (val_system == RUNTIME_ADJFLOW_SYS) {
        SetKind_ConvNumScheme(Kind_ConvNumScheme_AdjFlow, Kind_Centered_AdjFlow,
                              Kind_Upwind_AdjFlow, Kind_SlopeLimit_AdjFlow,
                              MUSCL_AdjFlow, NONE);
        SetKind_TimeIntScheme(Kind_TimeIntScheme_AdjFlow);
      }
      if (val_system == RUNTIME_TURB_SYS) {
        SetKind_ConvNumScheme(Kind_ConvNumScheme_Turb, Kind_Centered_Turb,
                              Kind_Upwind_Turb, Kind_SlopeLimit_Turb,
                              MUSCL_Turb, NONE);
        SetKind_TimeIntScheme(Kind_TimeIntScheme_Turb);
      }
      if (val_system == RUNTIME_ADJTURB_SYS) {
        SetKind_ConvNumScheme(Kind_ConvNumScheme_AdjTurb, Kind_Centered_AdjTurb,
                              Kind_Upwind_AdjTurb, Kind_SlopeLimit_AdjTurb,
                              MUSCL_AdjTurb, NONE);
        SetKind_TimeIntScheme(Kind_TimeIntScheme_AdjTurb);
      }
      break;
    case HEAT_EQUATION_FVM:
      if (val_system == RUNTIME_HEAT_SYS) {
        SetKind_ConvNumScheme(NONE, NONE, NONE, NONE, NONE, NONE);
        SetKind_TimeIntScheme(Kind_TimeIntScheme_Heat);
      }
      break;

    case FEM_ELASTICITY:

      Current_DynTime = static_cast<su2double>(val_extiter)*Delta_DynTime;

      if (val_system == RUNTIME_FEA_SYS) {
        SetKind_ConvNumScheme(NONE, NONE, NONE, NONE, NONE, NONE);
        SetKind_TimeIntScheme(Kind_TimeIntScheme_FEA);
      }
      break;
  }
}

su2double* CConfig::GetPeriodicRotCenter(string val_marker) {
  unsigned short iMarker_PerBound;
  for (iMarker_PerBound = 0; iMarker_PerBound < nMarker_PerBound; iMarker_PerBound++)
    if (Marker_PerBound[iMarker_PerBound] == val_marker) break;
  return Periodic_RotCenter[iMarker_PerBound];
}

su2double* CConfig::GetPeriodicRotAngles(string val_marker) {
  unsigned short iMarker_PerBound;
  for (iMarker_PerBound = 0; iMarker_PerBound < nMarker_PerBound; iMarker_PerBound++)
    if (Marker_PerBound[iMarker_PerBound] == val_marker) break;
  return Periodic_RotAngles[iMarker_PerBound];
}

su2double* CConfig::GetPeriodicTranslation(string val_marker) {
  unsigned short iMarker_PerBound;
  for (iMarker_PerBound = 0; iMarker_PerBound < nMarker_PerBound; iMarker_PerBound++)
    if (Marker_PerBound[iMarker_PerBound] == val_marker) break;
  return Periodic_Translation[iMarker_PerBound];
}

unsigned short CConfig::GetMarker_Periodic_Donor(string val_marker) {
  unsigned short iMarker_PerBound, jMarker_PerBound, kMarker_All;

  /*--- Find the marker for this periodic boundary. ---*/
  for (iMarker_PerBound = 0; iMarker_PerBound < nMarker_PerBound; iMarker_PerBound++)
    if (Marker_PerBound[iMarker_PerBound] == val_marker) break;

  /*--- Find corresponding donor. ---*/
  for (jMarker_PerBound = 0; jMarker_PerBound < nMarker_PerBound; jMarker_PerBound++)
    if (Marker_PerBound[jMarker_PerBound] == Marker_PerDonor[iMarker_PerBound]) break;

  /*--- Find and return global marker index for donor boundary. ---*/
  for (kMarker_All = 0; kMarker_All < nMarker_CfgFile; kMarker_All++)
    if (Marker_PerBound[jMarker_PerBound] == Marker_All_TagBound[kMarker_All]) break;

  return kMarker_All;
}

su2double CConfig::GetActDisk_NetThrust(string val_marker) {
  unsigned short iMarker_ActDisk;
  for (iMarker_ActDisk = 0; iMarker_ActDisk < nMarker_ActDiskInlet; iMarker_ActDisk++)
    if ((Marker_ActDiskInlet[iMarker_ActDisk] == val_marker) ||
        (Marker_ActDiskOutlet[iMarker_ActDisk] == val_marker)) break;
  return ActDisk_NetThrust[iMarker_ActDisk];
}

su2double CConfig::GetActDisk_Power(string val_marker) {
  unsigned short iMarker_ActDisk;
  for (iMarker_ActDisk = 0; iMarker_ActDisk < nMarker_ActDiskInlet; iMarker_ActDisk++)
    if ((Marker_ActDiskInlet[iMarker_ActDisk] == val_marker) ||
        (Marker_ActDiskOutlet[iMarker_ActDisk] == val_marker)) break;
  return ActDisk_Power[iMarker_ActDisk];
}

su2double CConfig::GetActDisk_MassFlow(string val_marker) {
  unsigned short iMarker_ActDisk;
  for (iMarker_ActDisk = 0; iMarker_ActDisk < nMarker_ActDiskInlet; iMarker_ActDisk++)
    if ((Marker_ActDiskInlet[iMarker_ActDisk] == val_marker) ||
        (Marker_ActDiskOutlet[iMarker_ActDisk] == val_marker)) break;
  return ActDisk_MassFlow[iMarker_ActDisk];
}

su2double CConfig::GetActDisk_Mach(string val_marker) {
  unsigned short iMarker_ActDisk;
  for (iMarker_ActDisk = 0; iMarker_ActDisk < nMarker_ActDiskInlet; iMarker_ActDisk++)
    if ((Marker_ActDiskInlet[iMarker_ActDisk] == val_marker) ||
        (Marker_ActDiskOutlet[iMarker_ActDisk] == val_marker)) break;
  return ActDisk_Mach[iMarker_ActDisk];
}

su2double CConfig::GetActDisk_Force(string val_marker) {
  unsigned short iMarker_ActDisk;
  for (iMarker_ActDisk = 0; iMarker_ActDisk < nMarker_ActDiskInlet; iMarker_ActDisk++)
    if ((Marker_ActDiskInlet[iMarker_ActDisk] == val_marker) ||
        (Marker_ActDiskOutlet[iMarker_ActDisk] == val_marker)) break;
  return ActDisk_Force[iMarker_ActDisk];
}

su2double CConfig::GetActDisk_BCThrust(string val_marker) {
  unsigned short iMarker_ActDisk;
  for (iMarker_ActDisk = 0; iMarker_ActDisk < nMarker_ActDiskInlet; iMarker_ActDisk++)
    if ((Marker_ActDiskInlet[iMarker_ActDisk] == val_marker) ||
        (Marker_ActDiskOutlet[iMarker_ActDisk] == val_marker)) break;
  return ActDisk_BCThrust[iMarker_ActDisk];
}

su2double CConfig::GetActDisk_BCThrust_Old(string val_marker) {
  unsigned short iMarker_ActDisk;
  for (iMarker_ActDisk = 0; iMarker_ActDisk < nMarker_ActDiskInlet; iMarker_ActDisk++)
    if ((Marker_ActDiskInlet[iMarker_ActDisk] == val_marker) ||
        (Marker_ActDiskOutlet[iMarker_ActDisk] == val_marker)) break;
  return ActDisk_BCThrust_Old[iMarker_ActDisk];
}

void CConfig::SetActDisk_BCThrust(string val_marker, su2double val_actdisk_bcthrust) {
  unsigned short iMarker_ActDisk;
  for (iMarker_ActDisk = 0; iMarker_ActDisk < nMarker_ActDiskInlet; iMarker_ActDisk++)
    if ((Marker_ActDiskInlet[iMarker_ActDisk] == val_marker) ||
        (Marker_ActDiskOutlet[iMarker_ActDisk] == val_marker)) break;
  ActDisk_BCThrust[iMarker_ActDisk] = val_actdisk_bcthrust;
}

void CConfig::SetActDisk_BCThrust_Old(string val_marker, su2double val_actdisk_bcthrust_old) {
  unsigned short iMarker_ActDisk;
  for (iMarker_ActDisk = 0; iMarker_ActDisk < nMarker_ActDiskInlet; iMarker_ActDisk++)
    if ((Marker_ActDiskInlet[iMarker_ActDisk] == val_marker) ||
        (Marker_ActDiskOutlet[iMarker_ActDisk] == val_marker)) break;
  ActDisk_BCThrust_Old[iMarker_ActDisk] = val_actdisk_bcthrust_old;
}

su2double CConfig::GetActDisk_Area(string val_marker) {
  unsigned short iMarker_ActDisk;
  for (iMarker_ActDisk = 0; iMarker_ActDisk < nMarker_ActDiskInlet; iMarker_ActDisk++)
    if ((Marker_ActDiskInlet[iMarker_ActDisk] == val_marker) ||
        (Marker_ActDiskOutlet[iMarker_ActDisk] == val_marker)) break;
  return ActDisk_Area[iMarker_ActDisk];
}

su2double CConfig::GetActDisk_ReverseMassFlow(string val_marker) {
  unsigned short iMarker_ActDisk;
  for (iMarker_ActDisk = 0; iMarker_ActDisk < nMarker_ActDiskInlet; iMarker_ActDisk++)
    if ((Marker_ActDiskInlet[iMarker_ActDisk] == val_marker) ||
        (Marker_ActDiskOutlet[iMarker_ActDisk] == val_marker)) break;
  return ActDisk_ReverseMassFlow[iMarker_ActDisk];
}

su2double CConfig::GetActDisk_PressJump(string val_marker, unsigned short val_value) {
  unsigned short iMarker_ActDisk;
  for (iMarker_ActDisk = 0; iMarker_ActDisk < nMarker_ActDiskInlet; iMarker_ActDisk++)
    if ((Marker_ActDiskInlet[iMarker_ActDisk] == val_marker) ||
        (Marker_ActDiskOutlet[iMarker_ActDisk] == val_marker)) break;
  return ActDisk_PressJump[iMarker_ActDisk][val_value];
}

su2double CConfig::GetActDisk_TempJump(string val_marker, unsigned short val_value) {
  unsigned short iMarker_ActDisk;
  for (iMarker_ActDisk = 0; iMarker_ActDisk < nMarker_ActDiskInlet; iMarker_ActDisk++)
    if ((Marker_ActDiskInlet[iMarker_ActDisk] == val_marker) ||
        (Marker_ActDiskOutlet[iMarker_ActDisk] == val_marker)) break;
  return ActDisk_TempJump[iMarker_ActDisk][val_value];;
}

su2double CConfig::GetActDisk_Omega(string val_marker, unsigned short val_value) {
  unsigned short iMarker_ActDisk;
  for (iMarker_ActDisk = 0; iMarker_ActDisk < nMarker_ActDiskInlet; iMarker_ActDisk++)
    if ((Marker_ActDiskInlet[iMarker_ActDisk] == val_marker) ||
        (Marker_ActDiskOutlet[iMarker_ActDisk] == val_marker)) break;
  return ActDisk_Omega[iMarker_ActDisk][val_value];;
}

su2double CConfig::GetOutlet_MassFlow(string val_marker) {
  unsigned short iMarker_Outlet;
  for (iMarker_Outlet = 0; iMarker_Outlet < nMarker_Outlet; iMarker_Outlet++)
    if ((Marker_Outlet[iMarker_Outlet] == val_marker)) break;
  return Outlet_MassFlow[iMarker_Outlet];
}

su2double CConfig::GetOutlet_Density(string val_marker) {
  unsigned short iMarker_Outlet;
  for (iMarker_Outlet = 0; iMarker_Outlet < nMarker_Outlet; iMarker_Outlet++)
    if ((Marker_Outlet[iMarker_Outlet] == val_marker)) break;
  return Outlet_Density[iMarker_Outlet];
}

su2double CConfig::GetOutlet_Area(string val_marker) {
  unsigned short iMarker_Outlet;
  for (iMarker_Outlet = 0; iMarker_Outlet < nMarker_Outlet; iMarker_Outlet++)
    if ((Marker_Outlet[iMarker_Outlet] == val_marker)) break;
  return Outlet_Area[iMarker_Outlet];
}

unsigned short CConfig::GetMarker_CfgFile_ActDiskOutlet(string val_marker) {
  unsigned short iMarker_ActDisk, kMarker_All;
  
  /*--- Find the marker for this actuator disk inlet. ---*/
  
  for (iMarker_ActDisk = 0; iMarker_ActDisk < nMarker_ActDiskInlet; iMarker_ActDisk++)
    if (Marker_ActDiskInlet[iMarker_ActDisk] == val_marker) break;
  
  /*--- Find and return global marker index for the actuator disk outlet. ---*/
  
  for (kMarker_All = 0; kMarker_All < nMarker_CfgFile; kMarker_All++)
    if (Marker_ActDiskOutlet[iMarker_ActDisk] == Marker_CfgFile_TagBound[kMarker_All]) break;
  
  return kMarker_All;
}

unsigned short CConfig::GetMarker_CfgFile_EngineExhaust(string val_marker) {
  unsigned short iMarker_Engine, kMarker_All;
  
  /*--- Find the marker for this engine inflow. ---*/
  
  for (iMarker_Engine = 0; iMarker_Engine < nMarker_EngineInflow; iMarker_Engine++)
    if (Marker_EngineInflow[iMarker_Engine] == val_marker) break;
  
  /*--- Find and return global marker index for the engine exhaust. ---*/
  
  for (kMarker_All = 0; kMarker_All < nMarker_CfgFile; kMarker_All++)
    if (Marker_EngineExhaust[iMarker_Engine] == Marker_CfgFile_TagBound[kMarker_All]) break;
  
  return kMarker_All;
}

void CConfig::SetnPeriodicIndex(unsigned short val_index) {

  /*--- Store total number of transformations. ---*/
  nPeriodic_Index = val_index;

  /*--- Allocate memory for centers, angles, translations. ---*/
  Periodic_Center    = new su2double*[nPeriodic_Index];
  Periodic_Rotation  = new su2double*[nPeriodic_Index];
  Periodic_Translate = new su2double*[nPeriodic_Index];
  
  for (unsigned long i = 0; i < nPeriodic_Index; i++) {
    Periodic_Center[i]    = new su2double[3];
    Periodic_Rotation[i]  = new su2double[3];
    Periodic_Translate[i] = new su2double[3];
  }
  
}

unsigned short CConfig::GetMarker_Moving(string val_marker) {
  unsigned short iMarker_Moving;

  /*--- Find the marker for this moving boundary. ---*/
  for (iMarker_Moving = 0; iMarker_Moving < nMarker_Moving; iMarker_Moving++)
    if (Marker_Moving[iMarker_Moving] == val_marker) break;

  return iMarker_Moving;
}

su2double CConfig::GetDirichlet_Value(string val_marker) {
  unsigned short iMarker_Dirichlet;
  for (iMarker_Dirichlet = 0; iMarker_Dirichlet < nMarker_Dirichlet; iMarker_Dirichlet++)
    if (Marker_Dirichlet[iMarker_Dirichlet] == val_marker) break;
  return Dirichlet_Value[iMarker_Dirichlet];
}

bool CConfig::GetDirichlet_Boundary(string val_marker) {
  unsigned short iMarker_Dirichlet;
  bool Dirichlet = false;
  for (iMarker_Dirichlet = 0; iMarker_Dirichlet < nMarker_Dirichlet; iMarker_Dirichlet++)
    if (Marker_Dirichlet[iMarker_Dirichlet] == val_marker) {
      Dirichlet = true;
      break;
    }
  return Dirichlet;
}

su2double CConfig::GetExhaust_Temperature_Target(string val_marker) {
  unsigned short iMarker_EngineExhaust;
  for (iMarker_EngineExhaust = 0; iMarker_EngineExhaust < nMarker_EngineExhaust; iMarker_EngineExhaust++)
    if (Marker_EngineExhaust[iMarker_EngineExhaust] == val_marker) break;
  return Exhaust_Temperature_Target[iMarker_EngineExhaust];
}

su2double CConfig::GetExhaust_Pressure_Target(string val_marker) {
  unsigned short iMarker_EngineExhaust;
  for (iMarker_EngineExhaust = 0; iMarker_EngineExhaust < nMarker_EngineExhaust; iMarker_EngineExhaust++)
    if (Marker_EngineExhaust[iMarker_EngineExhaust] == val_marker) break;
  return Exhaust_Pressure_Target[iMarker_EngineExhaust];
}

unsigned short CConfig::GetKind_Inc_Inlet(string val_marker) {
  unsigned short iMarker_Inlet;
  for (iMarker_Inlet = 0; iMarker_Inlet < nMarker_Inlet; iMarker_Inlet++)
    if (Marker_Inlet[iMarker_Inlet] == val_marker) break;
  return Kind_Inc_Inlet[iMarker_Inlet];
}

unsigned short CConfig::GetKind_Inc_Outlet(string val_marker) {
  unsigned short iMarker_Outlet;
  for (iMarker_Outlet = 0; iMarker_Outlet < nMarker_Outlet; iMarker_Outlet++)
    if (Marker_Outlet[iMarker_Outlet] == val_marker) break;
  return Kind_Inc_Outlet[iMarker_Outlet];
}

su2double CConfig::GetInlet_Ttotal(string val_marker) {
  unsigned short iMarker_Inlet;
  for (iMarker_Inlet = 0; iMarker_Inlet < nMarker_Inlet; iMarker_Inlet++)
    if (Marker_Inlet[iMarker_Inlet] == val_marker) break;
  return Inlet_Ttotal[iMarker_Inlet];
}

su2double CConfig::GetInlet_Ptotal(string val_marker) {
  unsigned short iMarker_Inlet;
  for (iMarker_Inlet = 0; iMarker_Inlet < nMarker_Inlet; iMarker_Inlet++)
    if (Marker_Inlet[iMarker_Inlet] == val_marker) break;
  return Inlet_Ptotal[iMarker_Inlet];
}

void CConfig::SetInlet_Ptotal(su2double val_pressure, string val_marker) {
  unsigned short iMarker_Inlet;
  for (iMarker_Inlet = 0; iMarker_Inlet < nMarker_Inlet; iMarker_Inlet++)
    if (Marker_Inlet[iMarker_Inlet] == val_marker)
      Inlet_Ptotal[iMarker_Inlet] = val_pressure;
}

su2double* CConfig::GetInlet_FlowDir(string val_marker) {
  unsigned short iMarker_Inlet;
  for (iMarker_Inlet = 0; iMarker_Inlet < nMarker_Inlet; iMarker_Inlet++)
    if (Marker_Inlet[iMarker_Inlet] == val_marker) break;
  return Inlet_FlowDir[iMarker_Inlet];
}

su2double CConfig::GetInlet_Temperature(string val_marker) {
  unsigned short iMarker_Supersonic_Inlet;
  for (iMarker_Supersonic_Inlet = 0; iMarker_Supersonic_Inlet < nMarker_Supersonic_Inlet; iMarker_Supersonic_Inlet++)
    if (Marker_Supersonic_Inlet[iMarker_Supersonic_Inlet] == val_marker) break;
  return Inlet_Temperature[iMarker_Supersonic_Inlet];
}

su2double CConfig::GetInlet_Pressure(string val_marker) {
  unsigned short iMarker_Supersonic_Inlet;
  for (iMarker_Supersonic_Inlet = 0; iMarker_Supersonic_Inlet < nMarker_Supersonic_Inlet; iMarker_Supersonic_Inlet++)
    if (Marker_Supersonic_Inlet[iMarker_Supersonic_Inlet] == val_marker) break;
  return Inlet_Pressure[iMarker_Supersonic_Inlet];
}

su2double* CConfig::GetInlet_Velocity(string val_marker) {
  unsigned short iMarker_Supersonic_Inlet;
  for (iMarker_Supersonic_Inlet = 0; iMarker_Supersonic_Inlet < nMarker_Supersonic_Inlet; iMarker_Supersonic_Inlet++)
    if (Marker_Supersonic_Inlet[iMarker_Supersonic_Inlet] == val_marker) break;
  return Inlet_Velocity[iMarker_Supersonic_Inlet];
}

su2double CConfig::GetOutlet_Pressure(string val_marker) {
  unsigned short iMarker_Outlet;
  for (iMarker_Outlet = 0; iMarker_Outlet < nMarker_Outlet; iMarker_Outlet++)
    if (Marker_Outlet[iMarker_Outlet] == val_marker) break;
  return Outlet_Pressure[iMarker_Outlet];
}

void CConfig::SetOutlet_Pressure(su2double val_pressure, string val_marker) {
  unsigned short iMarker_Outlet;
  for (iMarker_Outlet = 0; iMarker_Outlet < nMarker_Outlet; iMarker_Outlet++)
    if (Marker_Outlet[iMarker_Outlet] == val_marker)
      Outlet_Pressure[iMarker_Outlet] = val_pressure;
}

su2double CConfig::GetRiemann_Var1(string val_marker) {
  unsigned short iMarker_Riemann;
  for (iMarker_Riemann = 0; iMarker_Riemann < nMarker_Riemann; iMarker_Riemann++)
    if (Marker_Riemann[iMarker_Riemann] == val_marker) break;
  return Riemann_Var1[iMarker_Riemann];
}

su2double CConfig::GetRiemann_Var2(string val_marker) {
  unsigned short iMarker_Riemann;
  for (iMarker_Riemann = 0; iMarker_Riemann < nMarker_Riemann; iMarker_Riemann++)
    if (Marker_Riemann[iMarker_Riemann] == val_marker) break;
  return Riemann_Var2[iMarker_Riemann];
}

su2double* CConfig::GetRiemann_FlowDir(string val_marker) {
  unsigned short iMarker_Riemann;
  for (iMarker_Riemann = 0; iMarker_Riemann < nMarker_Riemann; iMarker_Riemann++)
    if (Marker_Riemann[iMarker_Riemann] == val_marker) break;
  return Riemann_FlowDir[iMarker_Riemann];
}

unsigned short CConfig::GetKind_Data_Riemann(string val_marker) {
  unsigned short iMarker_Riemann;
  for (iMarker_Riemann = 0; iMarker_Riemann < nMarker_Riemann; iMarker_Riemann++)
    if (Marker_Riemann[iMarker_Riemann] == val_marker) break;
  return Kind_Data_Riemann[iMarker_Riemann];
}


su2double CConfig::GetGiles_Var1(string val_marker) {
  unsigned short iMarker_Giles;
  for (iMarker_Giles = 0; iMarker_Giles < nMarker_Giles; iMarker_Giles++)
    if (Marker_Giles[iMarker_Giles] == val_marker) break;
  return Giles_Var1[iMarker_Giles];
}

void CConfig::SetGiles_Var1(su2double newVar1, string val_marker) {
  unsigned short iMarker_Giles;
  for (iMarker_Giles = 0; iMarker_Giles < nMarker_Giles; iMarker_Giles++)
    if (Marker_Giles[iMarker_Giles] == val_marker) break;
  Giles_Var1[iMarker_Giles] = newVar1;
}

su2double CConfig::GetGiles_Var2(string val_marker) {
  unsigned short iMarker_Giles;
  for (iMarker_Giles = 0; iMarker_Giles < nMarker_Giles; iMarker_Giles++)
    if (Marker_Giles[iMarker_Giles] == val_marker) break;
  return Giles_Var2[iMarker_Giles];
}

su2double CConfig::GetGiles_RelaxFactorAverage(string val_marker) {
  unsigned short iMarker_Giles;
  for (iMarker_Giles = 0; iMarker_Giles < nMarker_Giles; iMarker_Giles++)
    if (Marker_Giles[iMarker_Giles] == val_marker) break;
  return RelaxFactorAverage[iMarker_Giles];
}

su2double CConfig::GetGiles_RelaxFactorFourier(string val_marker) {
  unsigned short iMarker_Giles;
  for (iMarker_Giles = 0; iMarker_Giles < nMarker_Giles; iMarker_Giles++)
    if (Marker_Giles[iMarker_Giles] == val_marker) break;
  return RelaxFactorFourier[iMarker_Giles];
}

su2double* CConfig::GetGiles_FlowDir(string val_marker) {
  unsigned short iMarker_Giles;
  for (iMarker_Giles = 0; iMarker_Giles < nMarker_Giles; iMarker_Giles++)
    if (Marker_Giles[iMarker_Giles] == val_marker) break;
  return Giles_FlowDir[iMarker_Giles];
}

unsigned short CConfig::GetKind_Data_Giles(string val_marker) {
  unsigned short iMarker_Giles;
  for (iMarker_Giles = 0; iMarker_Giles < nMarker_Giles; iMarker_Giles++)
    if (Marker_Giles[iMarker_Giles] == val_marker) break;
  return Kind_Data_Giles[iMarker_Giles];
}


su2double CConfig::GetPressureOut_BC() {
  unsigned short iMarker_BC;
  su2double pres_out = 0.0;
  for (iMarker_BC = 0; iMarker_BC < nMarker_Giles; iMarker_BC++){
    if (Kind_Data_Giles[iMarker_BC] == STATIC_PRESSURE || Kind_Data_Giles[iMarker_BC] == STATIC_PRESSURE_1D || Kind_Data_Giles[iMarker_BC] == RADIAL_EQUILIBRIUM ){
      pres_out = Giles_Var1[iMarker_BC];
    }
  }
  for (iMarker_BC = 0; iMarker_BC < nMarker_Riemann; iMarker_BC++){
    if (Kind_Data_Riemann[iMarker_BC] == STATIC_PRESSURE || Kind_Data_Riemann[iMarker_BC] == RADIAL_EQUILIBRIUM){
      pres_out = Riemann_Var1[iMarker_BC];
    }
  }
  return pres_out/Pressure_Ref;
}


void CConfig::SetPressureOut_BC(su2double val_press) {
  unsigned short iMarker_BC;
  for (iMarker_BC = 0; iMarker_BC < nMarker_Giles; iMarker_BC++){
    if (Kind_Data_Giles[iMarker_BC] == STATIC_PRESSURE || Kind_Data_Giles[iMarker_BC] == STATIC_PRESSURE_1D || Kind_Data_Giles[iMarker_BC] == RADIAL_EQUILIBRIUM ){
      Giles_Var1[iMarker_BC] = val_press*Pressure_Ref;
    }
  }
  for (iMarker_BC = 0; iMarker_BC < nMarker_Riemann; iMarker_BC++){
    if (Kind_Data_Riemann[iMarker_BC] == STATIC_PRESSURE || Kind_Data_Riemann[iMarker_BC] == RADIAL_EQUILIBRIUM){
      Riemann_Var1[iMarker_BC] = val_press*Pressure_Ref;
    }
  }
}

su2double CConfig::GetTotalPressureIn_BC() {
  unsigned short iMarker_BC;
  su2double tot_pres_in = 0.0;
  for (iMarker_BC = 0; iMarker_BC < nMarker_Giles; iMarker_BC++){
    if (Kind_Data_Giles[iMarker_BC] == TOTAL_CONDITIONS_PT || Kind_Data_Giles[iMarker_BC] == TOTAL_CONDITIONS_PT_1D){
      tot_pres_in = Giles_Var1[iMarker_BC];
    }
  }
  for (iMarker_BC = 0; iMarker_BC < nMarker_Riemann; iMarker_BC++){
    if (Kind_Data_Riemann[iMarker_BC] == TOTAL_CONDITIONS_PT ){
      tot_pres_in = Riemann_Var1[iMarker_BC];
    }
  }
  if(nMarker_Inlet == 1 && Kind_Inlet == TOTAL_CONDITIONS){
    tot_pres_in = Inlet_Ptotal[0];
  }
  return tot_pres_in/Pressure_Ref;
}

su2double CConfig::GetTotalTemperatureIn_BC() {
  unsigned short iMarker_BC;
  su2double tot_temp_in = 0.0;
  for (iMarker_BC = 0; iMarker_BC < nMarker_Giles; iMarker_BC++){
    if (Kind_Data_Giles[iMarker_BC] == TOTAL_CONDITIONS_PT || Kind_Data_Giles[iMarker_BC] == TOTAL_CONDITIONS_PT_1D){
      tot_temp_in = Giles_Var2[iMarker_BC];
    }
  }
  for (iMarker_BC = 0; iMarker_BC < nMarker_Riemann; iMarker_BC++){
    if (Kind_Data_Riemann[iMarker_BC] == TOTAL_CONDITIONS_PT ){
      tot_temp_in = Riemann_Var2[iMarker_BC];
    }
  }

  if(nMarker_Inlet == 1 && Kind_Inlet == TOTAL_CONDITIONS){
    tot_temp_in = Inlet_Ttotal[0];
  }
  return tot_temp_in/Temperature_Ref;
}

void CConfig::SetTotalTemperatureIn_BC(su2double val_temp) {
  unsigned short iMarker_BC;
  for (iMarker_BC = 0; iMarker_BC < nMarker_Giles; iMarker_BC++){
    if (Kind_Data_Giles[iMarker_BC] == TOTAL_CONDITIONS_PT || Kind_Data_Giles[iMarker_BC] == TOTAL_CONDITIONS_PT_1D){
      Giles_Var2[iMarker_BC] = val_temp*Temperature_Ref;
    }
  }
  for (iMarker_BC = 0; iMarker_BC < nMarker_Riemann; iMarker_BC++){
    if (Kind_Data_Riemann[iMarker_BC] == TOTAL_CONDITIONS_PT ){
      Riemann_Var2[iMarker_BC] = val_temp*Temperature_Ref;
    }
  }

  if(nMarker_Inlet == 1 && Kind_Inlet == TOTAL_CONDITIONS){
    Inlet_Ttotal[0] = val_temp*Temperature_Ref;
  }
}

su2double CConfig::GetFlowAngleIn_BC() {
  unsigned short iMarker_BC;
  su2double alpha_in = 0.0;
  for (iMarker_BC = 0; iMarker_BC < nMarker_Giles; iMarker_BC++){
    if (Kind_Data_Giles[iMarker_BC] == TOTAL_CONDITIONS_PT || Kind_Data_Giles[iMarker_BC] == TOTAL_CONDITIONS_PT_1D){
      alpha_in = atan(Giles_FlowDir[iMarker_BC][1]/Giles_FlowDir[iMarker_BC][0]);
    }
  }
  for (iMarker_BC = 0; iMarker_BC < nMarker_Riemann; iMarker_BC++){
  	if (Kind_Data_Riemann[iMarker_BC] == TOTAL_CONDITIONS_PT ){
  		alpha_in = atan(Riemann_FlowDir[iMarker_BC][1]/Riemann_FlowDir[iMarker_BC][0]);
  	}
  }

  if(nMarker_Inlet == 1 && Kind_Inlet == TOTAL_CONDITIONS){
  	alpha_in = atan(Inlet_FlowDir[0][1]/Inlet_FlowDir[0][0]);
  }

  return alpha_in;
}

su2double CConfig::GetIncInlet_BC() {

  su2double val_out = 0.0;

  if (nMarker_Inlet > 0) {
    if (Kind_Inc_Inlet[0] == VELOCITY_INLET)
      val_out = Inlet_Ptotal[0]/Velocity_Ref;
    else if (Kind_Inc_Inlet[0] == PRESSURE_INLET)
      val_out = Inlet_Ptotal[0]/Pressure_Ref;
  }

  return val_out;
}

void CConfig::SetIncInlet_BC(su2double val_in) {

  if (nMarker_Inlet > 0) {
    if (Kind_Inc_Inlet[0] == VELOCITY_INLET)
      Inlet_Ptotal[0] = val_in*Velocity_Ref;
    else if (Kind_Inc_Inlet[0] == PRESSURE_INLET)
      Inlet_Ptotal[0] = val_in*Pressure_Ref;
  }
  
}

su2double CConfig::GetIncTemperature_BC() {

  su2double val_out = 0.0;

  if (nMarker_Inlet > 0) {
      val_out = Inlet_Ttotal[0]/Temperature_Ref;
  }

  return val_out;
}

void CConfig::SetIncTemperature_BC(su2double val_temperature) {

  if (nMarker_Inlet > 0) {
      Inlet_Ttotal[0] = val_temperature*Temperature_Ref;
  }
  
}

su2double CConfig::GetIncPressureOut_BC() {

  su2double pressure_out = 0.0;

  if (nMarker_FarField > 0){
    pressure_out = Pressure_FreeStreamND;
  } else if (nMarker_Outlet > 0) {
    pressure_out = Outlet_Pressure[0]/Pressure_Ref;
  }

  return pressure_out;
}

void CConfig::SetIncPressureOut_BC(su2double val_pressure) {

  if (nMarker_FarField > 0){
    Pressure_FreeStreamND = val_pressure;
  } else if (nMarker_Outlet > 0) {
    Outlet_Pressure[0] = val_pressure*Pressure_Ref;
  }

}

su2double CConfig::GetIsothermal_Temperature(string val_marker) {

  unsigned short iMarker_Isothermal = 0;

  if (nMarker_Isothermal > 0) {
    for (iMarker_Isothermal = 0; iMarker_Isothermal < nMarker_Isothermal; iMarker_Isothermal++)
      if (Marker_Isothermal[iMarker_Isothermal] == val_marker) break;
  }

  return Isothermal_Temperature[iMarker_Isothermal];
}

su2double CConfig::GetWall_HeatFlux(string val_marker) {
  unsigned short iMarker_HeatFlux = 0;

  if (nMarker_HeatFlux > 0) {
  for (iMarker_HeatFlux = 0; iMarker_HeatFlux < nMarker_HeatFlux; iMarker_HeatFlux++)
    if (Marker_HeatFlux[iMarker_HeatFlux] == val_marker) break;
  }

  return Heat_Flux[iMarker_HeatFlux];
}

unsigned short CConfig::GetWallFunction_Treatment(string val_marker) {
  unsigned short WallFunction = NO_WALL_FUNCTION;

  for(unsigned short iMarker=0; iMarker<nMarker_WallFunctions; iMarker++) {
    if(Marker_WallFunctions[iMarker] == val_marker) {
      WallFunction = Kind_WallFunctions[iMarker];
      break;
    }
  }

  return WallFunction;
}

unsigned short* CConfig::GetWallFunction_IntInfo(string val_marker) {
  unsigned short *intInfo = NULL;

  for(unsigned short iMarker=0; iMarker<nMarker_WallFunctions; iMarker++) {
    if(Marker_WallFunctions[iMarker] == val_marker) {
      intInfo = IntInfo_WallFunctions[iMarker];
      break;
    }
  }

  return intInfo;
}

su2double* CConfig::GetWallFunction_DoubleInfo(string val_marker) {
  su2double *doubleInfo = NULL;

  for(unsigned short iMarker=0; iMarker<nMarker_WallFunctions; iMarker++) {
    if(Marker_WallFunctions[iMarker] == val_marker) {
      doubleInfo = DoubleInfo_WallFunctions[iMarker];
      break;
    } 
  } 

  return doubleInfo;
}

su2double CConfig::GetEngineInflow_Target(string val_marker) {
  unsigned short iMarker_EngineInflow;
  for (iMarker_EngineInflow = 0; iMarker_EngineInflow < nMarker_EngineInflow; iMarker_EngineInflow++)
    if (Marker_EngineInflow[iMarker_EngineInflow] == val_marker) break;
  return EngineInflow_Target[iMarker_EngineInflow];
}

su2double CConfig::GetInflow_Pressure(string val_marker) {
  unsigned short iMarker_EngineInflow;
  for (iMarker_EngineInflow = 0; iMarker_EngineInflow < nMarker_EngineInflow; iMarker_EngineInflow++)
    if (Marker_EngineInflow[iMarker_EngineInflow] == val_marker) break;
  return Inflow_Pressure[iMarker_EngineInflow];
}

su2double CConfig::GetInflow_MassFlow(string val_marker) {
  unsigned short iMarker_EngineInflow;
  for (iMarker_EngineInflow = 0; iMarker_EngineInflow < nMarker_EngineInflow; iMarker_EngineInflow++)
    if (Marker_EngineInflow[iMarker_EngineInflow] == val_marker) break;
  return Inflow_MassFlow[iMarker_EngineInflow];
}

su2double CConfig::GetInflow_ReverseMassFlow(string val_marker) {
  unsigned short iMarker_EngineInflow;
  for (iMarker_EngineInflow = 0; iMarker_EngineInflow < nMarker_EngineInflow; iMarker_EngineInflow++)
    if (Marker_EngineInflow[iMarker_EngineInflow] == val_marker) break;
  return Inflow_ReverseMassFlow[iMarker_EngineInflow];
}

su2double CConfig::GetInflow_TotalPressure(string val_marker) {
  unsigned short iMarker_EngineInflow;
  for (iMarker_EngineInflow = 0; iMarker_EngineInflow < nMarker_EngineInflow; iMarker_EngineInflow++)
    if (Marker_EngineInflow[iMarker_EngineInflow] == val_marker) break;
  return Inflow_TotalPressure[iMarker_EngineInflow];
}

su2double CConfig::GetInflow_Temperature(string val_marker) {
  unsigned short iMarker_EngineInflow;
  for (iMarker_EngineInflow = 0; iMarker_EngineInflow < nMarker_EngineInflow; iMarker_EngineInflow++)
    if (Marker_EngineInflow[iMarker_EngineInflow] == val_marker) break;
  return Inflow_Temperature[iMarker_EngineInflow];
}

su2double CConfig::GetInflow_TotalTemperature(string val_marker) {
  unsigned short iMarker_EngineInflow;
  for (iMarker_EngineInflow = 0; iMarker_EngineInflow < nMarker_EngineInflow; iMarker_EngineInflow++)
    if (Marker_EngineInflow[iMarker_EngineInflow] == val_marker) break;
  return Inflow_TotalTemperature[iMarker_EngineInflow];
}

su2double CConfig::GetInflow_RamDrag(string val_marker) {
  unsigned short iMarker_EngineInflow;
  for (iMarker_EngineInflow = 0; iMarker_EngineInflow < nMarker_EngineInflow; iMarker_EngineInflow++)
    if (Marker_EngineInflow[iMarker_EngineInflow] == val_marker) break;
  return Inflow_RamDrag[iMarker_EngineInflow];
}

su2double CConfig::GetInflow_Force(string val_marker) {
  unsigned short iMarker_EngineInflow;
  for (iMarker_EngineInflow = 0; iMarker_EngineInflow < nMarker_EngineInflow; iMarker_EngineInflow++)
    if (Marker_EngineInflow[iMarker_EngineInflow] == val_marker) break;
  return Inflow_Force[iMarker_EngineInflow];
}

su2double CConfig::GetInflow_Power(string val_marker) {
  unsigned short iMarker_EngineInflow;
  for (iMarker_EngineInflow = 0; iMarker_EngineInflow < nMarker_EngineInflow; iMarker_EngineInflow++)
    if (Marker_EngineInflow[iMarker_EngineInflow] == val_marker) break;
  return Inflow_Power[iMarker_EngineInflow];
}

su2double CConfig::GetInflow_Mach(string val_marker) {
  unsigned short iMarker_EngineInflow;
  for (iMarker_EngineInflow = 0; iMarker_EngineInflow < nMarker_EngineInflow; iMarker_EngineInflow++)
    if (Marker_EngineInflow[iMarker_EngineInflow] == val_marker) break;
  return Inflow_Mach[iMarker_EngineInflow];
}

su2double CConfig::GetExhaust_Pressure(string val_marker) {
  unsigned short iMarker_EngineExhaust;
  for (iMarker_EngineExhaust = 0; iMarker_EngineExhaust < nMarker_EngineExhaust; iMarker_EngineExhaust++)
    if (Marker_EngineExhaust[iMarker_EngineExhaust] == val_marker) break;
  return Exhaust_Pressure[iMarker_EngineExhaust];
}

su2double CConfig::GetExhaust_Temperature(string val_marker) {
  unsigned short iMarker_EngineExhaust;
  for (iMarker_EngineExhaust = 0; iMarker_EngineExhaust < nMarker_EngineExhaust; iMarker_EngineExhaust++)
    if (Marker_EngineExhaust[iMarker_EngineExhaust] == val_marker) break;
  return Exhaust_Temperature[iMarker_EngineExhaust];
}

su2double CConfig::GetExhaust_MassFlow(string val_marker) {
  unsigned short iMarker_EngineExhaust;
  for (iMarker_EngineExhaust = 0; iMarker_EngineExhaust < nMarker_EngineExhaust; iMarker_EngineExhaust++)
    if (Marker_EngineExhaust[iMarker_EngineExhaust] == val_marker) break;
  return Exhaust_MassFlow[iMarker_EngineExhaust];
}

su2double CConfig::GetExhaust_TotalPressure(string val_marker) {
  unsigned short iMarker_EngineExhaust;
  for (iMarker_EngineExhaust = 0; iMarker_EngineExhaust < nMarker_EngineExhaust; iMarker_EngineExhaust++)
    if (Marker_EngineExhaust[iMarker_EngineExhaust] == val_marker) break;
  return Exhaust_TotalPressure[iMarker_EngineExhaust];
}

su2double CConfig::GetExhaust_TotalTemperature(string val_marker) {
  unsigned short iMarker_EngineExhaust;
  for (iMarker_EngineExhaust = 0; iMarker_EngineExhaust < nMarker_EngineExhaust; iMarker_EngineExhaust++)
    if (Marker_EngineExhaust[iMarker_EngineExhaust] == val_marker) break;
  return Exhaust_TotalTemperature[iMarker_EngineExhaust];
}

su2double CConfig::GetExhaust_GrossThrust(string val_marker) {
  unsigned short iMarker_EngineExhaust;
  for (iMarker_EngineExhaust = 0; iMarker_EngineExhaust < nMarker_EngineExhaust; iMarker_EngineExhaust++)
    if (Marker_EngineExhaust[iMarker_EngineExhaust] == val_marker) break;
  return Exhaust_GrossThrust[iMarker_EngineExhaust];
}

su2double CConfig::GetExhaust_Force(string val_marker) {
  unsigned short iMarker_EngineExhaust;
  for (iMarker_EngineExhaust = 0; iMarker_EngineExhaust < nMarker_EngineExhaust; iMarker_EngineExhaust++)
    if (Marker_EngineExhaust[iMarker_EngineExhaust] == val_marker) break;
  return Exhaust_Force[iMarker_EngineExhaust];
}

su2double CConfig::GetExhaust_Power(string val_marker) {
  unsigned short iMarker_EngineExhaust;
  for (iMarker_EngineExhaust = 0; iMarker_EngineExhaust < nMarker_EngineExhaust; iMarker_EngineExhaust++)
    if (Marker_EngineExhaust[iMarker_EngineExhaust] == val_marker) break;
  return Exhaust_Power[iMarker_EngineExhaust];
}

su2double CConfig::GetActDiskInlet_Pressure(string val_marker) {
  unsigned short iMarker_ActDiskInlet;
  for (iMarker_ActDiskInlet = 0; iMarker_ActDiskInlet < nMarker_ActDiskInlet; iMarker_ActDiskInlet++)
    if (Marker_ActDiskInlet[iMarker_ActDiskInlet] == val_marker) break;
  return ActDiskInlet_Pressure[iMarker_ActDiskInlet];
}

su2double CConfig::GetActDiskInlet_TotalPressure(string val_marker) {
  unsigned short iMarker_ActDiskInlet;
  for (iMarker_ActDiskInlet = 0; iMarker_ActDiskInlet < nMarker_ActDiskInlet; iMarker_ActDiskInlet++)
    if (Marker_ActDiskInlet[iMarker_ActDiskInlet] == val_marker) break;
  return ActDiskInlet_TotalPressure[iMarker_ActDiskInlet];
}

su2double CConfig::GetActDiskInlet_RamDrag(string val_marker) {
  unsigned short iMarker_ActDiskInlet;
  for (iMarker_ActDiskInlet = 0; iMarker_ActDiskInlet < nMarker_ActDiskInlet; iMarker_ActDiskInlet++)
    if (Marker_ActDiskInlet[iMarker_ActDiskInlet] == val_marker) break;
  return ActDiskInlet_RamDrag[iMarker_ActDiskInlet];
}

su2double CConfig::GetActDiskInlet_Force(string val_marker) {
  unsigned short iMarker_ActDiskInlet;
  for (iMarker_ActDiskInlet = 0; iMarker_ActDiskInlet < nMarker_ActDiskInlet; iMarker_ActDiskInlet++)
    if (Marker_ActDiskInlet[iMarker_ActDiskInlet] == val_marker) break;
  return ActDiskInlet_Force[iMarker_ActDiskInlet];
}

su2double CConfig::GetActDiskInlet_Power(string val_marker) {
  unsigned short iMarker_ActDiskInlet;
  for (iMarker_ActDiskInlet = 0; iMarker_ActDiskInlet < nMarker_ActDiskInlet; iMarker_ActDiskInlet++)
    if (Marker_ActDiskInlet[iMarker_ActDiskInlet] == val_marker) break;
  return ActDiskInlet_Power[iMarker_ActDiskInlet];
}

su2double CConfig::GetActDiskOutlet_Pressure(string val_marker) {
  unsigned short iMarker_ActDiskOutlet;
  for (iMarker_ActDiskOutlet = 0; iMarker_ActDiskOutlet < nMarker_ActDiskOutlet; iMarker_ActDiskOutlet++)
    if (Marker_ActDiskOutlet[iMarker_ActDiskOutlet] == val_marker) break;
  return ActDiskOutlet_Pressure[iMarker_ActDiskOutlet];
}

su2double CConfig::GetActDiskOutlet_TotalPressure(string val_marker) {
  unsigned short iMarker_ActDiskOutlet;
  for (iMarker_ActDiskOutlet = 0; iMarker_ActDiskOutlet < nMarker_ActDiskOutlet; iMarker_ActDiskOutlet++)
    if (Marker_ActDiskOutlet[iMarker_ActDiskOutlet] == val_marker) break;
  return ActDiskOutlet_TotalPressure[iMarker_ActDiskOutlet];
}

su2double CConfig::GetActDiskOutlet_GrossThrust(string val_marker) {
  unsigned short iMarker_ActDiskOutlet;
  for (iMarker_ActDiskOutlet = 0; iMarker_ActDiskOutlet < nMarker_ActDiskOutlet; iMarker_ActDiskOutlet++)
    if (Marker_ActDiskOutlet[iMarker_ActDiskOutlet] == val_marker) break;
  return ActDiskOutlet_GrossThrust[iMarker_ActDiskOutlet];
}

su2double CConfig::GetActDiskOutlet_Force(string val_marker) {
  unsigned short iMarker_ActDiskOutlet;
  for (iMarker_ActDiskOutlet = 0; iMarker_ActDiskOutlet < nMarker_ActDiskOutlet; iMarker_ActDiskOutlet++)
    if (Marker_ActDiskOutlet[iMarker_ActDiskOutlet] == val_marker) break;
  return ActDiskOutlet_Force[iMarker_ActDiskOutlet];
}

su2double CConfig::GetActDiskOutlet_Power(string val_marker) {
  unsigned short iMarker_ActDiskOutlet;
  for (iMarker_ActDiskOutlet = 0; iMarker_ActDiskOutlet < nMarker_ActDiskOutlet; iMarker_ActDiskOutlet++)
    if (Marker_ActDiskOutlet[iMarker_ActDiskOutlet] == val_marker) break;
  return ActDiskOutlet_Power[iMarker_ActDiskOutlet];
}

su2double CConfig::GetActDiskInlet_Temperature(string val_marker) {
  unsigned short iMarker_ActDiskInlet;
  for (iMarker_ActDiskInlet = 0; iMarker_ActDiskInlet < nMarker_ActDiskInlet; iMarker_ActDiskInlet++)
    if (Marker_ActDiskInlet[iMarker_ActDiskInlet] == val_marker) break;
  return ActDiskInlet_Temperature[iMarker_ActDiskInlet];
}

su2double CConfig::GetActDiskInlet_TotalTemperature(string val_marker) {
  unsigned short iMarker_ActDiskInlet;
  for (iMarker_ActDiskInlet = 0; iMarker_ActDiskInlet < nMarker_ActDiskInlet; iMarker_ActDiskInlet++)
    if (Marker_ActDiskInlet[iMarker_ActDiskInlet] == val_marker) break;
  return ActDiskInlet_TotalTemperature[iMarker_ActDiskInlet];
}

su2double CConfig::GetActDiskOutlet_Temperature(string val_marker) {
  unsigned short iMarker_ActDiskOutlet;
  for (iMarker_ActDiskOutlet = 0; iMarker_ActDiskOutlet < nMarker_ActDiskOutlet; iMarker_ActDiskOutlet++)
    if (Marker_ActDiskOutlet[iMarker_ActDiskOutlet] == val_marker) break;
  return ActDiskOutlet_Temperature[iMarker_ActDiskOutlet];
}

su2double CConfig::GetActDiskOutlet_TotalTemperature(string val_marker) {
  unsigned short iMarker_ActDiskOutlet;
  for (iMarker_ActDiskOutlet = 0; iMarker_ActDiskOutlet < nMarker_ActDiskOutlet; iMarker_ActDiskOutlet++)
    if (Marker_ActDiskOutlet[iMarker_ActDiskOutlet] == val_marker) break;
  return ActDiskOutlet_TotalTemperature[iMarker_ActDiskOutlet];
}

su2double CConfig::GetActDiskInlet_MassFlow(string val_marker) {
  unsigned short iMarker_ActDiskInlet;
  for (iMarker_ActDiskInlet = 0; iMarker_ActDiskInlet < nMarker_ActDiskInlet; iMarker_ActDiskInlet++)
    if (Marker_ActDiskInlet[iMarker_ActDiskInlet] == val_marker) break;
  return ActDiskInlet_MassFlow[iMarker_ActDiskInlet];
}

su2double CConfig::GetActDiskOutlet_MassFlow(string val_marker) {
  unsigned short iMarker_ActDiskOutlet;
  for (iMarker_ActDiskOutlet = 0; iMarker_ActDiskOutlet < nMarker_ActDiskOutlet; iMarker_ActDiskOutlet++)
    if (Marker_ActDiskOutlet[iMarker_ActDiskOutlet] == val_marker) break;
  return ActDiskOutlet_MassFlow[iMarker_ActDiskOutlet];
}

su2double CConfig::GetDispl_Value(string val_marker) {
  unsigned short iMarker_Displacement;
  for (iMarker_Displacement = 0; iMarker_Displacement < nMarker_Displacement; iMarker_Displacement++)
    if (Marker_Displacement[iMarker_Displacement] == val_marker) break;
  return Displ_Value[iMarker_Displacement];
}

su2double CConfig::GetLoad_Value(string val_marker) {
  unsigned short iMarker_Load;
  for (iMarker_Load = 0; iMarker_Load < nMarker_Load; iMarker_Load++)
    if (Marker_Load[iMarker_Load] == val_marker) break;
  return Load_Value[iMarker_Load];
}

su2double CConfig::GetDamper_Constant(string val_marker) {
  unsigned short iMarker_Damper;
  for (iMarker_Damper = 0; iMarker_Damper < nMarker_Damper; iMarker_Damper++)
    if (Marker_Damper[iMarker_Damper] == val_marker) break;
  return Damper_Constant[iMarker_Damper];
}

su2double CConfig::GetLoad_Dir_Value(string val_marker) {
  unsigned short iMarker_Load_Dir;
  for (iMarker_Load_Dir = 0; iMarker_Load_Dir < nMarker_Load_Dir; iMarker_Load_Dir++)
    if (Marker_Load_Dir[iMarker_Load_Dir] == val_marker) break;
  return Load_Dir_Value[iMarker_Load_Dir];
}

su2double CConfig::GetLoad_Dir_Multiplier(string val_marker) {
  unsigned short iMarker_Load_Dir;
  for (iMarker_Load_Dir = 0; iMarker_Load_Dir < nMarker_Load_Dir; iMarker_Load_Dir++)
    if (Marker_Load_Dir[iMarker_Load_Dir] == val_marker) break;
  return Load_Dir_Multiplier[iMarker_Load_Dir];
}

su2double CConfig::GetDisp_Dir_Value(string val_marker) {
  unsigned short iMarker_Disp_Dir;
  for (iMarker_Disp_Dir = 0; iMarker_Disp_Dir < nMarker_Disp_Dir; iMarker_Disp_Dir++)
    if (Marker_Disp_Dir[iMarker_Disp_Dir] == val_marker) break;
  return Disp_Dir_Value[iMarker_Disp_Dir];
}

su2double CConfig::GetDisp_Dir_Multiplier(string val_marker) {
  unsigned short iMarker_Disp_Dir;
  for (iMarker_Disp_Dir = 0; iMarker_Disp_Dir < nMarker_Disp_Dir; iMarker_Disp_Dir++)
    if (Marker_Disp_Dir[iMarker_Disp_Dir] == val_marker) break;
  return Disp_Dir_Multiplier[iMarker_Disp_Dir];
}

su2double* CConfig::GetLoad_Dir(string val_marker) {
  unsigned short iMarker_Load_Dir;
  for (iMarker_Load_Dir = 0; iMarker_Load_Dir < nMarker_Load_Dir; iMarker_Load_Dir++)
    if (Marker_Load_Dir[iMarker_Load_Dir] == val_marker) break;
  return Load_Dir[iMarker_Load_Dir];
}

su2double* CConfig::GetDisp_Dir(string val_marker) {
  unsigned short iMarker_Disp_Dir;
  for (iMarker_Disp_Dir = 0; iMarker_Disp_Dir < nMarker_Disp_Dir; iMarker_Disp_Dir++)
    if (Marker_Disp_Dir[iMarker_Disp_Dir] == val_marker) break;
  return Disp_Dir[iMarker_Disp_Dir];
}

su2double CConfig::GetLoad_Sine_Amplitude(string val_marker) {
  unsigned short iMarker_Load_Sine;
  for (iMarker_Load_Sine = 0; iMarker_Load_Sine < nMarker_Load_Sine; iMarker_Load_Sine++)
    if (Marker_Load_Sine[iMarker_Load_Sine] == val_marker) break;
  return Load_Sine_Amplitude[iMarker_Load_Sine];
}

su2double CConfig::GetLoad_Sine_Frequency(string val_marker) {
  unsigned short iMarker_Load_Sine;
  for (iMarker_Load_Sine = 0; iMarker_Load_Sine < nMarker_Load_Sine; iMarker_Load_Sine++)
    if (Marker_Load_Sine[iMarker_Load_Sine] == val_marker) break;
  return Load_Sine_Frequency[iMarker_Load_Sine];
}

su2double* CConfig::GetLoad_Sine_Dir(string val_marker) {
  unsigned short iMarker_Load_Sine;
  for (iMarker_Load_Sine = 0; iMarker_Load_Sine < nMarker_Load_Sine; iMarker_Load_Sine++)
    if (Marker_Load_Sine[iMarker_Load_Sine] == val_marker) break;
  return Load_Sine_Dir[iMarker_Load_Sine];
}

su2double CConfig::GetFlowLoad_Value(string val_marker) {
  unsigned short iMarker_FlowLoad;
  for (iMarker_FlowLoad = 0; iMarker_FlowLoad < nMarker_FlowLoad; iMarker_FlowLoad++)
    if (Marker_FlowLoad[iMarker_FlowLoad] == val_marker) break;
  return FlowLoad_Value[iMarker_FlowLoad];
}

void CConfig::SetSpline(vector<su2double> &x, vector<su2double> &y, unsigned long n, su2double yp1, su2double ypn, vector<su2double> &y2) {
  unsigned long i, k;
  su2double p, qn, sig, un, *u;

  u = new su2double [n];

  if (yp1 > 0.99e30)			// The lower boundary condition is set either to be "nat
    y2[0]=u[0]=0.0;			  // -ural"
  else {									// or else to have a specified first derivative.
    y2[0] = -0.5;
    u[0]=(3.0/(x[1]-x[0]))*((y[1]-y[0])/(x[1]-x[0])-yp1);
  }

  for (i=2; i<=n-1; i++) {									//  This is the decomposition loop of the tridiagonal al-
    sig=(x[i-1]-x[i-2])/(x[i]-x[i-2]);		//	gorithm. y2 and u are used for tem-
    p=sig*y2[i-2]+2.0;										//	porary storage of the decomposed
    y2[i-1]=(sig-1.0)/p;										//	factors.
    u[i-1]=(y[i]-y[i-1])/(x[i]-x[i-1]) - (y[i-1]-y[i-2])/(x[i-1]-x[i-2]);
    u[i-1]=(6.0*u[i-1]/(x[i]-x[i-2])-sig*u[i-2])/p;
  }

  if (ypn > 0.99e30)						// The upper boundary condition is set either to be
    qn=un=0.0;									// "natural"
  else {												// or else to have a specified first derivative.
    qn=0.5;
    un=(3.0/(x[n-1]-x[n-2]))*(ypn-(y[n-1]-y[n-2])/(x[n-1]-x[n-2]));
  }
  y2[n-1]=(un-qn*u[n-2])/(qn*y2[n-2]+1.0);
  for (k=n-1; k>=1; k--)					// This is the backsubstitution loop of the tridiagonal
    y2[k-1]=y2[k-1]*y2[k]+u[k-1];	  // algorithm.

  delete[] u;

}

su2double CConfig::GetSpline(vector<su2double>&xa, vector<su2double>&ya, vector<su2double>&y2a, unsigned long n, su2double x) {
  unsigned long klo, khi, k;
  su2double h, b, a, y;

  klo=1;										// We will find the right place in the table by means of
  khi=n;										// bisection. This is optimal if sequential calls to this
  while (khi-klo > 1) {			// routine are at random values of x. If sequential calls
    k=(khi+klo) >> 1;				// are in order, and closely spaced, one would do better
    if (xa[k-1] > x) khi=k;		// to store previous values of klo and khi and test if
    else klo=k;							// they remain appropriate on the next call.
  }								// klo and khi now bracket the input value of x
  h=xa[khi-1]-xa[klo-1];
  if (h == 0.0) cout << "Bad xa input to routine splint" << endl;	// The xa?s must be dis-
  a=(xa[khi-1]-x)/h;																					      // tinct.
  b=(x-xa[klo-1])/h;				// Cubic spline polynomial is now evaluated.
  y=a*ya[klo-1]+b*ya[khi-1]+((a*a*a-a)*y2a[klo-1]+(b*b*b-b)*y2a[khi-1])*(h*h)/6.0;

  return y;
}

void CConfig::Tick(double *val_start_time) {

#ifdef PROFILE
#ifndef HAVE_MPI
  *val_start_time = double(clock())/double(CLOCKS_PER_SEC);
#else
  *val_start_time = MPI_Wtime();
#endif

#endif

}

void CConfig::Tock(double val_start_time, string val_function_name, int val_group_id) {

#ifdef PROFILE

  double val_stop_time = 0.0, val_elapsed_time = 0.0;

#ifndef HAVE_MPI
  val_stop_time = double(clock())/double(CLOCKS_PER_SEC);
#else
  val_stop_time = MPI_Wtime();
#endif

  /*--- Compute the elapsed time for this subroutine ---*/
  val_elapsed_time = val_stop_time - val_start_time;

  /*--- Store the subroutine name and the elapsed time ---*/
  Profile_Function_tp.push_back(val_function_name);
  Profile_Time_tp.push_back(val_elapsed_time);
  Profile_ID_tp.push_back(val_group_id);

#endif

}

void CConfig::SetProfilingCSV(void) {

#ifdef PROFILE

  int rank = MASTER_NODE;
  int size = SINGLE_NODE;
#ifdef HAVE_MPI
  SU2_MPI::Comm_rank(MPI_COMM_WORLD, &rank);
  SU2_MPI::Comm_size(MPI_COMM_WORLD, &size);
#endif

  /*--- Each rank has the same stack trace, so the they have the same
   function calls and ordering in the vectors. We're going to reduce
   the timings from each rank and extract the avg, min, and max timings. ---*/

  /*--- First, create a local mapping, so that we can extract the
   min and max values for each function. ---*/

  for (unsigned int i = 0; i < Profile_Function_tp.size(); i++) {

    /*--- Add the function and initialize if not already stored (the ID
     only needs to be stored the first time).---*/
    if (Profile_Map_tp.find(Profile_Function_tp[i]) == Profile_Map_tp.end()) {

      vector<int> profile; profile.push_back(i);
      Profile_Map_tp.insert(pair<string,vector<int> >(Profile_Function_tp[i],profile));

    } else {

      /*--- This function has already been added, so simply increment the
       number of calls and total time for this function. ---*/

      Profile_Map_tp[Profile_Function_tp[i]].push_back(i);

    }
  }

  /*--- We now have everything gathered by function name, so we can loop over
   each function and store the min/max times. ---*/

  int map_size = 0;
  for (map<string,vector<int> >::iterator it=Profile_Map_tp.begin(); it!=Profile_Map_tp.end(); ++it) {
    map_size++;
  }

  /*--- Allocate and initialize memory ---*/

  double *l_min_red = NULL, *l_max_red = NULL, *l_tot_red = NULL, *l_avg_red = NULL;
  int *n_calls_red = NULL;
  double* l_min = new double[map_size];
  double* l_max = new double[map_size];
  double* l_tot = new double[map_size];
  double* l_avg = new double[map_size];
  int* n_calls  = new int[map_size];
  for (int i = 0; i < map_size; i++)
  {
    l_min[i]   = 1e10;
    l_max[i]   = 0.0;
    l_tot[i]   = 0.0;
    l_avg[i]   = 0.0;
    n_calls[i] = 0;
  }

  /*--- Collect the info for each function from the current rank ---*/

  int func_counter = 0;
  for (map<string,vector<int> >::iterator it=Profile_Map_tp.begin(); it!=Profile_Map_tp.end(); ++it) {

    for (unsigned int i = 0; i < (it->second).size(); i++) {
      n_calls[func_counter]++;
      l_tot[func_counter] += Profile_Time_tp[(it->second)[i]];
      if (Profile_Time_tp[(it->second)[i]] < l_min[func_counter])
        l_min[func_counter] = Profile_Time_tp[(it->second)[i]];
      if (Profile_Time_tp[(it->second)[i]] > l_max[func_counter])
        l_max[func_counter] = Profile_Time_tp[(it->second)[i]];

    }
    l_avg[func_counter] = l_tot[func_counter]/((double)n_calls[func_counter]);
    func_counter++;
  }

  /*--- Now reduce the data ---*/

  if (rank == MASTER_NODE) {
    l_min_red = new double[map_size];
    l_max_red = new double[map_size];
    l_tot_red = new double[map_size];
    l_avg_red = new double[map_size];
    n_calls_red  = new int[map_size];
  }

#ifdef HAVE_MPI
  MPI_Reduce(n_calls, n_calls_red, map_size, MPI_INT, MPI_SUM, MASTER_NODE, MPI_COMM_WORLD);
  MPI_Reduce(l_tot, l_tot_red, map_size, MPI_DOUBLE, MPI_SUM, MASTER_NODE, MPI_COMM_WORLD);
  MPI_Reduce(l_avg, l_avg_red, map_size, MPI_DOUBLE, MPI_SUM, MASTER_NODE, MPI_COMM_WORLD);
  MPI_Reduce(l_min, l_min_red, map_size, MPI_DOUBLE, MPI_MIN, MASTER_NODE, MPI_COMM_WORLD);
  MPI_Reduce(l_max, l_max_red, map_size, MPI_DOUBLE, MPI_MAX, MASTER_NODE, MPI_COMM_WORLD);
#else
  memcpy(n_calls_red, n_calls, map_size*sizeof(int));
  memcpy(l_tot_red,   l_tot,   map_size*sizeof(double));
  memcpy(l_avg_red,   l_avg,   map_size*sizeof(double));
  memcpy(l_min_red,   l_min,   map_size*sizeof(double));
  memcpy(l_max_red,   l_max,   map_size*sizeof(double));
#endif

  /*--- The master rank will write the file ---*/

  if (rank == MASTER_NODE) {

    /*--- Take averages over all ranks on the master ---*/

    for (int i = 0; i < map_size; i++) {
      l_tot_red[i]   = l_tot_red[i]/(double)size;
      l_avg_red[i]   = l_avg_red[i]/(double)size;
      n_calls_red[i] = n_calls_red[i]/size;
    }

    /*--- Now write a CSV file with the processed results ---*/

    char cstr[200];
    ofstream Profile_File;
    strcpy (cstr, "profiling.csv");

    /*--- Prepare and open the file ---*/

    Profile_File.precision(15);
    Profile_File.open(cstr, ios::out);

    /*--- Create the CSV header ---*/

    Profile_File << "\"Function_Name\", \"N_Calls\", \"Avg_Total_Time\", \"Avg_Time\", \"Min_Time\", \"Max_Time\", \"Function_ID\"" << endl;

    /*--- Loop through the map and write the results to the file ---*/

    func_counter = 0;
    for (map<string,vector<int> >::iterator it=Profile_Map_tp.begin(); it!=Profile_Map_tp.end(); ++it) {

      Profile_File << scientific << it->first << ", " << n_calls_red[func_counter] << ", " << l_tot_red[func_counter] << ", " << l_avg_red[func_counter] << ", " << l_min_red[func_counter] << ", " << l_max_red[func_counter] << ", " << (int)Profile_ID_tp[(it->second)[0]] << endl;
      func_counter++;
    }

    Profile_File.close();

  }

  delete [] l_min;
  delete [] l_max;
  delete [] l_avg;
  delete [] l_tot;
  delete [] n_calls;
  if (rank == MASTER_NODE) {
    delete [] l_min_red;
    delete [] l_max_red;
    delete [] l_avg_red;
    delete [] l_tot_red;
    delete [] n_calls_red;
  }

#endif

}

void CConfig::GEMM_Tick(double *val_start_time) {

#ifdef PROFILE

#ifdef HAVE_MKL
  *val_start_time = dsecnd();
#elif HAVE_MPI
  *val_start_time = MPI_Wtime();
#else
  *val_start_time = double(clock())/double(CLOCKS_PER_SEC);
#endif

#endif

}

void CConfig::GEMM_Tock(double val_start_time, int M, int N, int K) {

#ifdef PROFILE

  /* Determine the timing value. The actual function called depends on
     the type of executable. */
  double val_stop_time = 0.0;

#ifdef HAVE_MKL
  val_stop_time = dsecnd();
#elif HAVE_MPI
  val_stop_time = MPI_Wtime();
#else
  val_stop_time = double(clock())/double(CLOCKS_PER_SEC);
#endif

  /* Compute the elapsed time. */
  const double val_elapsed_time = val_stop_time - val_start_time;

  /* Create the CLong3T from the M-N-K values and check if it is already
     stored in the map GEMM_Profile_MNK. */
  CLong3T MNK(M, N, K);
  map<CLong3T, int>::iterator MI = GEMM_Profile_MNK.find(MNK);

  if(MI == GEMM_Profile_MNK.end()) {

    /* Entry is not present yet. Create it. */
    const int ind = GEMM_Profile_MNK.size();
    GEMM_Profile_MNK[MNK] = ind;

    GEMM_Profile_NCalls.push_back(1);
    GEMM_Profile_TotTime.push_back(val_elapsed_time);
    GEMM_Profile_MinTime.push_back(val_elapsed_time);
    GEMM_Profile_MaxTime.push_back(val_elapsed_time);
  }
  else {

    /* Entry is already present. Determine its index in the
       map and update the corresponding vectors. */
    const int ind = MI->second;
    ++GEMM_Profile_NCalls[ind];
    GEMM_Profile_TotTime[ind] += val_elapsed_time;
    GEMM_Profile_MinTime[ind]  = min(GEMM_Profile_MinTime[ind], val_elapsed_time);
    GEMM_Profile_MaxTime[ind]  = max(GEMM_Profile_MaxTime[ind], val_elapsed_time);
  }

#endif

}

void CConfig::GEMMProfilingCSV(void) {

#ifdef PROFILE

  /* Initialize the rank to the master node. */
  int rank = MASTER_NODE;

#ifdef HAVE_MPI
  /* Parallel executable. The profiling data must be sent to the master node.
     First determine the rank and size. */
  int size;
  SU2_MPI::Comm_rank(MPI_COMM_WORLD, &rank);
  SU2_MPI::Comm_size(MPI_COMM_WORLD, &size);

  /* Check for the master node. */
  if(rank == MASTER_NODE) {

    /* Master node. Loop over the other ranks to receive their data. */
    for(int proc=1; proc<size; ++proc) {

      /* Block until a message from this processor arrives. Determine
         the number of entries in the receive buffers. */
      SU2_MPI::Status status;
      SU2_MPI::Probe(proc, 0, MPI_COMM_WORLD, &status);

      int nEntries;
      SU2_MPI::Get_count(&status, MPI_LONG, &nEntries);

      /* Allocate the memory for the receive buffers and receive the
         three messages using blocking receives. */
      vector<long>   recvBufNCalls(nEntries);
      vector<double> recvBufTotTime(nEntries);
      vector<double> recvBufMinTime(nEntries);
      vector<double> recvBufMaxTime(nEntries);
      vector<long>   recvBufMNK(3*nEntries);

      SU2_MPI::Recv(recvBufNCalls.data(), recvBufNCalls.size(),
                    MPI_LONG, proc, 0, MPI_COMM_WORLD, &status);
      SU2_MPI::Recv(recvBufTotTime.data(), recvBufTotTime.size(),
                    MPI_DOUBLE, proc, 1, MPI_COMM_WORLD, &status);
      SU2_MPI::Recv(recvBufMinTime.data(), recvBufMinTime.size(),
                    MPI_DOUBLE, proc, 2, MPI_COMM_WORLD, &status);
      SU2_MPI::Recv(recvBufMaxTime.data(), recvBufMaxTime.size(),
                    MPI_DOUBLE, proc, 3, MPI_COMM_WORLD, &status);
      SU2_MPI::Recv(recvBufMNK.data(), recvBufMNK.size(),
                    MPI_LONG, proc, 4, MPI_COMM_WORLD, &status);

      /* Loop over the number of entries. */
      for(int i=0; i<nEntries; ++i) {

        /* Create the CLong3T from the M-N-K values and check if it is already
           stored in the map GEMM_Profile_MNK. */
        CLong3T MNK(recvBufMNK[3*i], recvBufMNK[3*i+1], recvBufMNK[3*i+2]);
        map<CLong3T, int>::iterator MI = GEMM_Profile_MNK.find(MNK);

        if(MI == GEMM_Profile_MNK.end()) {

          /* Entry is not present yet. Create it. */
          const int ind = GEMM_Profile_MNK.size();
          GEMM_Profile_MNK[MNK] = ind;

          GEMM_Profile_NCalls.push_back(recvBufNCalls[i]);
          GEMM_Profile_TotTime.push_back(recvBufTotTime[i]);
          GEMM_Profile_MinTime.push_back(recvBufMinTime[i]);
          GEMM_Profile_MaxTime.push_back(recvBufMaxTime[i]);
        }
        else {

          /* Entry is already present. Determine its index in the
             map and update the corresponding vectors. */
          const int ind = MI->second;
          GEMM_Profile_NCalls[ind]  += recvBufNCalls[i];
          GEMM_Profile_TotTime[ind] += recvBufTotTime[i];
          GEMM_Profile_MinTime[ind]  = min(GEMM_Profile_MinTime[ind], recvBufMinTime[i]);
          GEMM_Profile_MaxTime[ind]  = max(GEMM_Profile_MaxTime[ind], recvBufMaxTime[i]);
        }
      }
    }
  }
  else {

    /* Not the master node. Create the send buffer for the MNK data. */
    vector<long> sendBufMNK(3*GEMM_Profile_NCalls.size());
    for(map<CLong3T, int>::iterator MI =GEMM_Profile_MNK.begin();
                                    MI!=GEMM_Profile_MNK.end(); ++MI) {

      const int ind = 3*MI->second;
      sendBufMNK[ind]   = MI->first.long0;
      sendBufMNK[ind+1] = MI->first.long1;
      sendBufMNK[ind+2] = MI->first.long2;
    }

    /* Send the data to the master node using blocking sends. */
    SU2_MPI::Send(GEMM_Profile_NCalls.data(), GEMM_Profile_NCalls.size(),
                  MPI_LONG, MASTER_NODE, 0, MPI_COMM_WORLD);
    SU2_MPI::Send(GEMM_Profile_TotTime.data(), GEMM_Profile_TotTime.size(),
                  MPI_DOUBLE, MASTER_NODE, 1, MPI_COMM_WORLD);
    SU2_MPI::Send(GEMM_Profile_MinTime.data(), GEMM_Profile_MinTime.size(),
                  MPI_DOUBLE, MASTER_NODE, 2, MPI_COMM_WORLD);
    SU2_MPI::Send(GEMM_Profile_MaxTime.data(), GEMM_Profile_MaxTime.size(),
                  MPI_DOUBLE, MASTER_NODE, 3, MPI_COMM_WORLD);
    SU2_MPI::Send(sendBufMNK.data(), sendBufMNK.size(),
                  MPI_LONG, MASTER_NODE, 4, MPI_COMM_WORLD);
  }

#endif

  /*--- The master rank will write the file ---*/
  if (rank == MASTER_NODE) {

    /* Store the elements of the map GEMM_Profile_MNK in
       vectors for post processing reasons. */
    const unsigned int nItems = GEMM_Profile_MNK.size();
    vector<long> M(nItems), N(nItems), K(nItems);
    for(map<CLong3T, int>::iterator MI =GEMM_Profile_MNK.begin();
                                    MI!=GEMM_Profile_MNK.end(); ++MI) {

      const int ind = MI->second;
      M[ind] = MI->first.long0;
      N[ind] = MI->first.long1;
      K[ind] = MI->first.long2;
    }

    /* In order to create a nicer output the profiling data is sorted in
       terms of CPU time spent. Create a vector of pairs for carrying
       out this sort. */
    vector<pair<double, unsigned int> > sortedTime;

    for(unsigned int i=0; i<GEMM_Profile_TotTime.size(); ++i)
      sortedTime.push_back(make_pair(GEMM_Profile_TotTime[i], i));

    sort(sortedTime.begin(), sortedTime.end());

    /* Open the profiling file. */
    char cstr[200];
    ofstream Profile_File;
    strcpy (cstr, "gemm_profiling.csv");

    Profile_File.precision(15);
    Profile_File.open(cstr, ios::out);

    /* Create the CSV header */
    Profile_File << "\"Total_Time\", \"N_Calls\", \"Avg_Time\", \"Min_Time\", \"Max_Time\", \"M\", \"N\", \"K\", \"Avg GFLOPs\"" << endl;

    /* Loop through the different items, where the item with the largest total time is
       written first. As sortedTime is sorted in increasing order, the sequence of
       sortedTime must be reversed. */
    for(vector<pair<double, unsigned int> >::reverse_iterator rit =sortedTime.rbegin();
                                                              rit!=sortedTime.rend(); ++rit) {
      /* Determine the original index in the profiling vectors. */
      const unsigned int ind = rit->second;
      const double AvgTime = GEMM_Profile_TotTime[ind]/GEMM_Profile_NCalls[ind];
      const double GFlops   = 2.0e-9*M[ind]*N[ind]*K[ind]/AvgTime;

      /* Write the data. */
      Profile_File << scientific << GEMM_Profile_TotTime[ind] << ", " << GEMM_Profile_NCalls[ind] << ", "
                   << AvgTime << ", " << GEMM_Profile_MinTime[ind] << ", " << GEMM_Profile_MaxTime[ind] << ", "
                   << M[ind] << ", " << N[ind] << ", " << K[ind] << ", " << GFlops << endl;
    }

    /* Close the file. */
    Profile_File.close();
  }

#endif

}

void CConfig::SetFreeStreamTurboNormal(su2double* turboNormal){

  FreeStreamTurboNormal[0] = turboNormal[0];
  FreeStreamTurboNormal[1] = turboNormal[1];
  FreeStreamTurboNormal[2] = 0.0;

}

void CConfig::SetMultizone(CConfig *driver_config, CConfig **config_container){

  unsigned short iMarker_CfgFile, iMarker_ZoneInterface;

  /*--- If the command MARKER_ZONE_INTERFACE is not in the config file, nMarker_ZoneInterface will be 0 ---*/
  if (nMarker_ZoneInterface == 0){

    /*--- Copy the marker interface from the driver configuration file ---*/

    nMarker_ZoneInterface = driver_config->GetnMarker_ZoneInterface();
    Marker_ZoneInterface = new string[nMarker_ZoneInterface];

    /*--- Set the Markers at the interface from the main config file ---*/
    for (iMarker_ZoneInterface = 0; iMarker_ZoneInterface < nMarker_ZoneInterface; iMarker_ZoneInterface++){
      Marker_ZoneInterface[iMarker_ZoneInterface] = driver_config->GetMarkerTag_ZoneInterface(iMarker_ZoneInterface);
    }

    /*--- Identification of Multizone markers ---*/
    if (rank == MASTER_NODE) cout << endl << "-------------------- Interface Boundary Information ---------------------" << endl;
    if (rank == MASTER_NODE) cout << "The interface markers are: ";

    unsigned short indexOutput = 0;
    for (iMarker_CfgFile = 0; iMarker_CfgFile < nMarker_CfgFile; iMarker_CfgFile++) {
      unsigned short indexMarker = 0;
      Marker_CfgFile_ZoneInterface[iMarker_CfgFile] = NO;
      for (iMarker_ZoneInterface = 0; iMarker_ZoneInterface < nMarker_ZoneInterface; iMarker_ZoneInterface++){
        if (Marker_CfgFile_TagBound[iMarker_CfgFile] == Marker_ZoneInterface[iMarker_ZoneInterface]){
          indexMarker = (int)(iMarker_ZoneInterface/2+1);
          indexOutput++;
          if (rank == MASTER_NODE) cout << Marker_CfgFile_TagBound[iMarker_CfgFile];
        }
      }
      Marker_CfgFile_ZoneInterface[iMarker_CfgFile] = indexMarker;
      if (rank == MASTER_NODE){
        if (indexMarker > 0 && (indexOutput < (nMarker_ZoneInterface/2))) cout << ", ";
        else if (indexMarker > 0 && (indexOutput == (nMarker_ZoneInterface/2))) cout << ".";
      }
    }
    if (rank == MASTER_NODE) cout << endl;
  }

  /*--- Set the Multizone Boolean to true ---*/
  Multizone_Problem = true;

  /*--- Set the Restart iter for time dependent problems ---*/
  if (driver_config->GetRestart()){
    Unst_RestartIter = driver_config->GetRestart_Iter();
    Dyn_RestartIter  = driver_config->GetRestart_Iter();
  }

  /*--- Fix the Time Step for all subdomains, for the case of time-dependent problems ---*/
  if (driver_config->GetTime_Domain()){
    Delta_UnstTime = driver_config->GetTime_Step();
    Delta_DynTime  = driver_config->GetTime_Step();
  }

  /*------------------------------------------------------------*/
  /*------ Determine the special properties of the problem -----*/
  /*------------------------------------------------------------*/

  bool structural_zone = false;
  bool fluid_zone = false;

  unsigned short iZone = 0;

  /*--- If there is at least a fluid and a structural zone ---*/
  for (iZone = 0; iZone < nZone; iZone++){
    switch (config_container[iZone]->GetKind_Solver()) {
    case EULER: case NAVIER_STOKES: case RANS:
      fluid_zone = true;
      break;
    case FEM_ELASTICITY:
      structural_zone = true;
      Relaxation = true;
      break;
    }
  }

  /*--- If the problem has FSI properties ---*/
  if (fluid_zone && structural_zone) FSI_Problem = true;

  Multizone_Residual = true;

}
<|MERGE_RESOLUTION|>--- conflicted
+++ resolved
@@ -1684,15 +1684,12 @@
   /*!\brief CONSOLE_OUTPUT_VERBOSITY
    *  \n DESCRIPTION: Verbosity level for console output  \ingroup Config*/
   addEnumOption("CONSOLE_OUTPUT_VERBOSITY", Console_Output_Verb, Verb_Map, VERB_HIGH);
-<<<<<<< HEAD
-  /*!\brief WRT_INRIA_MESH
-   *  \n DESCRIPTION: Output Inria mesh file  \ingroup Config*/
-  addBoolOption("WRT_INRIA_MESH", Wrt_InriaMesh, false);
-=======
   /*!\brief COMM_LEVEL
    *  \n DESCRIPTION: Level of MPI communications during runtime  \ingroup Config*/
   addEnumOption("COMM_LEVEL", Comm_Level, Comm_Map, COMM_FULL);
->>>>>>> 3bef190c
+/*!\brief WRT_INRIA_MESH
+   *  \n DESCRIPTION: Output Inria mesh file  \ingroup Config*/
+  addBoolOption("WRT_INRIA_MESH", Wrt_InriaMesh, false);
 
   /*!\par CONFIG_CATEGORY: Dynamic mesh definition \ingroup Config*/
   /*--- Options related to dynamic meshes ---*/
