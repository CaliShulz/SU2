--- conflicted
+++ resolved
@@ -40,12 +40,6 @@
 template<class ScalarType>
 CSysVector<ScalarType>::CSysVector(void) {
 
-<<<<<<< HEAD
-  vec_val = NULL;
-  nElm = 0;
-  nElmDomain = 0;
-  nVar = 0;
-=======
   nElm = 0; nElmDomain = 0;
   nBlk = 0; nBlkDomain = 0;
   nVar = 0;
@@ -54,7 +48,6 @@
   nElm = 0;
   nElmDomain = 0;
   nVar = 0;
->>>>>>> 9977c3e7
   nBlk = 0;
   nBlkDomain = 0;
 
