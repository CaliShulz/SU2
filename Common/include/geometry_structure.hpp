/*!
 * \file geometry_structure.hpp
 * \brief Headers of the main subroutines for creating the geometrical structure.
 *        The subroutines and functions are in the <i>geometry_structure.cpp</i> file.
 * \author F. Palacios, T. Economon
 * \version 5.0.0 "Raven"
 *
 * SU2 Original Developers: Dr. Francisco D. Palacios.
 *                          Dr. Thomas D. Economon.
 *
 * SU2 Developers: Prof. Juan J. Alonso's group at Stanford University.
 *                 Prof. Piero Colonna's group at Delft University of Technology.
 *                 Prof. Nicolas R. Gauger's group at Kaiserslautern University of Technology.
 *                 Prof. Alberto Guardone's group at Polytechnic University of Milan.
 *                 Prof. Rafael Palacios' group at Imperial College London.
 *                 Prof. Edwin van der Weide's group at the University of Twente.
 *                 Prof. Vincent Terrapon's group at the University of Liege.
 *
 * Copyright (C) 2012-2017 SU2, the open-source CFD code.
 *
 * SU2 is free software; you can redistribute it and/or
 * modify it under the terms of the GNU Lesser General Public
 * License as published by the Free Software Foundation; either
 * version 2.1 of the License, or (at your option) any later version.
 *
 * SU2 is distributed in the hope that it will be useful,
 * but WITHOUT ANY WARRANTY; without even the implied warranty of
 * MERCHANTABILITY or FITNESS FOR A PARTICULAR PURPOSE. See the GNU
 * Lesser General Public License for more details.
 *
 * You should have received a copy of the GNU Lesser General Public
 * License along with SU2. If not, see <http://www.gnu.org/licenses/>.
 */

#pragma once

#include "./mpi_structure.hpp"

#ifdef HAVE_METIS
  #include "metis.h"
#endif
#ifdef HAVE_PARMETIS
extern "C" {
#include "parmetis.h"
}
#endif
#ifdef HAVE_CGNS
  #include "cgns_elements.hpp"
#endif
#include <string>
#include <fstream>
#include <sstream>
#include <cmath>
#include <algorithm>
#include <string.h>
#include <stdio.h>
#include <stdlib.h>
#include <climits>

#include "primal_grid_structure.hpp"
#include "dual_grid_structure.hpp"
#include "config_structure.hpp"
#include "fem_standard_element.hpp"
#include "dense_matrix_product.hpp"

using namespace std;

/*!
 * \class unsignedLong2T
 * \brief Help class used to store two unsigned longs as one entity.
 * \version 5.0.0 "Cardinal"
 */
class unsignedLong2T {
public:
  unsigned long long0;  /*!< \brief First long to store in this class. */
  unsigned long long1;  /*!< \brief Second long to store in this class. */

  /* Constructors and destructors. */
  unsignedLong2T();
  ~unsignedLong2T();

  unsignedLong2T(const unsigned long a, const unsigned long b);

  unsignedLong2T(const unsignedLong2T &other);

  /* Operators. */
  unsignedLong2T& operator=(const unsignedLong2T &other);

  bool operator<(const unsignedLong2T &other) const;

  bool operator==(const unsignedLong2T &other) const;

private:
  /* Copy function. */
  void Copy(const unsignedLong2T &other);
};

/*!
 * \class FaceOfElementClass
 * \brief Class used in the partitioning of the FEM grid as well as the building of
          the faces of DG. It stores a face of an element.
 * \version 4.1.0 "Cardinal"
 */
class FaceOfElementClass {
public:
  unsigned short nCornerPoints;          /*!< \brief Number of corner points of the face. */
  unsigned long  cornerPoints[4];        /*!< \brief Global ID's of ther corner points. */
  unsigned long  elemID0, elemID1;       /*!< \brief Element ID's to the left and right. */
  unsigned short nPolyGrid0, nPolyGrid1; /*!< \brief Polynomial degrees of the grid of the elements
                                                     to the left and right. */
  unsigned short nPolySol0,  nPolySol1;  /*!< \brief Polynomial degrees of the solution of the elements
                                                     to the left and right. */
  unsigned short nDOFsElem0, nDOFsElem1; /*!< \brief Number of DOFs of the elements to the left and right. */
  unsigned short elemType0,  elemType1;  /*!< \brief Type of the elements to the left and right. */
  unsigned short faceID0, faceID1;       /*!< \brief The local face ID in the corresponding elements
                                                     to the left and right of the face. */
  unsigned short periodicIndex;          /*!< \brief Periodic indicator of the face. A value of 0 means no
                                                     periodic face. A value larger than 0 gives the index of
                                                     the periodic boundary + 1. */
  short faceIndicator;                   /*!< \brief The corresponding boundary marker if this face is on a
                                                     boundary. For an internal face the value is -1,
                                                     while an invalidated face has the value -2. */
  bool JacFaceIsConsideredConstant;      /*!< \brief Whether or not the Jacobian of the transformation
                                                     to the standard element is considered constant. */
  bool elem0IsOwner;                     /*!< \brief Whether or not the neighboring element 0 is the owner
                                                     of the face. If false, element 1 is the owner. */

  /* Standard constructor and destructor. */
  FaceOfElementClass();
  ~FaceOfElementClass(){}

  /* Alternative constructor to set the corner points. */
  FaceOfElementClass(const unsigned short VTK_Type,
                     const unsigned short nPoly,
                     const unsigned long  *Nodes);

  /* Copy constructor and assignment operator. */
  FaceOfElementClass(const FaceOfElementClass &other);

  FaceOfElementClass& operator=(const FaceOfElementClass &other);

  /* Less than operator. Needed for the sorting and searching. */
  bool operator<(const FaceOfElementClass &other) const;

  /* Equal operator. Needed for removing double entities. */
  bool operator ==(const FaceOfElementClass &other) const;

  /*--- Member function, which creates a unique numbering for the corner points.
        A sort in increasing order is OK for this purpose.                       ---*/
  void CreateUniqueNumbering(void);

  /*--- Member function, which creates a unique numbering for the corner points
        while the orientation is taken into account. ---*/
  void CreateUniqueNumberingWithOrientation(void);

private:
  /*--- Copy function, which copies the data of the given object into the current object. ---*/
  void Copy(const FaceOfElementClass &other);
};

/*!
 * \class BoundaryFaceClass
 * \brief Help class used in the partitioning of the FEM grid.
 *        It stores a boundary element.
 * \version 5.0.0 "Raven"
 */
class BoundaryFaceClass {
 public:
  unsigned short VTK_Type, nPolyGrid, nDOFsGrid;
  unsigned long  globalBoundElemID, domainElementID;
  vector<unsigned long>  Nodes;

  /* Standard constructor and destructor. Nothing to be done. */
  BoundaryFaceClass(){}
  ~BoundaryFaceClass(){}

  /* Copy constructor and assignment operator. */
  BoundaryFaceClass(const BoundaryFaceClass &other);

  BoundaryFaceClass& operator=(const BoundaryFaceClass &other);

  /* Less than operator. Needed for the sorting. */
  bool operator<(const BoundaryFaceClass &other) const;

private:
  /*--- Copy function, which copies the data of the given object into the current object. ---*/
  void Copy(const BoundaryFaceClass &other);
};

/*!
 * \class MatchingFaceClass
 * \brief Help class used to determine whether or not (periodic) faces match.
 * \version 5.0.0 "Raven"
 */
class MatchingFaceClass {
public:
  unsigned short nCornerPoints;          /*!< \brief Number of corner points of the face. */
  unsigned short nDim;                   /*!< \brief Number of spatial dimensions. */
  unsigned short nPoly;                  /*!< \brief Polynomial degree of the face. */
  unsigned short nDOFsElem;              /*!< \brief Number of DOFs of the relevant adjacent element. */
  unsigned short elemType;               /*!< \brief Type of the adjacent element. */
  unsigned long  elemID;                 /*!< \brief The relevant adjacent element ID. */
  su2double cornerCoor[4][3];            /*!< \brief Coordinates of the corner points of the face. */
  su2double tolForMatching;              /*!< \brief Tolerance for this face for matching points. */

  /* Standard constructor. */
  MatchingFaceClass();

  /* Destructor, nothing to be done. */
  ~MatchingFaceClass(){}

  /* Copy constructor and assignment operator. */
  MatchingFaceClass(const MatchingFaceClass &other);

  MatchingFaceClass& operator=(const MatchingFaceClass &other);

  /* Less than operator. Needed for the sorting and searching. */
  bool operator<(const MatchingFaceClass &other) const;

  /*--- Member function, which sorts the coordinates of the face. ---*/
  void SortFaceCoordinates(void);

private:
  /*--- Copy function, which copies the data of the given object into the current object. ---*/
  void Copy(const MatchingFaceClass &other);
};

/*!
 * \class CGeometry
 * \brief Parent class for defining the geometry of the problem (complete geometry,
 *        multigrid agglomerated geometry, only boundary geometry, etc..)
 * \author F. Palacios
 * \version 5.0.0 "Raven"
 */
class CGeometry {
protected:
	unsigned long nPoint,	/*!< \brief Number of points of the mesh. */
	nPointDomain,						/*!< \brief Number of real points of the mesh. */
	nPointGhost,					/*!< \brief Number of ghost points of the mesh. */
	nPointNode,					/*!< \brief Size of the node array allocated to hold CPoint objects. */
  Global_nPoint,	/*!< \brief Total number of nodes in a simulation across all processors (including halos). */
	Global_nPointDomain,	/*!< \brief Total number of nodes in a simulation across all processors (excluding halos). */
	nElem,					/*!< \brief Number of elements of the mesh. */
  Global_nElem,	/*!< \brief Total number of elements in a simulation across all processors (all types). */
  Global_nElemDomain,  /*!< \brief Total number of elements in a simulation across all processors (excluding halos). */
	nEdge,					/*!< \brief Number of edges of the mesh. */
	nFace,					/*!< \brief Number of faces of the mesh. */
  nelem_edge,             /*!< \brief Number of edges in the mesh. */
  Global_nelem_edge,      /*!< \brief Total number of edges in the mesh across all processors. */
  nelem_triangle,       /*!< \brief Number of triangles in the mesh. */
  Global_nelem_triangle,       /*!< \brief Total number of triangles in the mesh across all processors. */
  nelem_quad,           /*!< \brief Number of quadrangles in the mesh. */
  Global_nelem_quad,           /*!< \brief Total number of quadrangles in the mesh across all processors. */
  nelem_tetra,          /*!< \brief Number of tetrahedra in the mesh. */
  Global_nelem_tetra,          /*!< \brief Total number of tetrahedra in the mesh across all processors. */
  nelem_hexa,           /*!< \brief Number of hexahedra in the mesh. */
  Global_nelem_hexa,           /*!< \brief Total number of hexahedra in the mesh across all processors. */
  nelem_prism,          /*!< \brief Number of prisms in the mesh. */
  Global_nelem_prism,          /*!< \brief Total number of prisms in the mesh across all processors. */
  nelem_pyramid,        /*!< \brief Number of pyramids in the mesh. */
  Global_nelem_pyramid,        /*!< \brief Total number of pyramids in the mesh across all processors. */
  nelem_edge_bound,           /*!< \brief Number of edges on the mesh boundaries. */
  Global_nelem_edge_bound,           /*!< \brief Total number of edges on the mesh boundaries across all processors. */
  nelem_triangle_bound,          /*!< \brief Number of triangles on the mesh boundaries. */
  Global_nelem_triangle_bound,          /*!< \brief Total number of triangles on the mesh boundaries across all processors. */
  nelem_quad_bound,        /*!< \brief Number of quads on the mesh boundaries. */
  Global_nelem_quad_bound;        /*!< \brief Total number of quads on the mesh boundaries across all processors. */
	unsigned short nDim,	/*!< \brief Number of dimension of the problem. */
	nZone,								/*!< \brief Number of zones in the problem. */
	nMarker;				/*!< \brief Number of different markers of the mesh. */
  unsigned long Max_GlobalPoint;  /*!< \brief Greater global point in the domain local structure. */

public:
	unsigned long *nElem_Bound;			/*!< \brief Number of elements of the boundary. */
	string *Tag_to_Marker;	/*!< \brief If you know the index of the boundary (depend of the
							 grid definition), it gives you the maker (where the boundary
							 is stored from 0 to boundaries). */
	CPrimalGrid** elem;	/*!< \brief Element vector (primal grid information). */
	CPrimalGrid** face;			/*!< \brief Face vector (primal grid information). */
	CPrimalGrid*** bound;	/*!< \brief Boundary vector (primal grid information). */
	CPoint** node;			/*!< \brief Node vector (dual grid information). */
	CEdge** edge;			/*!< \brief Edge vector (dual grid information). */
	CVertex*** vertex;		/*!< \brief Boundary Vertex vector (dual grid information). */
<<<<<<< HEAD

	unsigned long *nVertex;	/*!< \brief Number of vertex for each marker. */
	unsigned short nCommLevel;		/*!< \brief Number of non-blocking communication levels. */
=======
  CTurboVertex**** turbovertex; /*!< \brief Boundary Vertex vector ordered for turbomachinery calculation(dual grid information). */
  unsigned long *nVertex;	/*!< \brief Number of vertex for each marker. */
  unsigned short *nSpanWiseSections; /*!< \brief Number of Span wise section for each turbo marker. */
  unsigned short nTurboPerf; /*!< \brief Number of Span wise section for each turbo marker. */
  su2double **SpanWiseValue; /*!< \brief Span wise values for each turbo marker. */
  long **nVertexSpan; /*! <\brief number of vertexes for span wise section for each marker.  */
  unsigned long **nTotVertexSpan; /*! <\brief number of vertexes at each span wise section for each marker.  */
  unsigned long nVertexSpanMax[3]; /*! <\brief max number of vertexes for each span section for each marker flag.  */
  su2double ***AverageTurboNormal; /*! <\brief Average boundary normal at each span wise section for each marker in the turbomachinery frame of reference.*/
  su2double ***AverageNormal; /*! <\brief Average boundary normal at each span wise section for each marker.*/
  su2double ***AverageGridVel; /*! <\brief Average boundary grid velocity at each span wise section for each marker.*/
  su2double **AverageTangGridVel; /*! <\brief Average tangential rotational speed at each span wise section for each marker.*/
  su2double **SpanArea; /*! <\brief Area at each span wise section for each marker.*/
  su2double **MaxAngularCoord; /*! <\brief Max angular pitch at each span wise section for each marker.*/
  su2double **MinAngularCoord; /*! <\brief Max angular pitch at each span wise section for each marker.*/
  su2double **MinRelAngularCoord; /*! <\brief Min relative angular coord at each span wise section for each marker.*/
  su2double **TurboRadius; /*! <\brief Radius at each span wise section for each marker.*/
  su2double **TangGridVelIn, **TangGridVelOut; /*! <\brief Average tangential rotational speed at each span wise section for each turbomachinery marker.*/
  su2double **SpanAreaIn, **SpanAreaOut; /*! <\brief Area at each span wise section for each turbomachinery marker.*/
  su2double **TurboRadiusIn, **TurboRadiusOut; /*! <\brief Radius at each span wise section for each turbomachinery marker*/

  unsigned short nCommLevel;		/*!< \brief Number of non-blocking communication levels. */
>>>>>>> 6bac9128
	vector<unsigned long> PeriodicPoint[MAX_NUMBER_PERIODIC][2];			/*!< \brief PeriodicPoint[Periodic bc] and return the point that
																			 must be sent [0], and the image point in the periodic bc[1]. */
	vector<unsigned long> PeriodicElem[MAX_NUMBER_PERIODIC];				/*!< \brief PeriodicElem[Periodic bc] and return the elements that
																			 must be sent. */

  short *Marker_All_SendRecv;

	/*--- Create vectors and distribute the values among the different planes queues ---*/
	vector<vector<su2double> > Xcoord_plane; /*!< \brief Vector containing x coordinates of new points appearing on a single plane */
	vector<vector<su2double> > Ycoord_plane; /*!< \brief Vector containing y coordinates of  new points appearing on a single plane */
	vector<vector<su2double> > Zcoord_plane; 	/*!< \brief Vector containing z coordinates of  new points appearing on a single plane */
	vector<vector<su2double> > FaceArea_plane; /*!< \brief Vector containing area/volume associated with  new points appearing on a single plane */
	vector<vector<unsigned long> > Plane_points; /*!< \brief Vector containing points appearing on a single plane */

	vector<su2double> XCoordList;	/*!< \brief Vector containing points appearing on a single plane */
	CPrimalGrid*** newBound;            /*!< \brief Boundary vector for new periodic elements (primal grid information). */
	unsigned long *nNewElem_Bound;			/*!< \brief Number of new periodic elements of the boundary. */


  /*--- Partitioning-specific variables ---*/
  map<unsigned long,unsigned long> Global_to_Local_Elem;
  unsigned long xadj_size;
  unsigned long adjacency_size;
  unsigned long *starting_node;
  unsigned long *ending_node;
  unsigned long *npoint_procs;
#ifdef HAVE_MPI
#ifdef HAVE_PARMETIS
  idx_t * adjacency;
  idx_t * xadj;
#endif
#endif

	/*!
	 * \brief Constructor of the class.
	 */
	CGeometry(void);

	/*!
	 * \brief Destructor of the class.
	 */
	virtual ~CGeometry(void);

	/*!
	 * \brief Get number of coordinates.
	 * \return Number of coordinates.
	 */
	unsigned short GetnDim(void);

	/*!
	 * \brief Get number of zones.
	 * \return Number of zones.
	 */
	unsigned short GetnZone(void);

	/*!
	 * \brief Get number of points.
	 * \return Number of points.
	 */
	unsigned long GetnPoint(void);

	/*!
	 * \brief Get number of real points (that belong to the domain).
	 * \return Number of real points.
	 */
	unsigned long GetnPointDomain(void);

  /*!
	 * \brief Get number of elements.
	 * \return Number of elements.
	 */
	unsigned long GetnLine(void);

	/*!
	 * \brief Get number of elements.
	 * \return Number of elements.
	 */
	unsigned long GetnElem(void);

	/*!
	 * \brief Get number of edges.
	 * \return Number of edges.
	 */
	unsigned long GetnEdge(void);

	/*!
	 * \brief Get number of markers.
	 * \return Number of markers.
	 */
	unsigned short GetnMarker(void);

	/*!
<<<<<<< HEAD
=======
	 * \brief Get number of vertices.
	 * \param[in] val_marker - Marker of the boundary.
	 * \return Number of vertices.
	 */
	su2double* GetSpanWiseValue(unsigned short val_marker);

	/*! 
>>>>>>> 6bac9128
	 * \brief Get number of vertices.
	 * \param[in] val_marker - Marker of the boundary.
	 * \return Number of vertices.
	 */
	unsigned long GetnVertex(unsigned short val_marker);

	/*!
<<<<<<< HEAD
=======
	 * \brief Get number of span wise section.
	 * \param[in] marker_flag - flag of the turbomachinery boundary.
	 * \return Number of span wise section.
	 */
	unsigned short GetnSpanWiseSections(unsigned short marker_flag);

	/*!
	 * \brief Get number of vertices.
	 * \param[in] val_marker - Marker of the boundary.
	 * \return Number of vertices.
	 */
	unsigned long GetnVertexSpan(unsigned short val_marker, unsigned short val_span);

	/*!
	 * \brief Get number of frequencies per span for NRBC.
	 * \param[in] val_marker - Marker of the boundary.
	 * \return Number of frequencies for NRBC.
	 */
	unsigned long GetnFreqSpan(unsigned short val_marker, unsigned short val_span);

	/*!
	 * \brief Get number of vertices.
	 * \param[in] val_marker - Marker of the boundary.
	 * \return Number of vertices.
	 */
	unsigned long GetnVertexSpanMax(unsigned short marker_flag);

	/*!
	 * \brief Get number of max frequencies for initializing the Fourier Coefficient for NR BC.
	 * \param[in] marker_flag - Marker of the boundary.
	 * \return Number of frequencies.
	 */
	unsigned long GetnFreqSpanMax(unsigned short marker_flag);

	/*!
	 * \brief Get number of vertices.
	 * \param[in] val_marker - Marker of the boundary.
	 * \return Number of vertices.
	 */
	void SetnVertexSpanMax(unsigned short marker_flag, unsigned long nVertMax);

	/*! 
>>>>>>> 6bac9128
	 * \brief Get the edge index from using the nodes of the edge.
	 * \param[in] first_point - First point of the edge.
	 * \param[in] second_point - Second point of the edge.
	 * \return Index of the edge.
	 */
	long FindEdge(unsigned long first_point, unsigned long second_point);

    /*!
	 * \brief Get the edge index from using the nodes of the edge.
	 * \param[in] first_point - First point of the edge.
	 * \param[in] second_point - Second point of the edge.
	 * \return Index of the edge.
	 */
	bool CheckEdge(unsigned long first_point, unsigned long second_point);

	/*!
	 * \brief Get the distance between a plane (defined by three point) and a point.
	 * \param[in] Coord - Coordinates of the point.
	 * \param[in] iCoord - Coordinates of the first point that defines the plane.
	 * \param[in] jCoord - Coordinates of the second point that defines the plane.
	 * \param[in] kCoord - Coordinates of the third point that defines the plane.
	 * \return Signed distance.
	 */
	su2double Point2Plane_Distance(su2double *Coord, su2double *iCoord, su2double *jCoord, su2double *kCoord);

	/*!
	 * \brief Create a file for testing the geometry.
	 */
	void TestGeometry(void);

	/*!
	 * \brief A virtual member.
	 * \param[in] val_nmarker - Number of markers.
	 */
	void SetnMarker(unsigned short val_nmarker);

	/*!
	 * \brief Set the number of dimensions of the problem.
	 * \param[in] val_nDim - Number of dimensions.
	 */
	void SetnDim(unsigned short val_nDim);

	/*!
	 * \brief Get the index of a marker.
	 * \param[in] val_marker - Marker of the boundary.
	 * \return Index of the marker in the grid defintion.
	 */
	string GetMarker_Tag(unsigned short val_marker);

	/*!
	 * \brief Set index of a marker.
	 * \param[in] val_marker - Marker of the boundary.
	 * \param[in] val_index - Index of the marker.
	 */
	void SetMarker_Tag(unsigned short val_marker, string val_index);

	/*!
	 * \brief Set the number of boundary elements.
	 * \param[in] val_marker - Marker of the boundary.
	 * \param[in] val_nelem_bound - Number of boundary elements.
	 */
	void SetnElem_Bound(unsigned short val_marker, unsigned long val_nelem_bound);

	/*!
	 * \brief Set the number of grid points.
	 * \param[in] val_npoint - Number of grid points.
	 */
	void SetnPoint(unsigned long val_npoint);

	/*!
	 * \brief Set the number of grid points in the domain.
	 * \param[in] val_npoint - Number of grid points in the domain.
	 */
	void SetnPointDomain(unsigned long val_npoint);

	/*!
	 * \brief Set the number of grid elements.
	 * \param[in] val_nelem - Number of grid elements.
	 */
	void SetnElem(unsigned long val_nelem);

	/*!
	 * \brief Get the number of boundary elements.
	 * \param[in] val_marker - Marker of the boundary.
	 */
	unsigned long GetnElem_Bound(unsigned short val_marker);

  /*!
	 * \brief Get the number of elements in vtk fortmat.
	 */
	unsigned long GetMax_GlobalPoint(void);

	/*!
	 * \brief A virtual function.
	 * \param[in] first_elem - Identification of the first element.
	 * \param[in] second_elem - Identification of the second element.
	 * \param[in] face_first_elem - Index of the common face for the first element.
	 * \param[in] face_second_elem - Index of the common face for the second element.
	 */
	virtual bool FindFace(unsigned long first_elem, unsigned long second_elem, unsigned short &face_first_elem,
			unsigned short &face_second_elem);

	/*!
	 * \brief A virtual member.
	 * \param[in] config - Definition of the particular problem.
	 */
	virtual void ComputeWall_Distance(CConfig *config);

	/*!
	 * \brief A virtual member.
	 * \param[in] config - Definition of the particular problem.
	 */
	virtual void SetPositive_ZArea(CConfig *config);

	/*!
	 * \brief A virtual member.
	 */
	virtual void SetPoint_Connectivity(void);

  /*!
	 * \brief A virtual member.
   * \param[in] config - Definition of the particular problem.
	 */
	virtual void SetRCM_Ordering(CConfig *config);

	/*!
	 * \brief A virtual member.
	 */
	virtual void SetElement_Connectivity(void);

	/*!
	 * \brief A virtual member.
	 */
	void SetEdges(void);

	/*!
	 * \brief A virtual member.
	 */
	virtual void SetFaces(void);

	/*!
	 * \brief A virtual member.
	 */
	virtual void SetBoundVolume(void);

	/*!
	 * \brief A virtual member.
	 * \param[in] config - Definition of the particular problem.
	 */
	virtual void SetVertex(CConfig *config);

<<<<<<< HEAD
	/*!
	 * \brief A virtual member.
	 */
	virtual void SetVertex(void);

	/*!
	 * \brief A virtual member.
	 */
	virtual void SetCoord_CG(void);

	/*!
	 * \brief A virtual member.
	 * \param[in] config - Definition of the particular problem.
	 * \param[in] action - Allocate or not the new elements.
	 */
	virtual void SetControlVolume(CConfig *config, unsigned short action);
=======
  /*!
   * \brief A virtual member.
   * \param[in] config - Definition of the particular problem.
   */
  virtual void ComputeNSpan(CConfig *config, unsigned short val_iZone, unsigned short marker_flag, bool allocate);

  /*!
   * \brief A virtual member.
   * \param[in] config - Definition of the particular problem.
   */
  virtual void SetTurboVertex(CConfig *config, unsigned short val_iZone, unsigned short marker_flag, bool allocate);

  /*!
   * \brief A virtual member.
   * \param[in] config - Definition of the particular problem.
   */
  virtual void UpdateTurboVertex(CConfig *config, unsigned short val_iZone, unsigned short marker_flag);
>>>>>>> 6bac9128

  /*!
   * \brief A virtual member.
   * \param[in] config - Definition of the particular problem.
   */
  virtual void SetAvgTurboValue(CConfig *config, unsigned short val_iZone, unsigned short marker_flag, bool allocate);

  /*!
   * \brief A virtual member.
   * \param[in] config - Definition of the particular problem.
   */
  virtual void GatherInOutAverageValues(CConfig *config, bool allocate);

  /*!
   * \brief A virtual member.
   */
  virtual void SetVertex(void);

  /*!
   * \brief A virtual member.
   */
  virtual void SetCoord_CG(void);

  /*!
   * \brief A virtual member.
   * \param[in] config - Definition of the particular problem.
   * \param[in] action - Allocate or not the new elements.
   */
  virtual void SetControlVolume(CConfig *config, unsigned short action);

  /*!
   * \brief A virtual member.
   * \param[in] config - Definition of the particular problem.
   * \param[in] action - Allocate or not the new elements.
   */
  virtual void VisualizeControlVolume(CConfig *config, unsigned short action);

	/*!
	 * \brief A virtual member.
	 * \param[in] config - Definition of the particular problem.
	 */
	virtual void MatchNearField(CConfig *config);

  /*!
	 * \brief A virtual member.
	 * \param[in] config - Definition of the particular problem.
	 */
	virtual void MatchActuator_Disk(CConfig *config);

	/*!
	 * \brief A virtual member.
	 * \param[in] config - Definition of the particular problem.
	 */
	virtual void MatchInterface(CConfig *config);

	/*!
	 * \brief A virtual member.
	 * \param[in] config - Definition of the particular problem.
	 * \param[in] geometry_donor - Geometry of the donor zone.
	 * \param[in] config_donor - Definition of the donor problem.
	 */
	virtual void MatchZone(CConfig *config, CGeometry *geometry_donor, CConfig *config_donor,
			unsigned short val_iZone, unsigned short val_nZone);

	/*!
	 * \brief A virtual member.
	 * \param[in] config - Definition of the particular problem.
	 * \param[in] action - Allocate or not the new elements.
	 */
	virtual void SetBoundControlVolume(CConfig *config, unsigned short action);

  /*!
	 * \brief A virtual member.
	 * \param[in] config_filename - Name of the file where the tecplot information is going to be stored.
	 */
	virtual void SetTecPlot(char config_filename[MAX_STRING_SIZE], bool new_file);

	/*!
	 * \brief A virtual member.
   * \param[in] mesh_filename - Name of the file where the tecplot information is going to be stored.
   * \param[in] new_file - Boolean to decide if aopen a new file or add to a old one
	 * \param[in] config - Definition of the particular problem.
	 */
	virtual void SetBoundTecPlot(char mesh_filename[MAX_STRING_SIZE], bool new_file, CConfig *config);

  /*!
	 * \brief A virtual member.
   * \param[in] mesh_filename - Name of the file where the tecplot information is going to be stored.
   * \param[in] new_file - Boolean to decide if aopen a new file or add to a old one
	 * \param[in] config - Definition of the particular problem.
	 */
	virtual void SetBoundSTL(char mesh_filename[MAX_STRING_SIZE], bool new_file, CConfig *config);


	/*!
	 * \brief A virtual member.
	 * \param[in] config - Definition of the particular problem.
	 */
	virtual void Check_IntElem_Orientation(CConfig *config);

  /*!
	 * \brief A virtual member.
	 * \param[in] config - Definition of the particular problem.
	 */
	virtual void Check_BoundElem_Orientation(CConfig *config);

	/*!
	 * \brief A virtual member.
	 * \param[in] config - Definition of the particular problem.
	 */
	virtual void SetColorGrid(CConfig *config);

  /*!
   * \brief A virtual member.
   * \param[in] config - Definition of the particular problem.
   */
  virtual void SetColorGrid_Parallel(CConfig *config);

  /*!
   * \brief A virtual member.
   * \param[in] config - Definition of the particular problem.
   */
  virtual void SetColorFEMGrid_Parallel(CConfig *config);

  /*!
	 * \brief A virtual member.
	 * \param[in] config - Definition of the particular problem.
	 */
  virtual void DivideConnectivity(CConfig *config, unsigned short Elem_Type);

	/*!
	 * \brief A virtual member.
	 * \param[in] config - Definition of the particular problem.
	 */
	virtual void SetPeriodicBoundary(CConfig *config);

	/*!
	 * \brief A virtual member.
	 * \param[in] geometry - Geometrical definition of the problem.
	 * \param[in] config - Definition of the particular problem.
	 * \param[in] val_domain - Number of domains for parallelization purposes.
	 */
	virtual void SetSendReceive(CConfig *config);

  /*!
	 * \brief A virtual member.
	 * \param[in] geometry - Geometrical definition of the problem.
	 * \param[in] config - Definition of the particular problem.
	 * \param[in] val_domain - Number of domains for parallelization purposes.
	 */
	virtual void SetBoundaries(CConfig *config);

	/*!
	 * \brief A virtual member.
	 * \param[in] geometry - Geometrical definition of the problem.
	 */
	virtual void SetCoord(CGeometry *geometry);

	/*!
	 * \brief A virtual member.
	 * \param[in] val_nSmooth - Number of smoothing iterations.
	 * \param[in] val_smooth_coeff - Relaxation factor.
	 * \param[in] config - Definition of the particular problem.
	 */
	virtual void SetCoord_Smoothing(unsigned short val_nSmooth, su2double val_smooth_coeff, CConfig *config);

	/*!
	 * \brief A virtual member.
	 * \param[in] geometry - Geometrical definition of the problem.
	 */
	virtual void SetPoint_Connectivity(CGeometry *geometry);

	/*!
	 * \brief A virtual member.
	 * \param[in] geometry - Geometrical definition of the problem.
	 * \param[in] config - Definition of the particular problem.
	 */
	virtual void SetVertex(CGeometry *geometry, CConfig *config);

	/*!
	 * \brief A virtual member.
	 * \param[in] config - Definition of the particular problem.
	 * \param[in] geometry - Geometrical definition of the problem.
	 * \param[in] action - Allocate or not the new elements.
	 */
	virtual void SetControlVolume(CConfig *config, CGeometry *geometry, unsigned short action);

	/*!
	 * \brief A virtual member.
	 * \param[in] config - Definition of the particular problem.
	 * \param[in] geometry - Geometrical definition of the problem.
	 * \param[in] action - Allocate or not the new elements.
	 */
	virtual void SetBoundControlVolume(CConfig *config, CGeometry *geometry, unsigned short action);

	/*!
	 * \brief A virtual member.
	 * \param[in] config - Definition of the particular problem.
	 * \param[in] val_mesh_out_filename - Name of the output file.
	 */
	virtual void SetMeshFile(CConfig *config, string val_mesh_out_filename);

    /*!
	 * \brief A virtual member.
	 * \param[in] config - Definition of the particular problem.
	 * \param[in] val_mesh_out_filename - Name of the output file.
	 */
	virtual void SetMeshFile(CGeometry *geometry, CConfig *config, string val_mesh_out_filename);

	/*!
	 * \brief A virtual member.
	 * \param[in] config - Definition of the particular problem.
	 */
	virtual void SetBoundSensitivity(CConfig *config);

	/*!
	 * \brief A virtual member.
	 * \param[in] geometry - Geometrical definition of the problem.
	 * \param[in] config - Definition of the particular problem.
	 */
	virtual void SetPeriodicBoundary(CGeometry *geometry, CConfig *config);

	/*!
	 * \brief A virtual member.
	 * \param[in] config - Definition of the particular problem.
   * \param[in] val_iZone - Index of the current zone.
	 */
<<<<<<< HEAD
	virtual void SetRotationalVelocity(CConfig *config, unsigned short val_iZone);

    /*!
     * \brief A virtual member.
     * \param[in] config - Definition of the particular problem.
     */
    virtual void SetTranslationalVelocity(CConfig *config);

	/*!
	 * \brief A virtual member.
	 * \param[in] config - Definition of the particular problem.
	 * \param[in] iter - Current physical time step.
	 */
	virtual void SetGridVelocity(CConfig *config, unsigned long iter);

  /*!
	 * \brief A virtual member.
	 * \param[in] config - Definition of the particular problem.
	 */
  virtual void Set_MPI_Coord(CConfig *config);

  /*!
	 * \brief A virtual member.
	 * \param[in] config - Definition of the particular problem.
	 */
  virtual void Set_MPI_GridVel(CConfig *config);

  /*!
	 * \brief A virtual member.
	 * \param[in] config - Definition of the particular problem.
	 */
=======
	virtual void SetRotationalVelocity(CConfig *config, unsigned short val_iZone, bool print);

  /*!
   * \brief A virtual member.
   * \param[in] config - Definition of the particular problem.
   */
   virtual void SetShroudVelocity(CConfig *config);

   /*!
    * \brief A virtual member.
    * \param[in] config - Definition of the particular problem.
    */
   virtual void SetTranslationalVelocity(CConfig *config, unsigned short val_iZone, bool print);

   /*!
    * \brief A virtual member.
    * \param[in] config - Definition of the particular problem.
    * \param[in] iter - Current physical time step.
    */
   virtual void SetGridVelocity(CConfig *config, unsigned long iter);

   /*!
    * \brief A virtual member.
    * \param[in] config - Definition of the particular problem.
    */
   virtual void Set_MPI_Coord(CConfig *config);

   /*!
    * \brief A virtual member.
    * \param[in] config - Definition of the particular problem.
    */
   virtual void Set_MPI_GridVel(CConfig *config);

   /*!
    * \brief A virtual member.
    * \param[in] config - Definition of the particular problem.
    */
>>>>>>> 6bac9128
  virtual void Set_MPI_OldCoord(CConfig *config);

	/*!
	 * \brief A virtual member.
   * \param[in] geometry - Geometry of the fine mesh.
	 * \param[in] config - Definition of the particular problem.
	 */
	virtual void SetRestricted_GridVelocity(CGeometry *fine_mesh, CConfig *config);

	/*!
	 * \brief Find and store all vertices on a sharp corner in the geometry.
	 * \param[in] config - Definition of the particular problem.
	 */
  void ComputeSurf_Curvature(CConfig *config);

  /*!
	 * \brief A virtual member.
	 * \param[in] config - Definition of the particular problem.
	 */
	void ComputeAirfoil_Section(su2double *Plane_P0, su2double *Plane_Normal,
                                      su2double MinXCoord, su2double MaxXCoord, su2double *FlowVariable,
                                      vector<su2double> &Xcoord_Airfoil, vector<su2double> &Ycoord_Airfoil,
                                      vector<su2double> &Zcoord_Airfoil, vector<su2double> &Variable_Airfoil,
                                      bool original_surface, CConfig *config);

  /*!
	 * \brief A virtual member.
	 */
  virtual su2double Compute_MaxThickness(su2double *Plane_P0, su2double *Plane_Normal, unsigned short iSection, CConfig *config, vector<su2double> &Xcoord_Airfoil, vector<su2double> &Ycoord_Airfoil, vector<su2double> &Zcoord_Airfoil);

  /*!
	 * \brief A virtual member.
	 */
  virtual su2double Compute_Twist(su2double *Plane_P0, su2double *Plane_Normal, unsigned short iSection, vector<su2double> &Xcoord_Airfoil, vector<su2double> &Ycoord_Airfoil, vector<su2double> &Zcoord_Airfoil);

  /*!
	 * \brief A virtual member.
	 */
  virtual su2double Compute_Chord(su2double *Plane_P0, su2double *Plane_Normal, unsigned short iSection, vector<su2double> &Xcoord_Airfoil, vector<su2double> &Ycoord_Airfoil, vector<su2double> &Zcoord_Airfoil);

  /*!
	 * \brief A virtual member.
	 */
	virtual su2double Compute_Thickness(su2double *Plane_P0, su2double *Plane_Normal, unsigned short iSection, su2double Location, CConfig *config, vector<su2double> &Xcoord_Airfoil, vector<su2double> &Ycoord_Airfoil, vector<su2double> &Zcoord_Airfoil);

	/*!
	 * \brief A virtual member.
	 */
	virtual su2double Compute_Area(su2double *Plane_P0, su2double *Plane_Normal, unsigned short iSection, CConfig *config, vector<su2double> &Xcoord_Airfoil, vector<su2double> &Ycoord_Airfoil, vector<su2double> &Zcoord_Airfoil);

  /*!
   * \brief A virtual member.
   */
  virtual void Compute_LeadingTrailing(su2double *LeadingEdge, su2double *TrailingEdge, su2double *Plane_P0, su2double *Plane_Normal, unsigned short iSection, vector<su2double>
	                                       &Xcoord_Airfoil, vector<su2double> &Ycoord_Airfoil, vector<su2double> &Zcoord_Airfoil);

  /*!
   * \brief A virtual member.
   */
  virtual su2double Compute_Dihedral(su2double *LeadingEdge_im1, su2double *TrailingEdge_im1,
                                     su2double *LeadingEdge_i, su2double *TrailingEdge_i);

  /*!
   * \brief A virtual member.
   */
  virtual su2double Compute_Curvature(su2double *LeadingEdge_im1, su2double *TrailingEdge_im1,
                                      su2double *LeadingEdge_i, su2double *TrailingEdge_i,
                                      su2double *LeadingEdge_ip1, su2double *TrailingEdge_ip1);

  /*!
   * \brief A virtual member.
   */
  virtual void Compute_Wing(CConfig *config, bool original_surface,
                            su2double &Wing_Volume, su2double &Wing_MinMaxThickness, su2double &Wing_MaxChord, su2double &Wing_MinToC,
                            su2double &Wing_MaxTwist, su2double &Wing_MaxCurvature, su2double &Wing_MaxDihedral);

	/*!
	 * \brief A virtual member.
	 * \param[in] config - Definition of the particular problem.
	 */
	virtual void FindNormal_Neighbor(CConfig *config);

  /*!
   * \brief A virtual member.
   */
  virtual void SetGlobal_to_Local_Point();

	/*!
	 * \brief A virtual member.
	 * \param[in] val_ipoint - Global point.
	 * \returns Local index that correspond with the global index.
	 */
	virtual long GetGlobal_to_Local_Point(unsigned long val_ipoint);

	/*!
	 * \brief A virtual member.
	 * \param[in] val_ipoint - Global marker.
	 * \returns Local marker that correspond with the global index.
	 */
	virtual unsigned short GetGlobal_to_Local_Marker(unsigned short val_imarker);

  /*!
	 * \brief A virtual member.
	 * \returns Total number of nodes in a simulation across all processors (including halos).
	 */
	virtual unsigned long GetGlobal_nPoint();

	/*!
	 * \brief A virtual member.
	 * \returns Total number of nodes in a simulation across all processors (excluding halos).
	 */
	virtual unsigned long GetGlobal_nPointDomain();

  /*!
   * \brief A virtual member.
	 * \param[in] val_global_npoint - Global number of points in the mesh (excluding halos).
   */
  virtual void SetGlobal_nPointDomain(unsigned long val_global_npoint);

  /*!
	 * \brief A virtual member.
	 * \returns Total number of elements in a simulation across all processors.
	 */
	virtual unsigned long GetGlobal_nElem();

  /*!
   * \brief A virtual member.
   * \returns Total number of elements in a simulation across all processors (excluding halos).
   */
  virtual unsigned long GetGlobal_nElemDomain();

  /*!
	 * \brief A virtual member.
	 * \returns Total number of line elements in a simulation across all processors.
	 */
	virtual unsigned long GetGlobal_nElemLine();

  /*!
	 * \brief A virtual member.
	 * \returns Total number of triangular elements in a simulation across all processors.
	 */
	virtual unsigned long GetGlobal_nElemTria();

  /*!
	 * \brief A virtual member.
	 * \returns Total number of quadrilateral elements in a simulation across all processors.
	 */
	virtual unsigned long GetGlobal_nElemQuad();

  /*!
	 * \brief A virtual member.
	 * \returns Total number of tetrahedral elements in a simulation across all processors.
	 */
	virtual unsigned long GetGlobal_nElemTetr();

  /*!
	 * \brief A virtual member.
	 * \returns Total number of hexahedral elements in a simulation across all processors.
	 */
	virtual unsigned long GetGlobal_nElemHexa();

  /*!
	 * \brief A virtual member.
	 * \returns Total number of prism elements in a simulation across all processors.
	 */
	virtual unsigned long GetGlobal_nElemPris();

  /*!
	 * \brief A virtual member.
	 * \returns Total number of pyramid elements in a simulation across all processors.
	 */
	virtual unsigned long GetGlobal_nElemPyra();

  /*!
	 * \brief A virtual member.
	 * \return Number of line elements.
	 */
	virtual unsigned long GetnElemLine();

  /*!
	 * \brief A virtual member.
	 * \return Number of triangular elements.
	 */
	virtual unsigned long GetnElemTria();

  /*!
	 * \brief A virtual member.
	 * \return Number of quadrilateral elements.
	 */
	virtual unsigned long GetnElemQuad();

  /*!
	 * \brief A virtual member.
	 * \return Number of tetrahedral elements.
	 */
	virtual unsigned long GetnElemTetr();

  /*!
	 * \brief A virtual member.
	 * \return Number of hexahedral elements.
	 */
	virtual unsigned long GetnElemHexa();

  /*!
	 * \brief A virtual member.
	 * \return Number of prism elements.
	 */
	virtual unsigned long GetnElemPris();

  /*!
	 * \brief A virtual member.
	 * \return Number of pyramid elements.
	 */
	virtual unsigned long GetnElemPyra();

	/*!
	 * \brief Indentify geometrical planes in the mesh
	 */
	virtual void SetGeometryPlanes(CConfig *config);

	/*!
	 * \brief Get geometrical planes in the mesh
	 */
	virtual vector<su2double> GetGeometryPlanes();

	/*!
	 * \brief Get x coords of geometrical planes in the mesh
	 */
	virtual vector<vector<su2double> > GetXCoord();

	/*!
	 * \brief Get y coords of geometrical planes in the mesh
	 */
	virtual vector<vector<su2double> > GetYCoord();

	/*!
	 * \brief Get z coords of geometrical planes in the mesh
	 */
	virtual vector<vector<su2double> > GetZCoord();

	/*!
	 * \brief Get all points on a geometrical plane in the mesh
	 */
	virtual vector<vector<unsigned long> > GetPlanarPoints();

	/*!
	 * \brief Given arrays x[1..n] and y[1..n] containing a tabulated function, i.e., yi = f(xi), with
	          x1 < x2 < . . . < xN , and given values yp1 and ypn for the first derivative of the interpolating
	          function at points 1 and n, respectively, this routine returns an array y2[1..n] that contains
	          the second derivatives of the interpolating function at the tabulated points xi. If yp1 and/or
	          ypn are equal to 1 × 1030 or larger, the routine is signaled to set the corresponding boundary
	          condition for a natural spline, with zero second derivative on that boundary.
						Numerical Recipes: The Art of Scientific Computing, Third Edition in C++.
	 */
	void SetSpline(vector<su2double> &x, vector<su2double> &y, unsigned long n, su2double yp1, su2double ypn, vector<su2double> &y2);

	/*!
	 * \brief Given the arrays xa[1..n] and ya[1..n], which tabulate a function (with the xai’s in order),
	          and given the array y2a[1..n], which is the output from spline above, and given a value of
	          x, this routine returns a cubic-spline interpolated value y.
         	  Numerical Recipes: The Art of Scientific Computing, Third Edition in C++.
	 * \returns The interpolated value of for x.
	 */
	su2double GetSpline(vector<su2double> &xa, vector<su2double> &ya, vector<su2double> &y2a, unsigned long n, su2double x);

  /*!
	 * \brief Compute the intersection between a segment and a plane.
   * \param[in] Segment_P0 - Definition of the particular problem.
	 * \param[in] Segment_P1 - Definition of the particular problem.
	 * \param[in] Plane_P0 - Definition of the particular problem.
	 * \param[in] Plane_Normal - Definition of the particular problem.
   * \param[in] Intersection - Definition of the particular problem.
   * \returns If the intersection has has been successful.
   */
  bool SegmentIntersectsPlane(su2double *Segment_P0, su2double *Segment_P1, su2double Variable_P0, su2double Variable_P1,
                              su2double *Plane_P0, su2double *Plane_Normal, su2double *Intersection, su2double &Variable_Interp);

  /*!
   * \brief Ray Intersects Triangle (Moller and Trumbore algorithm)
   */
  bool RayIntersectsTriangle(su2double orig[3], su2double dir[3],
                             su2double vert0[3], su2double vert1[3], su2double vert2[3],
                             su2double *intersect);

  /*!
   * \brief Segment Intersects Triangle
   */
  bool SegmentIntersectsTriangle(su2double point0[3], su2double point1[3],
                                 su2double vert0[3], su2double vert1[3], su2double vert2[3]);

  /*!
   * \brief Segment Intersects Line (for 2D FFD Intersection)
   */
  bool SegmentIntersectsLine(su2double point0[2], su2double point1[2], su2double vert0[2], su2double vert1[2]);

  /*!
   * \brief Register the coordinates of the mesh nodes.
   * \param[in] config
   */
  void RegisterCoordinates(CConfig *config);

  /*!
   * \brief Update the multi-grid structure and the wall-distance.
   * \param geometry_container - Geometrical definition.
   * \param config - Config
   */
  void UpdateGeometry(CGeometry **geometry_container, CConfig *config);

  /*!
   * \brief A virtual member.
   * \param config - Config
   */
  virtual void SetSensitivity(CConfig *config);

  /*!
   * \brief A virtual member.
   * \param iPoint - Point
   * \param iDim - Dimension
   */
  virtual su2double GetSensitivity(unsigned long iPoint, unsigned short iDim);

  /*!
   * \brief A virtual member.
   * \param iPoint - Point
   * \param iDim - Dimension
   * \param val - Value of the sensitivity
   */
  virtual void SetSensitivity(unsigned long iPoint, unsigned short iDim, su2double val);

<<<<<<< HEAD
=======
  /*!
	 * \brief A virtual member.
	 * \param[in] val_marker - marker value.
	 * \param[in] val_span - span value.
	 */
  virtual su2double* GetAverageTurboNormal(unsigned short val_marker, unsigned short val_span);

  /*!
	 * \brief A virtual member.
	 * \param[in] val_marker - marker value.
	 * \param[in] val_span - span value.
	 */
  virtual su2double* GetAverageNormal(unsigned short val_marker, unsigned short val_span);

  /*!
	 * \brief A virtual member.
	 * \param[in] val_marker - marker value.
	 * \param[in] val_span - span value.
	 */
	virtual su2double GetSpanArea(unsigned short val_marker, unsigned short val_span);

  /*!
	 * \brief A virtual member.
	 * \param[in] val_marker - marker value.
	 * \param[in] val_span - span value.
	 */
	virtual su2double GetTurboRadius(unsigned short val_marker, unsigned short val_span);

  /*!
	 * \brief A virtual member.
	 * \param[in] val_marker - marker value.
	 * \param[in] val_span - span value.
	 */
	virtual su2double GetAverageTangGridVel(unsigned short val_marker, unsigned short val_span);

	/*!
	 * \brief A virtual member.
	 * \param[in] val_marker - marker turbo-performance value.
	 * \param[in] val_span - span value.
   * \return The span-wise inflow tangential velocity.
	 */
	virtual su2double GetTangGridVelIn(unsigned short val_marker, unsigned short val_span);

	/*!
	 * \brief A virtual member.
	 * \param[in] val_marker - marker turbo-performance value.
	 * \param[in] val_span - span value.
   * \return The span-wise outflow tangential velocity.
	 */
	virtual su2double GetTangGridVelOut(unsigned short val_marker, unsigned short val_span);

	/*!
	 * \brief A virtual member.
	 * \param[in] val_marker - marker turbo-performance value.
	 * \param[in] val_span - span value.
   * \return The span-wise inflow area.
	 */
	virtual su2double GetSpanAreaIn(unsigned short val_marker, unsigned short val_span);

	/*!
	 * \brief A virtual member.
	 * \param[in] val_marker - marker turbo-performance value.
	 * \param[in] val_span - span value.
	 * \return The span-wise outflow area.
	 */
	virtual su2double GetSpanAreaOut(unsigned short val_marker, unsigned short val_span);

	/*!
	 * \brief A virtual member.
	 * \param[in] val_marker - marker turbo-performance value.
	 * \param[in] val_span - span value.
   * \return The span-wise inflow radius.
	 */
	virtual su2double GetTurboRadiusIn(unsigned short val_marker, unsigned short val_span);

	/*!
	 * \brief A virtual member.
	 * \param[in] val_marker - marker turbo-performance value.
	 * \param[in] val_span - span value.
   * \return The span-wise outflow radius.
	 */
	virtual su2double GetTurboRadiusOut(unsigned short val_marker, unsigned short val_span);

	/*!
	 * \brief A virtual member.
	 * \param[in] val_marker - marker turbo-performance value.
	 * \param[in] val_span - span value.
   */
	virtual void SetTangGridVelIn(su2double value, unsigned short val_marker, unsigned short val_span);

	/*!
	 * \brief A virtual member.
	 * \param[in] val_marker - marker turbo-performance value.
	 * \param[in] val_span - span value.
   */
	virtual void SetTangGridVelOut(su2double value, unsigned short val_marker, unsigned short val_span);

	/*!
	 * \brief A virtual member.
	 * \param[in] val_marker - marker turbo-performance value.
	 * \param[in] val_span - span value.
   */
	virtual void SetSpanAreaIn(su2double value, unsigned short val_marker, unsigned short val_span);

	/*!
	 * \brief A virtual member.
	 * \param[in] val_marker - marker turbo-performance value.
	 * \param[in] val_span - span value.
   */
	virtual void SetSpanAreaOut(su2double value, unsigned short val_marker, unsigned short val_span);

	/*!
	 * \brief A virtual member.
	 * \param[in] val_marker - marker turbo-performance value.
	 * \param[in] val_span - span value.
   */
	virtual void SetTurboRadiusIn(su2double value, unsigned short val_marker, unsigned short val_span);

	/*!
	 * \brief A virtual member.
	 * \param[in] val_marker - marker turbo-performance value.
	 * \param[in] val_span - span value.
   */
	virtual void SetTurboRadiusOut(su2double value, unsigned short val_marker, unsigned short val_span);

  /*!
	 * \brief A virtual member.
	 * \param[in] val_marker - marker value.
	 * \param[in] val_span - span value.
	 */
	virtual unsigned long GetnTotVertexSpan(unsigned short val_marker, unsigned short val_span);

/*!
 * \brief A virtual member.
 * \param[in] val_marker - marker value.
 * \param[in] val_span - span value.
 */
  virtual su2double GetMinAngularCoord(unsigned short val_marker, unsigned short val_span);

  /*!
   * \brief A virtual member.
   * \param[in] val_marker - marker value.
   * \param[in] val_span - span value.
   */
  virtual su2double GetMaxAngularCoord(unsigned short val_marker, unsigned short val_span);

  /*!
   * \brief A virtual member.
   * \param[in] val_marker - marker value.
   * \param[in] val_span - span value.
   */
  virtual su2double GetMinRelAngularCoord(unsigned short val_marker, unsigned short val_span);
  /*!
   * \brief A virtual member.
   * \param[in] val_marker - marker value.
   * \param[in] val_span - span value.
   */
  virtual su2double* GetAverageGridVel(unsigned short val_marker, unsigned short val_span);

>>>>>>> 6bac9128
  /*!
   * \brief A virtual member.
   * \param config - Config
   */
  virtual void Check_Periodicity(CConfig *config);

};

/*!
 * \class CPhysicalGeometry
 * \brief Class for reading a defining the primal grid which is read from the
 *        grid file in .su2 format.
 * \author F. Palacios
 * \version 5.0.0 "Raven"
 */
class CPhysicalGeometry : public CGeometry {

  map<unsigned long, unsigned long> Global_to_Local_Point; /*!< \brief Global-local indexation for the points. */
  long *Local_to_Global_Point;				/*!< \brief Local-global indexation for the points. */
  unsigned short *Local_to_Global_Marker;	/*!< \brief Local to Global marker. */
  unsigned short *Global_to_Local_Marker;	/*!< \brief Global to Local marker. */
  unsigned long *adj_counter; /*!< \brief Adjacency counter. */
  unsigned long **adjacent_elem; /*!< \brief Adjacency element list. */
  su2double* Sensitivity; /*! <\brief Vector holding the sensitivities at each point. */

public:

	/*!
	 * \brief Constructor of the class.
	 */
	CPhysicalGeometry(void);

	/*!
	 * \overload
	 * \brief Reads the geometry of the grid and adjust the boundary
	 *        conditions with the configuration file.
	 * \param[in] config - Definition of the particular problem.
	 * \param[in] val_mesh_filename - Name of the file with the grid information.
	 * \param[in] val_format - Format of the file with the grid information.
	 * \param[in] val_iZone - Domain to be read from the grid file.
	 * \param[in] val_nZone - Total number of domains in the grid file.
	 */
	CPhysicalGeometry(CConfig *config, unsigned short val_iZone, unsigned short val_nZone);

  /*!
	 * \overload
	 * \brief Accepts a geometry container holding a linearly partitioned grid
   *        with coloring performed by ParMETIS, and this routine distributes
   *        the points and cells to all partitions based on the coloring.
   * \param[in] geometry - Definition of the geometry container holding the initial linear partitions of the grid + coloring.
	 * \param[in] config - Definition of the particular problem.
	 */
  CPhysicalGeometry(CGeometry *geometry, CConfig *config);

	/*!
	 * \brief Destructor of the class.
	 */
	~CPhysicalGeometry(void);

  /*!
	 * \brief Set the send receive boundaries of the grid.
	 * \param[in] geometry - Geometrical definition of the problem.
	 * \param[in] config - Definition of the particular problem.
	 * \param[in] val_domain - Number of domains for parallelization purposes.
	 */
	void SetSendReceive(CConfig *config);

  /*!
	 * \brief Set the send receive boundaries of the grid.
	 * \param[in] geometry - Geometrical definition of the problem.
	 * \param[in] config - Definition of the particular problem.
	 * \param[in] val_domain - Number of domains for parallelization purposes.
	 */
	void SetBoundaries(CConfig *config);

  /*!
   * \brief Set the local index that correspond with the global numbering index.
   */
  void SetGlobal_to_Local_Point();

	/*!
	 * \brief Get the local index that correspond with the global numbering index.
	 * \param[in] val_ipoint - Global point.
	 * \returns Local index that correspond with the global index, -1 if not found on the current rank (process).
	 */
	long GetGlobal_to_Local_Point(unsigned long val_ipoint);

	/*!
	 * \brief Get the local marker that correspond with the global marker.
	 * \param[in] val_ipoint - Global marker.
	 * \returns Local marker that correspond with the global index.
	 */
	unsigned short GetGlobal_to_Local_Marker(unsigned short val_imarker);

  /*!
   * \brief Reads the geometry of the grid and adjust the boundary
   *        conditions with the configuration file in parallel (for parmetis).
   * \param[in] config - Definition of the particular problem.
   * \param[in] val_mesh_filename - Name of the file with the grid information.
   * \param[in] val_format - Format of the file with the grid information.
   * \param[in] val_iZone - Domain to be read from the grid file.
   * \param[in] val_nZone - Total number of domains in the grid file.
   */
  void Read_SU2_Format_Parallel(CConfig *config, string val_mesh_filename, unsigned short val_iZone, unsigned short val_nZone);


  /*!
   * \brief Reads the geometry of the grid and adjust the boundary
   *        conditions with the configuration file in parallel (for parmetis).
   * \param[in] config - Definition of the particular problem.
   * \param[in] val_mesh_filename - Name of the file with the grid information.
   * \param[in] val_format - Format of the file with the grid information.
   * \param[in] val_iZone - Domain to be read from the grid file.
   * \param[in] val_nZone - Total number of domains in the grid file.
   */
  void Read_CGNS_Format_Parallel(CConfig *config, string val_mesh_filename, unsigned short val_iZone, unsigned short val_nZone);

  /*!
   * \brief Reads for the FEM solver the geometry of the grid and adjust the boundary
   *        conditions with the configuration file in parallel (for parmetis).
   * \param[in] config - Definition of the particular problem.
   * \param[in] val_mesh_filename - Name of the file with the grid information.
   * \param[in] val_iZone - Domain to be read from the grid file.
   * \param[in] val_nZone - Total number of domains in the grid file.
   */
  void Read_SU2_Format_Parallel_FEM(CConfig *config, string val_mesh_filename, unsigned short val_iZone, unsigned short val_nZone);

  /*!
   * \brief Reads for the FEM solver the geometry of the grid and adjust the boundary
   *        conditions with the configuration file in parallel (for parmetis).
   * \param[in] config - Definition of the particular problem.
   * \param[in] val_mesh_filename - Name of the file with the grid information.
   * \param[in] val_iZone - Domain to be read from the grid file.
   * \param[in] val_nZone - Total number of domains in the grid file.
   */
  void Read_CGNS_Format_Parallel_FEM(CConfig *config, string val_mesh_filename, unsigned short val_iZone, unsigned short val_nZone);

	/*!
	 * \brief Find repeated nodes between two elements to identify the common face.
	 * \param[in] first_elem - Identification of the first element.
	 * \param[in] second_elem - Identification of the second element.
	 * \param[in] face_first_elem - Index of the common face for the first element.
	 * \param[in] face_second_elem - Index of the common face for the second element.
	 * \return It provides 0 or 1 depending if there is a common face or not.
	 */
	bool FindFace(unsigned long first_elem, unsigned long second_elem, unsigned short &face_first_elem,
			unsigned short &face_second_elem);

	/*!
	 * \brief Computes the distance to the nearest no-slip wall for each grid node.
	 * \param[in] config - Definition of the particular problem.
	 */
	void ComputeWall_Distance(CConfig *config);

	/*!
	 * \brief Compute surface area (positive z-direction) for force coefficient non-dimensionalization.
	 * \param[in] config - Definition of the particular problem.
	 */
	void SetPositive_ZArea(CConfig *config);

	/*!
	 * \brief Set points which surround a point.
	 */
	void SetPoint_Connectivity(void);

  /*!
	 * \brief Set a renumbering using a Reverse Cuthill-McKee Algorithm
   * \param[in] config - Definition of the particular problem.
	 */
	void SetRCM_Ordering(CConfig *config);

	/*!
	 * \brief Function declaration to avoid partially overridden classes.
	 * \param[in] geometry - Geometrical definition of the problem.
	 */
	void SetPoint_Connectivity(CGeometry *geometry);

	/*!
	 * \brief Set elements which surround an element.
	 */
	void SetElement_Connectivity(void);

	/*!
	 * \brief Set the volume element associated to each boundary element.
	 */
	void SetBoundVolume(void);

	/*!
	 * \brief Set boundary vertex.
	 * \param[in] config - Definition of the particular problem.
	 */
	void SetVertex(CConfig *config);

	/*!
<<<<<<< HEAD
=======
	 * \brief Set number of span wise level for turbomachinery computation.
	 * \param[in] config - Definition of the particular problem.
	 */
	void ComputeNSpan(CConfig *config, unsigned short val_iZone, unsigned short marker_flag, bool allocate);

	/*!
	 * \brief Set turbo boundary vertex.
	 * \param[in] config - Definition of the particular problem.
	 */
	void SetTurboVertex(CConfig *config,unsigned short val_iZone, unsigned short marker_flag, bool allocate);

/*!
 * \brief update turbo boundary vertex.
 * \param[in] config - Definition of the particular problem.
 */
void UpdateTurboVertex(CConfig *config,unsigned short val_iZone, unsigned short marker_flag);

	/*!
	 * \brief Set turbo boundary vertex.
	 * \param[in] config - Definition of the particular problem.
	 */
	void SetAvgTurboValue(CConfig *config, unsigned short val_iZone, unsigned short marker_flag, bool allocate);

	/*!
	 * \brief Set turbo boundary vertex.
	 * \param[in] config - Definition of the particular problem.
	 */
	void GatherInOutAverageValues(CConfig *config, bool allocate);

	/*! 
>>>>>>> 6bac9128
	 * \brief Set the center of gravity of the face, elements and edges.
	 */
	void SetCoord_CG(void);

	/*!
	 * \brief Set the edge structure of the control volume.
	 * \param[in] config - Definition of the particular problem.
	 * \param[in] action - Allocate or not the new elements.
	 */
	void SetControlVolume(CConfig *config, unsigned short action);

	/*!
	 * \brief Visualize the structure of the control volume(s).
	 * \param[in] config - Definition of the particular problem.
	 * \param[in] action - Allocate or not the new elements.
	 */
  void VisualizeControlVolume(CConfig *config, unsigned short action);

	/*!
	 * \brief Mach the near field boundary condition.
	 * \param[in] config - Definition of the particular problem.
	 */
	void MatchNearField(CConfig *config);

  /*!
	 * \brief Mach the near field boundary condition.
	 * \param[in] config - Definition of the particular problem.
	 */
	void MatchActuator_Disk(CConfig *config);

	/*!
	 * \brief Mach the interface boundary condition.
	 * \param[in] config - Definition of the particular problem.
	 */
	void MatchInterface(CConfig *config);

	/*!
	 * \brief Mach the interface boundary condition.
	 * \param[in] config - Definition of the particular problem.
	 * \param[in] geometry_donor - Geometry of the donor zone.
	 * \param[in] config_donor - Definition of the donor problem.
	 */
	void MatchZone(CConfig *config, CGeometry *geometry_donor, CConfig *config_donor,
			unsigned short val_iZone, unsigned short val_nZone);

	/*!
	 * \brief Set boundary vertex structure of the control volume.
	 * \param[in] config - Definition of the particular problem.
	 * \param[in] action - Allocate or not the new elements.
	 */
	void SetBoundControlVolume(CConfig *config, unsigned short action);

	/*!
	 * \brief Set the Tecplot file.
	 * \param[in] config_filename - Name of the file where the Tecplot
	 *            information is going to be stored.
   * \param[in] new_file - Create a new file.
	 */
	void SetTecPlot(char config_filename[MAX_STRING_SIZE], bool new_file);

	/*!
	 * \brief Set the output file for boundaries in Tecplot
	 * \param[in] config - Definition of the particular problem.
	 * \param[in] mesh_filename - Name of the file where the Tecplot
	 *            information is going to be stored.
   * \param[in] new_file - Create a new file.
	 */
	void SetBoundTecPlot(char mesh_filename[MAX_STRING_SIZE], bool new_file, CConfig *config);

	/*!
	 * \brief Set the output file for boundaries in STL CAD format
	 * \param[in] config - Definition of the particular problem.
	 * \param[in] mesh_filename - Name of the file where the STL
	 *            information is going to be stored.
   * \param[in] new_file - Create a new file.
	 */
	void SetBoundSTL(char mesh_filename[MAX_STRING_SIZE], bool new_file, CConfig *config) ;

	/*!
	 * \brief Check the volume element orientation.
	 * \param[in] config - Definition of the particular problem.
	 */
	void Check_IntElem_Orientation(CConfig *config);

  /*!
	 * \brief Check the volume element orientation.
	 * \param[in] config - Definition of the particular problem.
	 */
	void Check_BoundElem_Orientation(CConfig *config);

	/*!
	 * \brief Set the domains for grid grid partitioning using METIS.
	 * \param[in] config - Definition of the particular problem.
	 */
	void SetColorGrid(CConfig *config);

  /*!
   * \brief Set the domains for grid grid partitioning using ParMETIS.
   * \param[in] config - Definition of the particular problem.
   */
  void SetColorGrid_Parallel(CConfig *config);
<<<<<<< HEAD

  /*!
   * \brief Set the domains for FEM grid partitioning using ParMETIS.
   * \param[in] config - Definition of the particular problem.
   */
  void SetColorFEMGrid_Parallel(CConfig *config);

  /*!
   * \brief Compute the weights of the FEM graph for ParMETIS.
   * \param[in]  config                       - Definition of the particular problem.
   * \param[in]  localFaces                   - Vector, which contains the element faces of this rank.
   * \param[in]  xadj_l                       - Number of neighbors per element, ParMETIS storage format.
   * \param[in]  adjacency_l                  - Neighbors of the element, ParMETIS storage format.
   * \param[in]  mapExternalElemIDToTimeLevel - Map from the external element ID's to their time level.
   * \param[out] vwgt                         - Weights of the vertices of the graph, i.e. the elements.
   * \param[out] adjwgt                       - Weights of the edges of the graph.
   */
  void ComputeFEMGraphWeights(
              CConfig                                 *config,
              const vector<FaceOfElementClass>         &localFaces,
              const vector<unsigned long>              &xadj_l,
              const vector<unsigned long>              &adjacency_l,
              const map<unsigned long, unsigned short> &mapExternalElemIDToTimeLevel,
                    vector<su2double>                  &vwgt,
                    vector<su2double>                  &adjwgt);

  /*!
   * \brief Determine whether or not the Jacobians of the elements and faces
            are constant and a length scale of the elements.
   * \param[in]  config - Definition of the particular problem.
   */
  void DetermineFEMConstantJacobiansAndLenScale(CConfig *config);

  /*!
   * \brief Determine the neighboring information for periodic faces of a FEM grid.
   * \param[in]     config      - Definition of the particular problem.
   * \param[in,out] localFaces  - Vector, which contains the element faces of this rank.
   */
  void DeterminePeriodicFacesFEMGrid(CConfig                    *config,
                                     vector<FaceOfElementClass> &localFaces);

  /*!
   * \brief Determine the time level of the elements when time accurate
            local time stepping is employed.
   * \param[in]  config                       - Definition of the particular problem.
   * \param[in]  localFaces                   - Vector, which contains the element
                                                faces of this rank.
   * \param[out] mapExternalElemIDToTimeLevel - Map from the external element ID's to
                                                their time level.
   */
  void DetermineTimeLevelElements(CConfig                            *config,
                                  const vector<FaceOfElementClass>   &localFaces,
                                  map<unsigned long, unsigned short> &mapExternalElemIDToTimeLevel);

	/*!
	 * \brief Set the rotational velocity at each node.
	 * \param[in] config - Definition of the particular problem.
   * \param[in] val_iZone - Index of the current zone.
	 */
	void SetRotationalVelocity(CConfig *config, unsigned short val_iZone);

    /*!
     * \brief Set the translational velocity at each node.
     * \param[in] config - Definition of the particular problem.
     */
    void SetTranslationalVelocity(CConfig *config);

	/*!
	 * \brief Set the grid velocity via finite differencing at each node.
	 * \param[in] config - Definition of the particular problem.
	 */
	void SetGridVelocity(CConfig *config, unsigned long iter);

=======
  
  /*!
   * \brief Set the rotational velocity at each node.
   * \param[in] config - Definition of the particular problem.
   * \param[in] val_iZone - Index of the current zone.
   */
  void SetRotationalVelocity(CConfig *config, unsigned short val_iZone, bool print);

  /*!
   * \brief Set the rotational velocity of the points on the shroud markers to 0.
   * \param[in] config - Definition of the particular problem.
   */
  void SetShroudVelocity(CConfig *config);

  /*!
   * \brief Set the translational velocity at each node.
   * \param[in] config - Definition of the particular problem.
   */
  void SetTranslationalVelocity(CConfig *config, unsigned short val_iZone, bool print);

  /*!
   * \brief Set the grid velocity via finite differencing at each node.
   * \param[in] config - Definition of the particular problem.
   */
  void SetGridVelocity(CConfig *config, unsigned long iter);
  
>>>>>>> 6bac9128
  /*!
   * \brief Perform the MPI communication for the grid coordinates (dynamic meshes).
   * \param[in] config - Definition of the particular problem.
   */
  void Set_MPI_Coord(CConfig *config);

  /*!
   * \brief Perform the MPI communication for the grid velocities.
   * \param[in] config - Definition of the particular problem.
   */
  void Set_MPI_GridVel(CConfig *config);

  /*!
   * \brief Perform the MPI communication for the grid coordinates (dynamic meshes) for restart purposes.
   * \param[in] config - Definition of the particular problem.
   */
  void Set_MPI_OldCoord(CConfig *config);
<<<<<<< HEAD

	/*!
	 * \brief Set the periodic boundary conditions.
	 * \param[in] config - Definition of the particular problem.
	 */
	void SetPeriodicBoundary(CConfig *config);

	/*!
=======
  
  /*!
   * \brief Set the periodic boundary conditions.
   * \param[in] config - Definition of the particular problem.
   */
  void SetPeriodicBoundary(CConfig *config);

	/*! 
>>>>>>> 6bac9128
	 * \brief Do an implicit smoothing of the grid coordinates.
	 * \param[in] val_nSmooth - Number of smoothing iterations.
	 * \param[in] val_smooth_coeff - Relaxation factor.
	 * \param[in] config - Definition of the particular problem.
	 */
	void SetCoord_Smoothing(unsigned short val_nSmooth, su2double val_smooth_coeff, CConfig *config);

	/*!
	 * \brief Write the .su2 file.
	 * \param[in] config - Definition of the particular problem.
	 * \param[in] val_mesh_out_filename - Name of the output file.
	 */
	void SetMeshFile(CConfig *config, string val_mesh_out_filename);

	/*!
	 * \brief Compute some parameters about the grid quality.
	 * \param[out] statistics - Information about the grid quality, statistics[0] = (r/R)_min, statistics[1] = (r/R)_ave.
	 */
	void GetQualityStatistics(su2double *statistics);

	/*!
	 * \brief Find and store all vertices on a sharp corner in the geometry.
	 * \param[in] config - Definition of the particular problem.
	 */
	void ComputeSurf_Curvature(CConfig *config);

	/*!
	 * \brief Find and store the closest neighbor to a vertex.
	 * \param[in] config - Definition of the particular problem.
	 */
	void FindNormal_Neighbor(CConfig *config);

  /*!
	 * \brief Retrieve total number of nodes in a simulation across all processors (including halos).
	 * \returns Total number of nodes in a simulation across all processors (including halos).
	 */
	unsigned long GetGlobal_nPoint();

	/*!
	 * \brief Retrieve total number of nodes in a simulation across all processors (excluding halos).
	 * \returns Total number of nodes in a simulation across all processors (excluding halos).
	 */
	unsigned long GetGlobal_nPointDomain();

  /*!
	 * \brief Retrieve total number of elements in a simulation across all processors.
	 * \returns Total number of elements in a simulation across all processors.
	 */
  unsigned long GetGlobal_nElem();

  /*!
   * \brief  Retrieve total number of elements in a simulation across all processors (excluding halos).
   * \returns Total number of elements in a simulation across all processors (excluding halos).
   */
  unsigned long GetGlobal_nElemDomain();

  /*!
	 * \brief Retrieve total number of triangular elements in a simulation across all processors.
	 * \returns Total number of line elements in a simulation across all processors.
	 */
	unsigned long GetGlobal_nElemLine();

  /*!
	 * \brief Retrieve total number of triangular elements in a simulation across all processors.
	 * \returns Total number of triangular elements in a simulation across all processors.
	 */
	unsigned long GetGlobal_nElemTria();

  /*!
	 * \brief Retrieve total number of quadrilateral elements in a simulation across all processors.
	 * \returns Total number of quadrilateral elements in a simulation across all processors.
	 */
	unsigned long GetGlobal_nElemQuad();

  /*!
	 * \brief Retrieve total number of tetrahedral elements in a simulation across all processors.
	 * \returns Total number of tetrahedral elements in a simulation across all processors.
	 */
	unsigned long GetGlobal_nElemTetr();

  /*!
	 * \brief Retrieve total number of hexahedral elements in a simulation across all processors.
	 * \returns Total number of hexahedral elements in a simulation across all processors.
	 */
	unsigned long GetGlobal_nElemHexa();

  /*!
	 * \brief Retrieve total number of prism elements in a simulation across all processors.
	 * \returns Total number of prism elements in a simulation across all processors.
	 */
	unsigned long GetGlobal_nElemPris();

  /*!
	 * \brief Retrieve total number of pyramid elements in a simulation across all processors.
	 * \returns Total number of pyramid elements in a simulation across all processors.
	 */
	unsigned long GetGlobal_nElemPyra();

  /*!
	 * \brief Get number of triangular elements.
	 * \return Number of line elements.
	 */
	unsigned long GetnElemLine();

  /*!
	 * \brief Get number of triangular elements.
	 * \return Number of triangular elements.
	 */
	unsigned long GetnElemTria();

  /*!
	 * \brief Get number of quadrilateral elements.
	 * \return Number of quadrilateral elements.
	 */
	unsigned long GetnElemQuad();

  /*!
	 * \brief Get number of tetrahedral elements.
	 * \return Number of tetrahedral elements.
	 */
	unsigned long GetnElemTetr();

  /*!
	 * \brief Get number of hexahedral elements.
	 * \return Number of hexahedral elements.
	 */
	unsigned long GetnElemHexa();

  /*!
	 * \brief Get number of prism elements.
	 * \return Number of prism elements.
	 */
	unsigned long GetnElemPris();

  /*!
	 * \brief Get number of pyramid elements.
	 * \return Number of pyramid elements.
	 */
	unsigned long GetnElemPyra();

	/*!
	 * \brief Indentify geometrical planes in the mesh
	 */
	void SetGeometryPlanes(CConfig *config);

	/*!
	 * \brief Get geometrical planes in the mesh
	 */
	vector<su2double> GetGeometryPlanes();

	/*!
	 * \brief Get x coords of geometrical planes in the mesh
	 */
	vector<vector<su2double> > GetXCoord();

	/*!
	 * \brief Get y coords of geometrical planes in the mesh
	 */
	vector<vector<su2double> > GetYCoord();

	/*!
	 * \brief Get z coords of geometrical planes in the mesh
	 */
	vector<vector<su2double> > GetZCoord();

	/*!
	 * \brief Get all points on a geometrical plane in the mesh
	 */
	vector<vector<unsigned long> > GetPlanarPoints();

  /*!
   * \brief Read the sensitivity from an input file.
   * \param[in] config - Definition of the particular problem.
   */
  void SetBoundSensitivity(CConfig *config);

  /*!
   * \brief Compute the maximum thickness of an airfoil.
   * \returns Maximum thickness at a particular seccion.
   */
  su2double Compute_MaxThickness(su2double *Plane_P0, su2double *Plane_Normal, unsigned short iSection, CConfig *config, vector<su2double> &Xcoord_Airfoil, vector<su2double> &Ycoord_Airfoil, vector<su2double> &Zcoord_Airfoil);

  /*!
   * \brief Compute the twist of an airfoil.
   * \returns Twist at a particular seccion.
   */
  su2double Compute_Twist(su2double *Plane_P0, su2double *Plane_Normal, unsigned short iSection, vector<su2double> &Xcoord_Airfoil, vector<su2double> &Ycoord_Airfoil, vector<su2double> &Zcoord_Airfoil);

  /*!
   * \brief Compute the leading/trailing edge location of an airfoil.
   */
  void Compute_LeadingTrailing(su2double *LeadingEdge, su2double *TrailingEdge, su2double *Plane_P0, su2double *Plane_Normal, unsigned short iSection, vector<su2double> &Xcoord_Airfoil,
                               vector<su2double> &Ycoord_Airfoil, vector<su2double> &Zcoord_Airfoil);

  /*!
   * \brief Compute the chord of an airfoil.
   * \returns Chord of an airfoil.
   */
  su2double Compute_Chord(su2double *Plane_P0, su2double *Plane_Normal, unsigned short iSection, vector<su2double> &Xcoord_Airfoil, vector<su2double> &Ycoord_Airfoil, vector<su2double> &Zcoord_Airfoil);

  /*!
   * \brief Compute the thickness of an airfoil.
   */
  su2double Compute_Thickness(su2double *Plane_P0, su2double *Plane_Normal, unsigned short iSection, su2double Location, CConfig *config, vector<su2double> &Xcoord_Airfoil, vector<su2double> &Ycoord_Airfoil, vector<su2double> &Zcoord_Airfoil);

  /*!
   * \brief Compute the area of an airfoil.
   * \returns Area of an airfoil.
   */
  su2double Compute_Area(su2double *Plane_P0, su2double *Plane_Normal, unsigned short iSection, CConfig *config, vector<su2double> &Xcoord_Airfoil, vector<su2double> &Ycoord_Airfoil, vector<su2double> &Zcoord_Airfoil);

  /*!
   * \brief Compute the dihedral of a wing.
   * \returns Dihedral at a particular seccion.
   */
  su2double Compute_Dihedral(su2double *LeadingEdge_im1, su2double *TrailingEdge_im1,
                             su2double *LeadingEdge_i, su2double *TrailingEdge_i);

  /*!
   * \brief Compute the curvature of a wing.
   */
  su2double Compute_Curvature(su2double *LeadingEdge_im1, su2double *TrailingEdge_im1,
                              su2double *LeadingEdge_i, su2double *TrailingEdge_i,
                              su2double *LeadingEdge_ip1, su2double *TrailingEdge_ip1);

  /*!
   * \brief Evaluate geometrical parameters of a wing.
   */
  void Compute_Wing(CConfig *config, bool original_surface,
                    su2double &Wing_Volume, su2double &Wing_MinMaxThickness, su2double &Wing_MaxChord, su2double &Wing_MinToC,
                    su2double &Wing_MaxTwist, su2double &Wing_MaxCurvature, su2double &Wing_MaxDihedral);

  /*!
   * \brief Read the sensitivity from adjoint solution file and store it.
   * \param[in] config - Definition of the particular problem.
   */
  void SetSensitivity(CConfig *config);

  /*!
   * \brief Get the Sensitivity at a specific point.
   * \param[in] iPoint - The point where to get the sensitivity.
   * \param[in] iDim - The component of the dim. vector.
   * \returns The sensitivity at point iPoint and dim. iDim.
   */
  su2double GetSensitivity(unsigned long iPoint, unsigned short iDim);

  /*!
   * \brief Set the Sensitivity at a specific point.
   * \param[in] iPoint - The point where to get the sensitivity.
   * \param[in] iDim - The component of the dim. vector.
   * \param[in] val - Value of the sensitivity.
   */
  void SetSensitivity(unsigned long iPoint, unsigned short iDim, su2double val);

  /*!
   * \brief Check the mesh for periodicity and deactivate multigrid if periodicity is found.
   * \param[in] config - Definition of the particular problem.
   */
  void Check_Periodicity(CConfig *config);

  /*!
	 * \brief Get the average normal at a specific span for a given marker in the turbomachinery reference of frame.
	 * \param[in] val_marker - marker value.
	 * \param[in] val_span - span value.
   * \return The span-wise averaged turbo normal.
	 */
  su2double* GetAverageTurboNormal(unsigned short val_marker, unsigned short val_span);

  /*!
	 * \brief Get the average normal at a specific span for a given marker.
	 * \param[in] val_marker - marker value.
	 * \param[in] val_span - span value.
   * \return The span-wise averaged normal.
	 */
  su2double* GetAverageNormal(unsigned short val_marker, unsigned short val_span);

  /*!
	 * \brief Get the value of the total area for each span.
	 * \param[in] val_marker - marker value.
	 * \param[in] val_span - span value.
   * \return The span-wise area.
	 */
	su2double GetSpanArea(unsigned short val_marker, unsigned short val_span);

  /*!
	 * \brief Get the value of the total area for each span.
	 * \param[in] val_marker - marker value.
	 * \param[in] val_span - span value.
   * \return The span-wise averaged turbo normal.
	 */
	su2double GetTurboRadius(unsigned short val_marker, unsigned short val_span);

	/*!
	 * \brief Get the value of the average tangential rotational velocity for each span.
	 * \param[in] val_marker - marker value.
	 * \param[in] val_span - span value.
   * \return The span-wise averaged tangential velocity.
	 */
	su2double GetAverageTangGridVel(unsigned short val_marker, unsigned short val_span);

	/*!
	 * \brief Get the value of the inflow tangential velocity at each span.
	 * \param[in] val_marker - marker turbo-performance value.
	 * \param[in] val_span - span value.
   * \return The span-wise inflow tangential velocity.
	 */
	su2double GetTangGridVelIn(unsigned short val_marker, unsigned short val_span);

	/*!
	 * \brief Get the value of the outflow tangential velocity at each span.
	 * \param[in] val_marker - marker turbo-performance value.
	 * \param[in] val_span - span value.
   * \return The span-wise outflow tangential velocity.
	 */
	su2double GetTangGridVelOut(unsigned short val_marker, unsigned short val_span);

	/*!
	 * \brief Get the value of the inflow area at each span.
	 * \param[in] val_marker - marker turbo-performance value.
	 * \param[in] val_span - span value.
   * \return The span-wise inflow area.
	 */
	su2double GetSpanAreaIn(unsigned short val_marker, unsigned short val_span);

	/*!
	 * \brief Get the value of the outflow area at each span.
	 * \param[in] val_marker - marker turbo-performance value.
	 * \param[in] val_span - span value.
	 * \return The span-wise outflow area.
	 */
	su2double GetSpanAreaOut(unsigned short val_marker, unsigned short val_span);

	/*!
	 * \brief Get the value of the inflow radius at each span.
	 * \param[in] val_marker - marker turbo-performance value.
	 * \param[in] val_span - span value.
   * \return The span-wise inflow radius.
	 */
	su2double GetTurboRadiusIn(unsigned short val_marker, unsigned short val_span);

	/*!
	 * \brief Get the value of the outflow radius at each span.
	 * \param[in] val_marker - marker turbo-performance value.
	 * \param[in] val_span - span value.
   * \return The span-wise outflow radius.
	 */
	su2double GetTurboRadiusOut(unsigned short val_marker, unsigned short val_span);

	/*!
	 * \brief Set the value of the inflow tangential velocity at each span.
	 * \param[in] val_marker - marker turbo-performance value.
	 * \param[in] val_span - span value.
   */
	void SetTangGridVelIn(su2double value, unsigned short val_marker, unsigned short val_span);

	/*!
	 * \brief Set the value of the outflow tangential velocity at each span.
	 * \param[in] val_marker - marker turbo-performance value.
	 * \param[in] val_span - span value.
   */
	void SetTangGridVelOut(su2double value, unsigned short val_marker, unsigned short val_span);

	/*!
	 * \brief Get the value of the inflow area at each span.
	 * \param[in] val_marker - marker turbo-performance value.
	 * \param[in] val_span - span value.
   */
	void SetSpanAreaIn(su2double value, unsigned short val_marker, unsigned short val_span);

	/*!
	 * \brief Set the value of the outflow area at each span.
	 * \param[in] val_marker - marker turbo-performance value.
	 * \param[in] val_span - span value.
   */
	void SetSpanAreaOut(su2double value, unsigned short val_marker, unsigned short val_span);

	/*!
	 * \brief Set the value of the inflow radius at each span.
	 * \param[in] val_marker - marker turbo-performance value.
	 * \param[in] val_span - span value.
   */
	void SetTurboRadiusIn(su2double value, unsigned short val_marker, unsigned short val_span);

	/*!
	 * \brief Set the value of the outflow radius at each span.
	 * \param[in] val_marker - marker turbo-performance value.
	 * \param[in] val_span - span value.
   */
	void SetTurboRadiusOut(su2double value, unsigned short val_marker, unsigned short val_span);

  /*!
	 * \brief A total number of vertex independently from the MPI partions.
	 * \param[in] val_marker - marker value.
	 * \param[in] val_span - span value.
	 */
	unsigned long GetnTotVertexSpan(unsigned short val_marker, unsigned short val_span);

/*!
 * \brief min angular pitch independently from the MPI partions.
 * \param[in] val_marker - marker value.
 * \param[in] val_span - span value.
 */
  su2double GetMinAngularCoord(unsigned short val_marker, unsigned short val_span);

/*!
 * \brief max angular pitch independently from the MPI partions.
 * \param[in] val_marker - marker value.
 * \param[in] val_span - span value.
 */
  su2double GetMaxAngularCoord(unsigned short val_marker, unsigned short val_span);

/*!
 * \brief min Relatice angular coord independently from the MPI partions.
 * \param[in] val_marker - marker value.
 * \param[in] val_span - span value.
 */
  su2double GetMinRelAngularCoord(unsigned short val_marker, unsigned short val_span);

  /*!
	 * \brief Get the average grid velocity at a specific span for a given marker.
	 * \param[in] val_marker - marker value.
	 * \param[in] val_span - span value.
	 */
  su2double* GetAverageGridVel(unsigned short val_marker, unsigned short val_span);

};

/*!
 * \class CMultiGridGeometry
 * \brief Class for defining the multigrid geometry, the main delicated part is the
 *        agglomeration stage, which is done in the declaration.
 * \author F. Palacios
 * \version 5.0.0 "Raven"
 */
class CMultiGridGeometry : public CGeometry {

public:

	/*!
	 * \brief Constructor of the class.
	 * \param[in] geometry - Geometrical definition of the problem.
	 * \param[in] config - Definition of the particular problem.
	 * \param[in] iMesh - Level of the multigrid.
	 * \param[in] iZone - Current zone in the mesh.
	 */
	CMultiGridGeometry(CGeometry ***geometry, CConfig **config_container, unsigned short iMesh, unsigned short iZone);

	/*!
	 * \brief Destructor of the class.
	 */
	~CMultiGridGeometry(void);

	/*!
	 * \brief Determine if a CVPoint van be agglomerated, if it have the same marker point as the seed.
	 * \param[in] CVPoint - Control volume to be agglomerated.
	 * \param[in] marker_seed - Marker of the seed.
	 * \param[in] fine_grid - Geometrical definition of the problem.
	 * \param[in] config - Definition of the particular problem.
	 * \return <code>TRUE</code> or <code>FALSE</code> depending if the control volume can be agglomerated.
	 */
	bool SetBoundAgglomeration(unsigned long CVPoint, short marker_seed, CGeometry *fine_grid, CConfig *config);

	/*!
	 * \brief Determine if a can be agglomerated using geometrical criteria.
	 * \param[in] iPoint - Seed point.
	 * \param[in] fine_grid - Geometrical definition of the problem.
	 * \param[in] config - Definition of the particular problem.
	 */
	bool GeometricalCheck(unsigned long iPoint, CGeometry *fine_grid, CConfig *config);

	/*!
	 * \brief Determine if a CVPoint van be agglomerated, if it have the same marker point as the seed.
	 * \param[in] Suitable_Indirect_Neighbors - List of Indirect Neighbours that can be agglomerated.
	 * \param[in] iPoint - Seed point.
	 * \param[in] Index_CoarseCV - Index of agglomerated point.
	 * \param[in] fine_grid - Geometrical definition of the problem.
	 */
	void SetSuitableNeighbors(vector<unsigned long> *Suitable_Indirect_Neighbors, unsigned long iPoint,
			unsigned long Index_CoarseCV, CGeometry *fine_grid);

	/*!
	 * \brief Set boundary vertex.
	 * \param[in] geometry - Geometrical definition of the problem.
	 * \param[in] config - Definition of the particular problem.
	 */
	void SetVertex(CGeometry *geometry, CConfig *config);

	/*!
	 * \brief Set points which surround a point.
	 * \param[in] geometry - Geometrical definition of the problem.
	 */
	void SetPoint_Connectivity(CGeometry *geometry);

	/*!
	 * \brief Function declaration to avoid partially overridden classes.
	 */
	void SetPoint_Connectivity(void);

	/*!
	 * \brief Set the edge structure of the agglomerated control volume.
	 * \param[in] config - Definition of the particular problem.
	 * \param[in] geometry - Geometrical definition of the problem.
	 * \param[in] action - Allocate or not the new elements.
	 */
	void SetControlVolume(CConfig *config, CGeometry *geometry, unsigned short action);

	/*!
	 * \brief Mach the near field boundary condition.
	 * \param[in] config - Definition of the particular problem.
	 */
	void MatchNearField(CConfig *config);

  /*!
	 * \brief Mach the near field boundary condition.
	 * \param[in] config - Definition of the particular problem.
	 */
	void MatchActuator_Disk(CConfig *config);

	/*!
	 * \brief Mach the interface boundary condition.
	 * \param[in] config - Definition of the particular problem.
	 */
	void MatchInterface(CConfig *config);

	/*!
	 * \brief Set boundary vertex structure of the agglomerated control volume.
	 * \param[in] config - Definition of the particular problem.
	 * \param[in] geometry - Geometrical definition of the problem.
	 * \param[in] action - Allocate or not the new elements.
	 */
	void SetBoundControlVolume(CConfig *config, CGeometry *geometry, unsigned short action);

	/*!
	 * \brief Set a representative coordinates of the agglomerated control volume.
	 * \param[in] geometry - Geometrical definition of the problem.
	 */
	void SetCoord(CGeometry *geometry);

	/*!
	 * \brief Set the rotational velocity at each grid point on a coarse mesh.
	 * \param[in] config - Definition of the particular problem.
   * \param[in] val_iZone - Index of the current zone.
	 */
<<<<<<< HEAD
	void SetRotationalVelocity(CConfig *config, unsigned short val_iZone);

    /*!
     * \brief Set the translational velocity at each grid point on a coarse mesh.
     * \param[in] config - Definition of the particular problem.
     */
    void SetTranslationalVelocity(CConfig *config);
=======
	void SetRotationalVelocity(CConfig *config, unsigned short val_iZone, bool print);

/*!
 * \brief Set the rotational velocity of the points on the shroud markers to 0.0.
 * \param[in] config - Definition of the particular problem.
 */
void SetShroudVelocity(CConfig *config);

/*!
 * \brief Set the translational velocity at each grid point on a coarse mesh.
 * \param[in] config - Definition of the particular problem.
 */
void SetTranslationalVelocity(CConfig *config, unsigned short val_iZone, bool print);
>>>>>>> 6bac9128

	/*!
	 * \brief Set the grid velocity at each node in the coarse mesh level.
	 * \param[in] config - Definition of the particular problem.
	 * \param[in] iter - Current physical time step.
	 */
	void SetGridVelocity(CConfig *config, unsigned long iter);

	/*!
	 * \brief Set the grid velocity at each node in the coarse mesh level based
	 *        on a restriction from a finer mesh.
	 * \param[in] fine_mesh - Geometry container for the finer mesh level.
	 * \param[in] config - Definition of the particular problem.
	 */
	void SetRestricted_GridVelocity(CGeometry *fine_mesh, CConfig *config);

	/*!
	 * \brief Find and store the closest neighbor to a vertex.
	 * \param[in] config - Definition of the particular problem.
	 */
	void FindNormal_Neighbor(CConfig *config);

	/*!
	 * \brief Indentify geometrical planes in the mesh
	 */
	void SetGeometryPlanes(CConfig *config);

	/*!
	 * \brief Get geometrical planes in the mesh
	 */
	vector<su2double> GetGeometryPlanes();

	/*!
	 * \brief Get x coords of geometrical planes in the mesh
	 */
	vector<vector<su2double> > GetXCoord();

	/*!
	 * \brief Get y coords of geometrical planes in the mesh
	 */
	vector<vector<su2double> > GetYCoord();

	/*!
	 * \brief Get z coords of geometrical planes in the mesh
	 */
	vector<vector<su2double> > GetZCoord();

	/*!
	 * \brief Get all points on a geometrical plane in the mesh
	 */
	vector<vector<unsigned long> > GetPlanarPoints();

};

/*!
 * \class CPeriodicGeometry
 * \brief Class for defining a periodic boundary condition.
 * \author T. Economon, F. Palacios
 * \version 5.0.0 "Raven"
 */
class CPeriodicGeometry : public CGeometry {
	CPrimalGrid*** newBoundPer;            /*!< \brief Boundary vector for new periodic elements (primal grid information). */
	unsigned long *nNewElem_BoundPer;			/*!< \brief Number of new periodic elements of the boundary. */

public:

	/*!
	 * \brief Constructor of the class.
	 * \param[in] geometry - Geometrical definition of the problem.
	 * \param[in] config - Definition of the particular problem.
	 */
	CPeriodicGeometry(CGeometry *geometry, CConfig *config);

	/*!
	 * \brief Destructor of the class.
	 */
	~CPeriodicGeometry(void);

	/*!
	 * \brief Set the periodic boundaries of the grid.
	 * \param[in] geometry - Geometrical definition of the problem.
	 * \param[in] config - Definition of the particular problem.
	 */
	void SetPeriodicBoundary(CGeometry *geometry, CConfig *config);

	/*!
	 * \brief Set the Tecplot file.
	 * \param[in] config_filename - Name of the file where the Tecplot
	 *            information is going to be stored.
	 */
	void SetTecPlot(char config_filename[MAX_STRING_SIZE], bool new_file);

	/*!
	 * \brief Write the .su2 file.
	 * \param[in] config - Definition of the particular problem.
	 * \param[in] val_mesh_out_filename - Name of the output file.
	 */
	void SetMeshFile(CGeometry *geometry, CConfig *config, string val_mesh_out_filename);
};

/*!
 * \struct CMultiGridQueue
 * \brief Class for a multigrid queue system
 * \author F. Palacios
 * \version 5.0.0 "Raven"
 * \date Aug 12, 2012
 */
class CMultiGridQueue {
	vector<vector<unsigned long> > QueueCV; /*!< \brief Queue structure to choose the next control volume in the agglomeration process. */
	short *Priority;	/*!< \brief The priority is based on the number of pre-agglomerated neighbors. */
	bool *RightCV;	/*!< \brief In the lowest priority there are some CV that can not be agglomerated, this is the way to identify them */
	unsigned long nPoint; /*!< \brief Total number of points. */

public:

	/*!
	 * \brief Constructor of the class.
	 * \param[in] val_npoint - Number of control volumes.
	 */
	CMultiGridQueue(unsigned long val_npoint);

	/*!
	 * \brief Destructor of the class.
	 */
	~CMultiGridQueue(void);

	/*!
	 * \brief Add a new CV to the list.
	 * \param[in] val_new_point - Index of the new point.
	 * \param[in] val_number_neighbors - Number of neighbors of the new point.
	 */
	void AddCV(unsigned long val_new_point, unsigned short val_number_neighbors);

	/*!
	 * \brief Remove a CV from the list.
	 * \param[in] val_remove_point - Index of the control volume to be removed.
	 */
	void RemoveCV(unsigned long val_remove_point);

	/*!
	 * \brief Change a CV from a list to a different list.
	 * \param[in] val_move_point - Index of the control volume to be moved.
	 * \param[in] val_number_neighbors - New number of neighbors of the control volume.
	 */
	void MoveCV(unsigned long val_move_point, short val_number_neighbors);

	/*!
	 * \brief Increase the priority of the CV.
	 * \param[in] val_incr_point - Index of the control volume.
	 */
	void IncrPriorityCV(unsigned long val_incr_point);

	/*!
	 * \brief Increase the priority of the CV.
	 * \param[in] val_red_point - Index of the control volume.
	 */
	void RedPriorityCV(unsigned long val_red_point);

	/*!
	 * \brief Visualize the control volume queue.
	 */
	void VisualizeQueue(void);

	/*!
	 * \brief Visualize the priority list.
	 */
	void VisualizePriority(void);

	/*!
	 * \brief Find a new seed control volume.
	 * \return Index of the new control volume.
	 */
	long NextCV(void);

	/*!
	 * \brief Check if the queue is empty.
	 * \return <code>TRUE</code> or <code>FALSE</code> depending if the queue is empty.
	 */
	bool EmptyQueue(void);

	/*!
	 * \brief Total number of control volume in the queue.
	 * \return Total number of control points.
	 */
	unsigned long TotalCV(void);

	/*!
	 * \brief Update the queue with the new control volume (remove the CV and
	 increase the priority of the neighbors).
	 * \param[in] val_update_point - Index of the new point.
	 * \param[in] fine_grid - Fine grid geometry.
	 */
	void Update(unsigned long val_update_point, CGeometry *fine_grid);

};

#include "geometry_structure.inl"<|MERGE_RESOLUTION|>--- conflicted
+++ resolved
@@ -281,11 +281,6 @@
 	CPoint** node;			/*!< \brief Node vector (dual grid information). */
 	CEdge** edge;			/*!< \brief Edge vector (dual grid information). */
 	CVertex*** vertex;		/*!< \brief Boundary Vertex vector (dual grid information). */
-<<<<<<< HEAD
-
-	unsigned long *nVertex;	/*!< \brief Number of vertex for each marker. */
-	unsigned short nCommLevel;		/*!< \brief Number of non-blocking communication levels. */
-=======
   CTurboVertex**** turbovertex; /*!< \brief Boundary Vertex vector ordered for turbomachinery calculation(dual grid information). */
   unsigned long *nVertex;	/*!< \brief Number of vertex for each marker. */
   unsigned short *nSpanWiseSections; /*!< \brief Number of Span wise section for each turbo marker. */
@@ -308,7 +303,6 @@
   su2double **TurboRadiusIn, **TurboRadiusOut; /*! <\brief Radius at each span wise section for each turbomachinery marker*/
 
   unsigned short nCommLevel;		/*!< \brief Number of non-blocking communication levels. */
->>>>>>> 6bac9128
 	vector<unsigned long> PeriodicPoint[MAX_NUMBER_PERIODIC][2];			/*!< \brief PeriodicPoint[Periodic bc] and return the point that
 																			 must be sent [0], and the image point in the periodic bc[1]. */
 	vector<unsigned long> PeriodicElem[MAX_NUMBER_PERIODIC];				/*!< \brief PeriodicElem[Periodic bc] and return the elements that
@@ -401,8 +395,6 @@
 	unsigned short GetnMarker(void);
 
 	/*!
-<<<<<<< HEAD
-=======
 	 * \brief Get number of vertices.
 	 * \param[in] val_marker - Marker of the boundary.
 	 * \return Number of vertices.
@@ -410,7 +402,6 @@
 	su2double* GetSpanWiseValue(unsigned short val_marker);
 
 	/*! 
->>>>>>> 6bac9128
 	 * \brief Get number of vertices.
 	 * \param[in] val_marker - Marker of the boundary.
 	 * \return Number of vertices.
@@ -418,8 +409,6 @@
 	unsigned long GetnVertex(unsigned short val_marker);
 
 	/*!
-<<<<<<< HEAD
-=======
 	 * \brief Get number of span wise section.
 	 * \param[in] marker_flag - flag of the turbomachinery boundary.
 	 * \return Number of span wise section.
@@ -462,7 +451,6 @@
 	void SetnVertexSpanMax(unsigned short marker_flag, unsigned long nVertMax);
 
 	/*! 
->>>>>>> 6bac9128
 	 * \brief Get the edge index from using the nodes of the edge.
 	 * \param[in] first_point - First point of the edge.
 	 * \param[in] second_point - Second point of the edge.
@@ -614,24 +602,6 @@
 	 */
 	virtual void SetVertex(CConfig *config);
 
-<<<<<<< HEAD
-	/*!
-	 * \brief A virtual member.
-	 */
-	virtual void SetVertex(void);
-
-	/*!
-	 * \brief A virtual member.
-	 */
-	virtual void SetCoord_CG(void);
-
-	/*!
-	 * \brief A virtual member.
-	 * \param[in] config - Definition of the particular problem.
-	 * \param[in] action - Allocate or not the new elements.
-	 */
-	virtual void SetControlVolume(CConfig *config, unsigned short action);
-=======
   /*!
    * \brief A virtual member.
    * \param[in] config - Definition of the particular problem.
@@ -649,7 +619,6 @@
    * \param[in] config - Definition of the particular problem.
    */
   virtual void UpdateTurboVertex(CConfig *config, unsigned short val_iZone, unsigned short marker_flag);
->>>>>>> 6bac9128
 
   /*!
    * \brief A virtual member.
@@ -877,39 +846,6 @@
 	 * \param[in] config - Definition of the particular problem.
    * \param[in] val_iZone - Index of the current zone.
 	 */
-<<<<<<< HEAD
-	virtual void SetRotationalVelocity(CConfig *config, unsigned short val_iZone);
-
-    /*!
-     * \brief A virtual member.
-     * \param[in] config - Definition of the particular problem.
-     */
-    virtual void SetTranslationalVelocity(CConfig *config);
-
-	/*!
-	 * \brief A virtual member.
-	 * \param[in] config - Definition of the particular problem.
-	 * \param[in] iter - Current physical time step.
-	 */
-	virtual void SetGridVelocity(CConfig *config, unsigned long iter);
-
-  /*!
-	 * \brief A virtual member.
-	 * \param[in] config - Definition of the particular problem.
-	 */
-  virtual void Set_MPI_Coord(CConfig *config);
-
-  /*!
-	 * \brief A virtual member.
-	 * \param[in] config - Definition of the particular problem.
-	 */
-  virtual void Set_MPI_GridVel(CConfig *config);
-
-  /*!
-	 * \brief A virtual member.
-	 * \param[in] config - Definition of the particular problem.
-	 */
-=======
 	virtual void SetRotationalVelocity(CConfig *config, unsigned short val_iZone, bool print);
 
   /*!
@@ -947,7 +883,6 @@
     * \brief A virtual member.
     * \param[in] config - Definition of the particular problem.
     */
->>>>>>> 6bac9128
   virtual void Set_MPI_OldCoord(CConfig *config);
 
 	/*!
@@ -1277,8 +1212,6 @@
    */
   virtual void SetSensitivity(unsigned long iPoint, unsigned short iDim, su2double val);
 
-<<<<<<< HEAD
-=======
   /*!
 	 * \brief A virtual member.
 	 * \param[in] val_marker - marker value.
@@ -1438,7 +1371,6 @@
    */
   virtual su2double* GetAverageGridVel(unsigned short val_marker, unsigned short val_span);
 
->>>>>>> 6bac9128
   /*!
    * \brief A virtual member.
    * \param config - Config
@@ -1633,8 +1565,6 @@
 	void SetVertex(CConfig *config);
 
 	/*!
-<<<<<<< HEAD
-=======
 	 * \brief Set number of span wise level for turbomachinery computation.
 	 * \param[in] config - Definition of the particular problem.
 	 */
@@ -1665,7 +1595,6 @@
 	void GatherInOutAverageValues(CConfig *config, bool allocate);
 
 	/*! 
->>>>>>> 6bac9128
 	 * \brief Set the center of gravity of the face, elements and edges.
 	 */
 	void SetCoord_CG(void);
@@ -1767,7 +1696,6 @@
    * \param[in] config - Definition of the particular problem.
    */
   void SetColorGrid_Parallel(CConfig *config);
-<<<<<<< HEAD
 
   /*!
    * \brief Set the domains for FEM grid partitioning using ParMETIS.
@@ -1822,27 +1750,6 @@
                                   const vector<FaceOfElementClass>   &localFaces,
                                   map<unsigned long, unsigned short> &mapExternalElemIDToTimeLevel);
 
-	/*!
-	 * \brief Set the rotational velocity at each node.
-	 * \param[in] config - Definition of the particular problem.
-   * \param[in] val_iZone - Index of the current zone.
-	 */
-	void SetRotationalVelocity(CConfig *config, unsigned short val_iZone);
-
-    /*!
-     * \brief Set the translational velocity at each node.
-     * \param[in] config - Definition of the particular problem.
-     */
-    void SetTranslationalVelocity(CConfig *config);
-
-	/*!
-	 * \brief Set the grid velocity via finite differencing at each node.
-	 * \param[in] config - Definition of the particular problem.
-	 */
-	void SetGridVelocity(CConfig *config, unsigned long iter);
-
-=======
-  
   /*!
    * \brief Set the rotational velocity at each node.
    * \param[in] config - Definition of the particular problem.
@@ -1868,7 +1775,6 @@
    */
   void SetGridVelocity(CConfig *config, unsigned long iter);
   
->>>>>>> 6bac9128
   /*!
    * \brief Perform the MPI communication for the grid coordinates (dynamic meshes).
    * \param[in] config - Definition of the particular problem.
@@ -1886,16 +1792,6 @@
    * \param[in] config - Definition of the particular problem.
    */
   void Set_MPI_OldCoord(CConfig *config);
-<<<<<<< HEAD
-
-	/*!
-	 * \brief Set the periodic boundary conditions.
-	 * \param[in] config - Definition of the particular problem.
-	 */
-	void SetPeriodicBoundary(CConfig *config);
-
-	/*!
-=======
   
   /*!
    * \brief Set the periodic boundary conditions.
@@ -1904,7 +1800,6 @@
   void SetPeriodicBoundary(CConfig *config);
 
 	/*! 
->>>>>>> 6bac9128
 	 * \brief Do an implicit smoothing of the grid coordinates.
 	 * \param[in] val_nSmooth - Number of smoothing iterations.
 	 * \param[in] val_smooth_coeff - Relaxation factor.
@@ -2448,15 +2343,6 @@
 	 * \param[in] config - Definition of the particular problem.
    * \param[in] val_iZone - Index of the current zone.
 	 */
-<<<<<<< HEAD
-	void SetRotationalVelocity(CConfig *config, unsigned short val_iZone);
-
-    /*!
-     * \brief Set the translational velocity at each grid point on a coarse mesh.
-     * \param[in] config - Definition of the particular problem.
-     */
-    void SetTranslationalVelocity(CConfig *config);
-=======
 	void SetRotationalVelocity(CConfig *config, unsigned short val_iZone, bool print);
 
 /*!
@@ -2470,7 +2356,6 @@
  * \param[in] config - Definition of the particular problem.
  */
 void SetTranslationalVelocity(CConfig *config, unsigned short val_iZone, bool print);
->>>>>>> 6bac9128
 
 	/*!
 	 * \brief Set the grid velocity at each node in the coarse mesh level.
