/*!
 * \file config_structure.hpp
 * \brief All the information about the definition of the physical problem.
 *        The subroutines and functions are in the <i>config_structure.cpp</i> file.
 * \author F. Palacios, T. Economon, B. Tracey
 * \version 4.2.0 "Cardinal"
 *
 * SU2 Lead Developers: Dr. Francisco Palacios (Francisco.D.Palacios@boeing.com).
 *                      Dr. Thomas D. Economon (economon@stanford.edu).
 *
 * SU2 Developers: Prof. Juan J. Alonso's group at Stanford University.
 *                 Prof. Piero Colonna's group at Delft University of Technology.
 *                 Prof. Nicolas R. Gauger's group at Kaiserslautern University of Technology.
 *                 Prof. Alberto Guardone's group at Polytechnic University of Milan.
 *                 Prof. Rafael Palacios' group at Imperial College London.
 *
 * Copyright (C) 2012-2016 SU2, the open-source CFD code.
 *
 * SU2 is free software; you can redistribute it and/or
 * modify it under the terms of the GNU Lesser General Public
 * License as published by the Free Software Foundation; either
 * version 2.1 of the License, or (at your option) any later version.
 *
 * SU2 is distributed in the hope that it will be useful,
 * but WITHOUT ANY WARRANTY; without even the implied warranty of
 * MERCHANTABILITY or FITNESS FOR A PARTICULAR PURPOSE. See the GNU
 * Lesser General Public License for more details.
 *
 * You should have received a copy of the GNU Lesser General Public
 * License along with SU2. If not, see <http://www.gnu.org/licenses/>.
 */

#pragma once

#include "./mpi_structure.hpp"

#include <iostream>
#include <cstdlib>
#include <fstream>
#include <sstream>
<<<<<<< HEAD
=======
#include <string>
>>>>>>> 946c9edb
#include <cstring>
#include <vector>
#include <stdlib.h>
#include <cmath>
#include <map>
#include <assert.h>
#ifdef HAVE_CGNS
  #include "cgnslib.h"
#endif
#include "./option_structure.hpp"
#include "./datatype_structure.hpp"
#ifdef HAVE_CGNS
  #include "cgnslib.h"
#endif
using namespace std;

/*!
 * \class CConfig
 * \brief Main class for defining the problem; basically this class reads the configuration file, and
 *        stores all the information.
 * \author F. Palacios
 * \version 4.2.0 "Cardinal"
 */

class CConfig {
private:
	unsigned short Kind_SU2; /*!< \brief Kind of SU2 software component.*/
  unsigned short Ref_NonDim; /*!< \brief Kind of non dimensionalization.*/
  unsigned short Kind_MixingProcess; /*!< \brief Kind of mixing process.*/
  unsigned short *Kind_TurboMachinery;  /*!< \brief Kind of turbomachynery architecture.*/
  unsigned short iZone, nZone; /*!< \brief Number of zones in the mesh. */
	su2double OrderMagResidual; /*!< \brief Order of magnitude reduction. */
	su2double MinLogResidual; /*!< \brief Minimum value of the log residual. */
	su2double OrderMagResidualFSI; /*!< \brief Order of magnitude reduction. */
	su2double MinLogResidualFSI; /*!< \brief Minimum value of the log residual. */
	su2double Res_FEM_UTOL; 		/*!< \brief UTOL criteria for structural FEM. */
	su2double Res_FEM_RTOL; 		/*!< \brief RTOL criteria for structural FEM. */
	su2double Res_FEM_ETOL; 		/*!< \brief ETOL criteria for structural FEM. */
	su2double EA_ScaleFactor; /*!< \brief Equivalent Area scaling factor */
	su2double* EA_IntLimit; /*!< \brief Integration limits of the Equivalent Area computation */
  su2double AdjointLimit; /*!< \brief Adjoint variable limit */
  su2double* Obj_ChainRuleCoeff; /*!< \brief Array defining objective function for adjoint problem based on chain rule in terms of gradient w.r.t. density, velocity, pressure */
  bool MG_AdjointFlow; /*!< \brief MG with the adjoint flow problem */
  su2double* Subsonic_Engine_Box; /*!< \brief Coordinates of the box subsonic region */
  su2double* Hold_GridFixed_Coord; /*!< \brief Coordinates of the box to hold fixed the nbumerical grid */
  unsigned short ConvCriteria;	/*!< \brief Kind of convergence criteria. */
  unsigned short nFFD_Iter; 	/*!< \brief Iteration for the point inversion problem. */
  su2double FFD_Tol;  	/*!< \brief Tolerance in the point inversion problem. */
  bool Viscous_Limiter_Flow, Viscous_Limiter_Turb;			/*!< \brief Viscous limiters. */
  bool Write_Conv_FSI;			/*!< \brief Write convergence file for FSI problems. */
  bool ContinuousAdjoint,			/*!< \brief Flag to know if the code is solving an adjoint problem. */
  Viscous,                /*!< \brief Flag to know if the code is solving a viscous problem. */
  EquivArea,				/*!< \brief Flag to know if the code is going to compute and plot the equivalent area. */
  InvDesign_Cp,				/*!< \brief Flag to know if the code is going to compute and plot the inverse design. */
  InvDesign_HeatFlux,				/*!< \brief Flag to know if the code is going to compute and plot the inverse design. */
  Grid_Movement,			/*!< \brief Flag to know if there is grid movement. */
  Wind_Gust,              /*!< \brief Flag to know if there is a wind gust. */
  Aeroelastic_Simulation, /*!< \brief Flag to know if there is an aeroelastic simulation. */
  Rotating_Frame,			/*!< \brief Flag to know if there is a rotating frame. */
	PoissonSolver,			/*!< \brief Flag to know if we are solving  poisson forces  in plasma solver. */
	Low_Mach_Precon,		/*!< \brief Flag to know if we are using a low Mach number preconditioner. */
	Low_Mach_Corr,			/*!< \brief Flag to know if we are using a low Mach number correction. */
	GravityForce,			/*!< \brief Flag to know if the gravity force is incuded in the formulation. */
	SmoothNumGrid,			/*!< \brief Smooth the numerical grid. */
	AdaptBoundary,			/*!< \brief Adapt the elements on the boundary. */
	Engine_Intake,			/*!< \brief Engine intake subsonic region. */
	Frozen_Visc,			/*!< \brief Flag for adjoint problem with/without frozen viscosity. */
	Sens_Remove_Sharp,			/*!< \brief Flag for removing or not the sharp edges from the sensitivity computation. */
	Hold_GridFixed,	/*!< \brief Flag hold fixed some part of the mesh during the deformation. */
	Axisymmetric, /*!< \brief Flag for axisymmetric calculations */
	DebugMode, /*!< \brief Flag for debug mode */
  ionization;  /*!< \brief Flag for determining if free electron gas is in the mixture */
  su2double Damp_Engine_Inflow;	/*!< \brief Damping factor for the engine inlet. */
  su2double Damp_Engine_Bleed;	/*!< \brief Damping factor for the engine bleed. */
  su2double Damp_Engine_Exhaust;	/*!< \brief Damping factor for the engine exhaust. */
  su2double Damp_Res_Restric,	/*!< \brief Damping factor for the residual restriction. */
	Damp_Correc_Prolong; /*!< \brief Damping factor for the correction prolongation. */
	su2double Position_Plane; /*!< \brief Position of the Near-Field (y coordinate 2D, and z coordinate 3D). */
	su2double WeightCd; /*!< \brief Weight of the drag coefficient. */
	unsigned short Unsteady_Simulation;	/*!< \brief Steady or unsteady (time stepping or dual time stepping) computation. */
	unsigned short Dynamic_Analysis;	/*!< \brief Static or dynamic structural analysis. */
	unsigned short nStartUpIter;	/*!< \brief Start up iterations using the fine grid. */
  su2double FixAzimuthalLine; /*!< \brief Fix an azimuthal line due to misalignments of the nearfield. */
  su2double **DV_Value;		/*!< \brief Previous value of the design variable. */
	su2double LimiterCoeff;				/*!< \brief Limiter coefficient */
  unsigned long LimiterIter;	/*!< \brief Freeze the value of the limiter after a number of iterations */
	su2double SharpEdgesCoeff;				/*!< \brief Coefficient to identify the limit of a sharp edge. */
  unsigned short SystemMeasurements; /*!< \brief System of measurements. */
  unsigned short Kind_Regime;  /*!< \brief Kind of adjoint function. */
  unsigned short *Kind_ObjFunc;  /*!< \brief Kind of objective function. */
  su2double *Weight_ObjFunc;    /*!< \brief Weight applied to objective function. */
  unsigned short Kind_SensSmooth; /*!< \brief Kind of sensitivity smoothing technique. */
  unsigned short Continuous_Eqns; /*!< \brief Which equations to treat continuously (Hybrid adjoint)*/
  unsigned short Discrete_Eqns; /*!< \brief Which equations to treat discretely (Hybrid adjoint). */
	unsigned short *Design_Variable; /*!< \brief Kind of design variable. */
	su2double RatioDensity,				/*!< \brief Ratio of density for a free surface problem. */
	RatioViscosity,				/*!< \brief Ratio of viscosity for a free surface problem. */
	FreeSurface_Thickness,  /*!< \brief Thickness of the interfase for a free surface problem. */
	FreeSurface_Outlet,  /*!< \brief Outlet of the interfase for a free surface problem. */
	FreeSurface_Damping_Coeff,  /*!< \brief Damping coefficient of the free surface for a free surface problem. */
	FreeSurface_Damping_Length;  /*!< \brief Damping length of the free surface for a free surface problem. */
	unsigned short Kind_Adaptation;	/*!< \brief Kind of numerical grid adaptation. */
  unsigned short SpectralMethod_Type; /*!< \brief Type of Spectral method, TimeSpectral or HarmonicBalance. */
	unsigned short nTimeInstances;  /*!< \brief Number of periodic time instances for Time Spectral integration. */
	su2double SpectralMethod_Period;		/*!< \brief Period of oscillation to be used with time-spectral computations. */
	unsigned short SpectralInterpolation_Pts;		/*!< \brief Number of points for spectral interpolation using DFT. */
	unsigned short Kind_SpectralAverage;		/*!< \brief Kind of spectral average over time instances. */
	su2double New_Elem_Adapt;			/*!< \brief Elements to adapt in the numerical grid adaptation process. */
	su2double Delta_UnstTime,			/*!< \brief Time step for unsteady computations. */
	Delta_UnstTimeND;						/*!< \brief Time step for unsteady computations (non dimensional). */
  su2double Delta_DynTime,		/*!< \brief Time step for dynamic structural computations. */
	Total_DynTime,				/*!< \brief Total time for dynamic structural computations. */
	Current_DynTime;			/*!< \brief Global time of the dynamic structural computations. */
	su2double Total_UnstTime,						/*!< \brief Total time for unsteady computations. */
	Total_UnstTimeND;								/*!< \brief Total time for unsteady computations (non dimensional). */
	su2double Current_UnstTime,									/*!< \brief Global time of the unsteady simulation. */
	Current_UnstTimeND;									/*!< \brief Global time of the unsteady simulation. */
	unsigned short nMarker_Euler,	/*!< \brief Number of Euler wall markers. */
	nMarker_FarField,				/*!< \brief Number of far-field markers. */
	nMarker_Custom,
	nMarker_SymWall,				/*!< \brief Number of symmetry wall markers. */
  nMarker_Pressure,				/*!< \brief Number of pressure wall markers. */
	nMarker_PerBound,				/*!< \brief Number of periodic boundary markers. */
	nMarker_MixingPlaneInterface,				/*!< \brief Number of mixing plane interface boundary markers. */
	nMarker_Turbomachinery,				/*!< \brief Number turbomachinery markers. */
	nMarker_TurboPerformance,				/*!< \brief Number of turboperformance markers. */
	nSpanWiseSections,			/*!< \brief Number of spanwise sections to compute 3D BC and Performance for turbomachinery   */
	nMarker_NearFieldBound,				/*!< \brief Number of near field boundary markers. */
  nMarker_ActDisk_Inlet, nMarker_ActDisk_Outlet,
	nMarker_InterfaceBound,				/*!< \brief Number of interface boundary markers. */
	nMarker_Dirichlet,				/*!< \brief Number of interface boundary markers. */
	nMarker_Inlet,					/*!< \brief Number of inlet flow markers. */
	nMarker_Riemann,					/*!< \brief Number of Riemann flow markers. */
	nMarker_NonUniform,					/*!< \brief Number of NonUniform flow markers. */
	nMarker_NRBC,					/*!< \brief Number of NRBC flow markers. */
	nRelaxFactor_NRBC,    /*!< \brief Number of relaxation factors for NRBC markers. */
	nMarker_Supersonic_Inlet,					/*!< \brief Number of supersonic inlet flow markers. */
  nMarker_Supersonic_Outlet,					/*!< \brief Number of supersonic outlet flow markers. */
  nMarker_Outlet,					/*!< \brief Number of outlet flow markers. */
	nMarker_Out_1D,         /*!< \brief Number of outlet flow markers over which to calculate 1D outputs */
	nMarker_Isothermal,     /*!< \brief Number of isothermal wall boundaries. */
	nMarker_HeatFlux,       /*!< \brief Number of constant heat flux wall boundaries. */
	nMarker_EngineExhaust,					/*!< \brief Number of nacelle exhaust flow markers. */
	nMarker_EngineInflow,					/*!< \brief Number of nacelle inflow flow markers. */
  nMarker_EngineBleed,					/*!< \brief Number of nacelle inflow flow markers. */
  nMarker_Clamped,						/*!< \brief Number of clamped markers in the FEM. */
  nMarker_Displacement,					/*!< \brief Number of displacement surface markers. */
	nMarker_Load,					/*!< \brief Number of load surface markers. */
	nMarker_Load_Dir,					/*!< \brief Number of load surface markers defined by magnitude and direction. */
	nMarker_Load_Sine,					/*!< \brief Number of load surface markers defined by magnitude and direction. */
	nMarker_FlowLoad,					/*!< \brief Number of load surface markers. */
	nMarker_Neumann,				/*!< \brief Number of Neumann flow markers. */
	nMarker_All,					/*!< \brief Total number of markers using the grid information. */
  nMarker_Max,					/*!< \brief Max number of number of markers using the grid information. */
  nMarker_CfgFile;					/*!< \brief Total number of markers using the config file
									(note that using parallel computation this number can be different
									from nMarker_All). */
	string *Marker_Euler,			/*!< \brief Euler wall markers. */
	*Marker_FarField,				/*!< \brief Far field markers. */
	*Marker_Custom,
	*Marker_SymWall,				            /*!< \brief Symmetry wall markers. */
  *Marker_Pressure,				            /*!< \brief Pressure boundary markers. */
	*Marker_PerBound,				            /*!< \brief Periodic boundary markers. */
	*Marker_PerDonor,				            /*!< \brief Rotationally periodic boundary donor markers. */
	*Marker_MixingPlaneInterface,				/*!< \brief MixingPlane interface boundary markers. */
	*Marker_TurboBoundIn,				/*!< \brief Turbomachinery performance boundary markers. */
	*Marker_TurboBoundOut,				/*!< \brief Turbomachinery performance boundary donor markers. */
	*Marker_NearFieldBound,				/*!< \brief Near Field boundaries markers. */
	*Marker_InterfaceBound,				/*!< \brief Interface boundaries markers. */
  *Marker_ActDisk_Inlet,
  *Marker_ActDisk_Outlet,
	*Marker_Dirichlet,				/*!< \brief Interface boundaries markers. */
	*Marker_Inlet,					/*!< \brief Inlet flow markers. */
	*Marker_Riemann,					/*!< \brief Riemann markers. */
	*Marker_NonUniform,					/*!< \brief Riemann markers. */
	*Marker_NRBC,					/*!< \brief NRBC markers. */
	*Marker_Supersonic_Inlet,					/*!< \brief Supersonic inlet flow markers. */
  *Marker_Supersonic_Outlet,					/*!< \brief Supersonic outlet flow markers. */
  *Marker_Outlet,					/*!< \brief Outlet flow markers. */
	*Marker_Out_1D,         /*!< \brief Outlet flow markers over which to calculate 1D output. */
	*Marker_Isothermal,     /*!< \brief Isothermal wall markers. */
	*Marker_HeatFlux,       /*!< \brief Constant heat flux wall markers. */
	*Marker_EngineInflow,					/*!< \brief Engine Inflow flow markers. */
  *Marker_EngineBleed,					/*!< \brief Engine Inflow flow markers. */
  *Marker_EngineExhaust,					/*!< \brief Engine Exhaust flow markers. */
	*Marker_Clamped,						/*!< \brief Clamped markers. */
	*Marker_Displacement,					/*!< \brief Displacement markers. */
	*Marker_Load,					/*!< \brief Load markers. */
	*Marker_Load_Dir,					/*!< \brief Load markers defined in cartesian coordinates. */
	*Marker_Load_Sine,					/*!< \brief Sine-wave loaded markers defined in cartesian coordinates. */
	*Marker_FlowLoad,					/*!< \brief Flow Load markers. */
	*Marker_Neumann,					/*!< \brief Neumann flow markers. */
	*Marker_All_TagBound;				/*!< \brief Global index for markers using grid information. */
	su2double *Dirichlet_Value;    /*!< \brief Specified Dirichlet value at the boundaries. */
	su2double *Exhaust_Temperature_Target;    /*!< \brief Specified total temperatures for nacelle boundaries. */
	su2double *Exhaust_Pressure_Target;    /*!< \brief Specified total pressures for nacelle boundaries. */
	su2double *Inlet_Ttotal;    /*!< \brief Specified total temperatures for inlet boundaries. */
	su2double *Riemann_Var1, *Riemann_Var2;    /*!< \brief Specified values for Riemann boundary. */
	su2double **Riemann_FlowDir;  /*!< \brief Specified flow direction vector (unit vector) for Riemann boundaries. */
	su2double *NonUniform_Var1, *NonUniform_Var2;    /*!< \brief Specified values for Riemann boundary. */
	su2double **NonUniform_FlowDir;  /*!< \brief Specified flow direction vector (unit vector) for Riemann boundaries. */
	su2double *NRBC_Var1, *NRBC_Var2, *RelaxFactorAverage, *RelaxFactorFourier;    /*!< \brief Specified values for NRBC boundary. */
	su2double **NRBC_FlowDir;  /*!< \brief Specified flow direction vector (unit vector) for NRBC boundaries. */
	su2double *Inlet_Ptotal;    /*!< \brief Specified total pressures for inlet boundaries. */
  su2double **Inlet_FlowDir;  /*!< \brief Specified flow direction vector (unit vector) for inlet boundaries. */
	su2double *Inlet_Temperature;    /*!< \brief Specified temperatures for a supersonic inlet boundaries. */
	su2double *Inlet_Pressure;    /*!< \brief Specified static pressures for supersonic inlet boundaries. */
	su2double **Inlet_Velocity;  /*!< \brief Specified flow velocity vectors for supersonic inlet boundaries. */
	su2double *Inflow_Mach_Target;    /*!< \brief Specified fan face mach for nacelle boundaries. */
	su2double *Inflow_Mach;    /*!< \brief Specified fan face mach for nacelle boundaries. */
	su2double *Inflow_Pressure;    /*!< \brief Specified fan face mach for nacelle boundaries. */
  su2double *Bleed_MassFlow_Target;    /*!< \brief Specified fan face mach for nacelle boundaries. */
  su2double *Bleed_MassFlow;    /*!< \brief Specified fan face mach for nacelle boundaries. */
  su2double *Bleed_Temperature_Target;    /*!< \brief Specified fan face mach for nacelle boundaries. */
  su2double *Bleed_Temperature;    /*!< \brief Specified fan face mach for nacelle boundaries. */
  su2double *Bleed_Pressure;    /*!< \brief Specified fan face mach for nacelle boundaries. */
  su2double *Exhaust_Pressure;    /*!< \brief Specified fan face mach for nacelle boundaries. */
  su2double *Exhaust_Temperature;    /*!< \brief Specified fan face mach for nacelle boundaries. */
  su2double *Outlet_Pressure;    /*!< \brief Specified back pressures (static) for outlet boundaries. */
	su2double *Isothermal_Temperature; /*!< \brief Specified isothermal wall temperatures (static). */
	su2double *Heat_Flux;  /*!< \brief Specified wall heat fluxes. */
	su2double *Displ_Value;    /*!< \brief Specified displacement for displacement boundaries. */
	su2double *Load_Value;    /*!< \brief Specified force for load boundaries. */
  su2double *Load_Dir_Value;    /*!< \brief Specified force for load boundaries defined in cartesian coordinates. */
	su2double *Load_Dir_Multiplier;    /*!< \brief Specified multiplier for load boundaries defined in cartesian coordinates. */
	su2double **Load_Dir;  /*!< \brief Specified flow direction vector (unit vector) for inlet boundaries. */
	su2double *Load_Sine_Amplitude;    /*!< \brief Specified amplitude for a sine-wave load. */
	su2double *Load_Sine_Frequency;    /*!< \brief Specified multiplier for load boundaries defined in cartesian coordinates. */
	su2double **Load_Sine_Dir;  /*!< \brief Specified flow direction vector (unit vector) for inlet boundaries. */
	su2double *FlowLoad_Value;    /*!< \brief Specified force for flow load boundaries. */
  su2double **ActDisk_Origin;
  su2double *ActDisk_RootRadius;
  su2double *ActDisk_TipRadius;
  su2double *ActDisk_PressJump;
  su2double *ActDisk_TempJump;
  su2double *ActDisk_Omega;
  unsigned short *ActDisk_Distribution;
  su2double **Periodic_RotCenter;  /*!< \brief Rotational center for each periodic boundary. */
	su2double **Periodic_RotAngles;      /*!< \brief Rotation angles for each periodic boundary. */
	su2double **Periodic_Translation;      /*!< \brief Translation vector for each periodic boundary. */
	unsigned short nPeriodic_Index;     /*!< \brief Number of SEND_RECEIVE periodic transformations. */
	su2double **Periodic_Center;         /*!< \brief Rotational center for each SEND_RECEIVE boundary. */
	su2double **Periodic_Rotation;      /*!< \brief Rotation angles for each SEND_RECEIVE boundary. */
	su2double **Periodic_Translate;      /*!< \brief Translation vector for each SEND_RECEIVE boundary. */
	string *Marker_CfgFile_TagBound;			/*!< \brief Global index for markers using config file. */
	unsigned short *Marker_All_KindBC,			/*!< \brief Global index for boundaries using grid information. */
	*Marker_CfgFile_KindBC;		/*!< \brief Global index for boundaries using config file. */
	short *Marker_All_SendRecv;		/*!< \brief Information about if the boundary is sended (+), received (-). */
	short *Marker_All_PerBound;	/*!< \brief Global index for periodic bc using the grid information. */
	unsigned long nExtIter;			/*!< \brief Number of external iterations. */
	unsigned long ExtIter;			/*!< \brief Current external iteration number. */
	unsigned long IntIter;			/*!< \brief Current internal iteration number. */
	unsigned long FSIIter;			/*!< \brief Current Fluid Structure Interaction sub-iteration number. */
	unsigned long Unst_nIntIter;			/*!< \brief Number of internal iterations (Dual time Method). */
	unsigned long Dyn_nIntIter;			/*!< \brief Number of internal iterations (Newton-Raphson Method for nonlinear structural analysis). */
  long Unst_RestartIter;			/*!< \brief Iteration number to restart an unsteady simulation (Dual time Method). */
  long Unst_AdjointIter;			/*!< \brief Iteration number to begin the reverse time integration in the direct solver for the unsteady adjoint. */
  long Iter_Avg_Objective;			/*!< \brief Iteration the number of time steps to be averaged, counting from the back */
  long Dyn_RestartIter;			/*!< \brief Iteration number to restart a dynamic structural analysis. */
  unsigned short nRKStep;			/*!< \brief Number of steps of the explicit Runge-Kutta method. */
	su2double *RK_Alpha_Step;			/*!< \brief Runge-Kutta beta coefficients. */
	unsigned short nMGLevels;		/*!< \brief Number of multigrid levels (coarse levels). */
	unsigned short nCFL;			/*!< \brief Number of CFL, one for each multigrid level. */
	su2double
	CFLRedCoeff_Turb,		/*!< \brief CFL reduction coefficient on the LevelSet problem. */
	CFLRedCoeff_AdjFlow,	/*!< \brief CFL reduction coefficient for the adjoint problem. */
	CFLRedCoeff_AdjTurb,	/*!< \brief CFL reduction coefficient for the adjoint problem. */
	CFLFineGrid,		/*!< \brief CFL of the finest grid. */
  Max_DeltaTime,  		/*!< \brief Max delta time. */
	Unst_CFL;		/*!< \brief Unsteady CFL number. */
	bool AddIndNeighbor;			/*!< \brief Include indirect neighbor in the agglomeration process. */
	unsigned short nDV,		/*!< \brief Number of design variables. */
	nObj, nObjW;              /*! \brief Number of objective functions. */
  unsigned short* nDV_Value;		/*!< \brief Number of values for each design variable (might be different than 1 if we allow arbitrary movement). */
  unsigned short nFFDBox;		/*!< \brief Number of ffd boxes. */
  unsigned short nGridMovement;		/*!< \brief Number of grid movement types specified. */
  unsigned short nTurboMachineryKind; 	/*!< \brief Number turbomachinery types specified. */
	unsigned short nParamDV;		/*!< \brief Number of parameters of the design variable. */
	su2double **ParamDV;				/*!< \brief Parameters of the design variable. */
  su2double **CoordFFDBox;				/*!< \brief Coordinates of the FFD boxes. */
  unsigned short **DegreeFFDBox;	/*!< \brief Degree of the FFD boxes. */
  string *FFDTag;				/*!< \brief Parameters of the design variable. */
  string *TagFFDBox;				/*!< \brief Tag of the FFD box. */
	unsigned short GeometryMode;			/*!< \brief Gemoetry mode (analysis or gradient computation). */
	unsigned short MGCycle;			/*!< \brief Kind of multigrid cycle. */
	unsigned short FinestMesh;		/*!< \brief Finest mesh for the full multigrid approach. */
	unsigned short nMG_PreSmooth,                 /*!< \brief Number of MG pre-smooth parameters found in config file. */
	nMG_PostSmooth,                             /*!< \brief Number of MG post-smooth parameters found in config file. */
	nMG_CorrecSmooth;                           /*!< \brief Number of MG correct-smooth parameters found in config file. */
	unsigned short *MG_PreSmooth,	/*!< \brief Multigrid Pre smoothing. */
	*MG_PostSmooth,					/*!< \brief Multigrid Post smoothing. */
	*MG_CorrecSmooth;					/*!< \brief Multigrid Jacobi implicit smoothing of the correction. */
	unsigned short Kind_Solver,	/*!< \brief Kind of solver Euler, NS, Continuous adjoint, etc.  */
	Kind_FluidModel,			/*!< \brief Kind of the Fluid Model: Ideal or Van der Walls, ... . */
	Kind_ViscosityModel,			/*!< \brief Kind of the Viscosity Model*/
	Kind_ConductivityModel,			/*!< \brief Kind of the Thermal Conductivity Model*/
	Kind_FreeStreamOption,			/*!< \brief Kind of free stream option to choose if initializing with density or temperature  */
	Kind_InitOption,			/*!< \brief Kind of Init option to choose if initializing with Reynolds number or with thermodynamic conditions   */
	Kind_GasModel,				/*!< \brief Kind of the Gas Model. */
	*Kind_GridMovement,    /*!< \brief Kind of the unsteady mesh movement. */
	Kind_Gradient_Method,		/*!< \brief Numerical method for computation of spatial gradients. */
	Kind_Linear_Solver,		/*!< \brief Numerical solver for the implicit scheme. */
	Kind_Linear_Solver_FSI_Struc,	 /*!< \brief Numerical solver for the structural part in FSI problems. */
	Kind_Linear_Solver_Prec,		/*!< \brief Preconditioner of the linear solver. */
	Kind_Linear_Solver_Prec_FSI_Struc,		/*!< \brief Preconditioner of the linear solver for the structural part in FSI problems. */
	Kind_AdjTurb_Linear_Solver,		/*!< \brief Numerical solver for the turbulent adjoint implicit scheme. */
	Kind_AdjTurb_Linear_Prec,		/*!< \brief Preconditioner of the turbulent adjoint linear solver. */
  Kind_DiscAdj_Linear_Solver, /*!< \brief Linear solver for the discrete adjoint system. */
  Kind_DiscAdj_Linear_Prec,  /*!< \brief Preconditioner of the discrete adjoint linear solver. */
	Kind_SlopeLimit,				/*!< \brief Global slope limiter. */
	Kind_SlopeLimit_Flow,		/*!< \brief Slope limiter for flow equations.*/
	Kind_SlopeLimit_Turb,		/*!< \brief Slope limiter for the turbulence equation.*/
	Kind_SlopeLimit_AdjLevelSet,		/*!< \brief Slope limiter for the adjoint level set equation.*/
	Kind_SlopeLimit_AdjTurb,	/*!< \brief Slope limiter for the adjoint turbulent equation.*/
	Kind_SlopeLimit_AdjFlow,	/*!< \brief Slope limiter for the adjoint equation.*/
	Kind_TimeNumScheme,			/*!< \brief Global explicit or implicit time integration. */
	Kind_TimeIntScheme_Flow,	/*!< \brief Time integration for the flow equations. */
	Kind_TimeIntScheme_AdjFlow,		/*!< \brief Time integration for the adjoint flow equations. */
	Kind_TimeIntScheme_Turb,	/*!< \brief Time integration for the turbulence model. */
	Kind_TimeIntScheme_AdjLevelSet,	/*!< \brief Time integration for the adjoint level set model. */
	Kind_TimeIntScheme_AdjTurb,	/*!< \brief Time integration for the adjoint turbulence model. */
	Kind_TimeIntScheme_Wave,	/*!< \brief Time integration for the wave equations. */
	Kind_TimeIntScheme_Heat,	/*!< \brief Time integration for the wave equations. */
	Kind_TimeIntScheme_Poisson,	/*!< \brief Time integration for the wave equations. */
	Kind_TimeIntScheme_FEA,	/*!< \brief Time integration for the FEA equations. */
	Kind_SpaceIteScheme_FEA,	/*!< \brief Iterative scheme for nonlinear structural analysis. */
	Kind_ConvNumScheme,			/*!< \brief Global definition of the convective term. */
	Kind_ConvNumScheme_Flow,	/*!< \brief Centered or upwind scheme for the flow equations. */
	Kind_ConvNumScheme_Heat,	/*!< \brief Centered or upwind scheme for the flow equations. */
	Kind_ConvNumScheme_AdjFlow,		/*!< \brief Centered or upwind scheme for the adjoint flow equations. */
	Kind_ConvNumScheme_Turb,	/*!< \brief Centered or upwind scheme for the turbulence model. */
	Kind_ConvNumScheme_AdjTurb,	/*!< \brief Centered or upwind scheme for the adjoint turbulence model. */
	Kind_ConvNumScheme_AdjLevelSet,	/*!< \brief Centered or upwind scheme for the adjoint level set equation. */
	Kind_ConvNumScheme_Template,	/*!< \brief Centered or upwind scheme for the level set equation. */
	Kind_Centered,				/*!< \brief Centered scheme. */
	Kind_Centered_Flow,			/*!< \brief Centered scheme for the flow equations. */
	Kind_Centered_AdjLevelSet,			/*!< \brief Centered scheme for the level set equation. */
	Kind_Centered_AdjFlow,			/*!< \brief Centered scheme for the adjoint flow equations. */
	Kind_Centered_Turb,			/*!< \brief Centered scheme for the turbulence model. */
	Kind_Centered_AdjTurb,		/*!< \brief Centered scheme for the adjoint turbulence model. */
	Kind_Centered_Template,		/*!< \brief Centered scheme for the template model. */
	Kind_Upwind,				/*!< \brief Upwind scheme. */
	Kind_Upwind_Flow,			/*!< \brief Upwind scheme for the flow equations. */
	Kind_Upwind_AdjLevelSet,			/*!< \brief Upwind scheme for the level set equations. */
	Kind_Upwind_AdjFlow,			/*!< \brief Upwind scheme for the adjoint flow equations. */
	Kind_Upwind_Turb,			/*!< \brief Upwind scheme for the turbulence model. */
	Kind_Upwind_AdjTurb,		/*!< \brief Upwind scheme for the adjoint turbulence model. */
	Kind_Upwind_Template,			/*!< \brief Upwind scheme for the template model. */
  Kind_Solver_Fluid_FSI,		/*!< \brief Kind of solver for the fluid in FSI applications. */
	Kind_Solver_Struc_FSI,		/*!< \brief Kind of solver for the structure in FSI applications. */
  Kind_BGS_RelaxMethod,				/*!< \brief Kind of relaxation method for Block Gauss Seidel method in FSI problems. */
  Kind_TransferMethod,	/*!< \brief Iterative scheme for nonlinear structural analysis. */
  SpatialOrder,		/*!< \brief Order of the spatial numerical integration.*/
  SpatialOrder_Flow,		/*!< \brief Order of the spatial numerical integration.*/
	SpatialOrder_Turb,		/*!< \brief Order of the spatial numerical integration.*/
  SpatialOrder_AdjFlow,		/*!< \brief Order of the spatial numerical integration.*/
	SpatialOrder_AdjTurb,		/*!< \brief Order of the spatial numerical integration.*/
  SpatialOrder_AdjLevelSet;		/*!< \brief Order of the spatial numerical integration.*/
  bool FSI_Problem;			/*!< \brief Boolean to determine whether the simulation is FSI or not. */
  bool AD_Mode;         /*!< \brief Algorithmic Differentiation support. */
  unsigned short Kind_Material_Compress,	/*!< \brief Determines if the material is compressible or incompressible (structural analysis). */
  Kind_Material,			/*!< \brief Determines the material model to be used (structural analysis). */
  Kind_Struct_Solver;		/*!< \brief Determines the geometric condition (small or large deformations) for structural analysis. */
  unsigned short Kind_Turb_Model;			/*!< \brief Turbulent model definition. */
  unsigned short Kind_Trans_Model,			/*!< \brief Transition model definition. */
	Kind_Inlet, *Kind_Data_Riemann, *Kind_Data_NonUniform, *Kind_Data_NRBC;           /*!< \brief Kind of inlet boundary treatment. */
	su2double Linear_Solver_Error;		/*!< \brief Min error of the linear solver for the implicit formulation. */
	su2double Linear_Solver_Error_FSI_Struc;		/*!< \brief Min error of the linear solver for the implicit formulation in the structural side for FSI problems . */
	unsigned long Linear_Solver_Iter;		/*!< \brief Max iterations of the linear solver for the implicit formulation. */
	unsigned long Linear_Solver_Iter_FSI_Struc;		/*!< \brief Max iterations of the linear solver for FSI applications and structural solver. */
	unsigned long Linear_Solver_Restart_Frequency;   /*!< \brief Restart frequency of the linear solver for the implicit formulation. */
  su2double Roe_Kappa;		/*!< \brief Relaxation of the Roe scheme. */
  su2double Relaxation_Factor_Flow;		/*!< \brief Relaxation coefficient of the linear solver mean flow. */
  su2double Relaxation_Factor_Turb;		/*!< \brief Relaxation coefficient of the linear solver turbulence. */
  su2double Relaxation_Factor_AdjFlow;		/*!< \brief Relaxation coefficient of the linear solver adjoint mean flow. */
	su2double AdjTurb_Linear_Error;		/*!< \brief Min error of the turbulent adjoint linear solver for the implicit formulation. */
  su2double EntropyFix_Coeff;              /*!< \brief Entropy fix coefficient. */
	unsigned short AdjTurb_Linear_Iter;		/*!< \brief Min error of the turbulent adjoint linear solver for the implicit formulation. */
	su2double *Section_Location;                  /*!< \brief Airfoil section limit. */
  unsigned short nSections,      /*!< \brief Number of section cuts to make when calculating internal volume. */
  nVolSections;               /*!< \brief Number of sections. */
	su2double* Kappa_Flow,           /*!< \brief Numerical dissipation coefficients for the flow equations. */
	*Kappa_AdjFlow;                  /*!< \brief Numerical dissipation coefficients for the linearized equations. */
	su2double Kappa_1st_AdjFlow,	/*!< \brief JST 1st order dissipation coefficient for adjoint flow equations (coarse multigrid levels). */
	Kappa_2nd_AdjFlow,			/*!< \brief JST 2nd order dissipation coefficient for adjoint flow equations. */
	Kappa_4th_AdjFlow,			/*!< \brief JST 4th order dissipation coefficient for adjoint flow equations. */
	Kappa_1st_Flow,			/*!< \brief JST 1st order dissipation coefficient for flow equations (coarse multigrid levels). */
	Kappa_2nd_Flow,			/*!< \brief JST 2nd order dissipation coefficient for flow equations. */
	Kappa_4th_Flow;			/*!< \brief JST 4th order dissipation coefficient for flow equations. */

	su2double Min_Beta_RoeTurkel,		/*!< \brief Minimum value of Beta for the Roe-Turkel low Mach preconditioner. */
	Max_Beta_RoeTurkel;		/*!< \brief Maximum value of Beta for the Roe-Turkel low Mach preconditioner. */
  unsigned long GridDef_Nonlinear_Iter, /*!< \brief Number of nonlinear increments for grid deformation. */
  GridDef_Linear_Iter; /*!< \brief Number of linear smoothing iterations for grid deformation. */
  unsigned short Deform_Stiffness_Type; /*!< \brief Type of element stiffness imposed for FEA mesh deformation. */
  bool Deform_Output;  /*!< \brief Print the residuals during mesh deformation to the console. */
  su2double Deform_Tol_Factor; /*!< Factor to multiply smallest volume for deform tolerance (0.001 default) */
  su2double Deform_Coeff; /*!< Deform coeffienct */
  unsigned short Deform_Linear_Solver; /*!< Numerical method to deform the grid */
  unsigned short FFD_Continuity; /*!< Surface continuity at the intersection with the FFD */
  su2double Deform_ElasticityMod, Deform_PoissonRatio; /*!< young's modulus and poisson ratio for volume deformation stiffness model */
  bool Visualize_Deformation;	/*!< \brief Flag to visualize the deformation in MDC. */
	su2double Mach;		/*!< \brief Mach number. */
	su2double Reynolds;	/*!< \brief Reynolds number. */
	su2double Froude;	/*!< \brief Froude number. */
	su2double Length_Reynolds;	/*!< \brief Reynolds length (dimensional). */
	su2double AoA,			/*!< \brief Angle of attack (just external flow). */
	AoS;				/*!< \brief Angle of sideSlip (just external flow). */
  bool Fixed_CL_Mode;			/*!< \brief Activate fixed CL mode (external flow only). */
  su2double Target_CL;			/*!< \brief Specify a target CL instead of AoA (external flow only). */
  su2double dCl_dAlpha;			/*!< \brief Lift curve slope for fixed CL mode (1/deg, external flow only). */
  unsigned long Iter_Fixed_CL;			/*!< \brief Iterations to re-evaluate the angle of attack (external flow only). */
  bool Update_AoA;			/*!< \brief Boolean flag for whether to update the AoA for fixed lift mode on a given iteration. */
	su2double ChargeCoeff;		/*!< \brief Charge coefficient (just for poisson problems). */
	unsigned short Cauchy_Func_Flow,	/*!< \brief Function where to apply the convergence criteria in the flow problem. */
	Cauchy_Func_AdjFlow,				/*!< \brief Function where to apply the convergence criteria in the adjoint problem. */
	Cauchy_Elems;						/*!< \brief Number of elements to evaluate. */
	unsigned short Residual_Func_Flow;	/*!< \brief Equation to apply residual convergence to. */
	unsigned long StartConv_Iter;	/*!< \brief Start convergence criteria at iteration. */
  su2double Cauchy_Eps;	/*!< \brief Epsilon used for the convergence. */
	unsigned long Wrt_Sol_Freq,	/*!< \brief Writing solution frequency. */
	Wrt_Sol_Freq_DualTime,	/*!< \brief Writing solution frequency for Dual Time. */
	Wrt_Con_Freq,				/*!< \brief Writing convergence history frequency. */
	Wrt_TurboSummary,				/*!< \brief Writing turbomachinery summary frequency. */
	Wrt_Con_Freq_DualTime;				/*!< \brief Writing convergence history frequency. */
	bool Wrt_Unsteady;  /*!< \brief Write unsteady data adding header and prefix. */
  bool Wrt_Dynamic;  		/*!< \brief Write dynamic data adding header and prefix. */
	bool LowFidelitySim;  /*!< \brief Compute a low fidelity simulation. */
	bool Restart,	/*!< \brief Restart solution (for direct, adjoint, and linearized problems).*/
	Restart_Flow;	/*!< \brief Restart flow solution for adjoint and linearized problems. */
	unsigned short nMarker_Monitoring,	/*!< \brief Number of markers to monitor. */
	nMarker_Designing,					/*!< \brief Number of markers for the objective function. */
	nMarker_GeoEval,					/*!< \brief Number of markers for the objective function. */
	nMarker_Plotting,					/*!< \brief Number of markers to plot. */
	nMarker_FSIinterface,					/*!< \brief Number of markers in the FSI interface. */
  nMarker_Moving,               /*!< \brief Number of markers in motion (DEFORMING, MOVING_WALL, or FLUID_STRUCTURE). */
	nMarker_DV;               /*!< \brief Number of markers affected by the design variables. */
  string *Marker_Monitoring,     /*!< \brief Markers to monitor. */
  *Marker_Designing,         /*!< \brief Markers to plot. */
  *Marker_GeoEval,         /*!< \brief Markers to plot. */
  *Marker_Plotting,          /*!< \brief Markers to plot. */
  *Marker_FSIinterface,          /*!< \brief Markers in the FSI interface. */
  *Marker_Moving,            /*!< \brief Markers in motion (DEFORMING, MOVING_WALL, or FLUID_STRUCTURE). */
  *Marker_DV;            /*!< \brief Markers affected by the design variables. */
  unsigned short  *Marker_All_Monitoring,        /*!< \brief Global index for monitoring using the grid information. */
  *Marker_All_GeoEval,       /*!< \brief Global index for geometrical evaluation. */
  *Marker_All_Plotting,        /*!< \brief Global index for plotting using the grid information. */
  *Marker_All_FSIinterface,        /*!< \brief Global index for FSI interface markers using the grid information. */
	*Marker_All_Turbomachinery,        /*!< \brief Global index for Turbomachinery markers using the grid information. */
	*Marker_All_TurbomachineryFlag,        /*!< \brief Global index for Turbomachinery markers flag using the grid information. */
	*Marker_All_MixingPlaneInterface,        /*!< \brief Global index for MixingPlane interface markers using the grid information. */
  *Marker_All_DV,          /*!< \brief Global index for design variable markers using the grid information. */
  *Marker_All_Moving,          /*!< \brief Global index for moving surfaces using the grid information. */
  *Marker_All_Designing,         /*!< \brief Global index for moving using the grid information. */
  *Marker_All_Out_1D,      /*!< \brief Global index for moving using 1D integrated output. */
  *Marker_CfgFile_Monitoring,     /*!< \brief Global index for monitoring using the config information. */
  *Marker_CfgFile_Designing,      /*!< \brief Global index for monitoring using the config information. */
  *Marker_CfgFile_GeoEval,      /*!< \brief Global index for monitoring using the config information. */
  *Marker_CfgFile_Plotting,     /*!< \brief Global index for plotting using the config information. */
  *Marker_CfgFile_FSIinterface,     /*!< \brief Global index for FSI interface using the config information. */
	*Marker_CfgFile_Turbomachinery,     /*!< \brief Global index for Turbomachinery  using the config information. */
	*Marker_CfgFile_TurbomachineryFlag,     /*!< \brief Global index for Turbomachinery flag using the config information. */
	*Marker_CfgFile_MixingPlaneInterface,     /*!< \brief Global index for MixingPlane interface using the config information. */
  *Marker_CfgFile_Out_1D,      /*!< \brief Global index for plotting using the config information. */
  *Marker_CfgFile_Moving,       /*!< \brief Global index for moving surfaces using the config information. */
  *Marker_CfgFile_DV,       /*!< \brief Global index for design variable markers using the config information. */
  *Marker_CfgFile_PerBound;     /*!< \brief Global index for periodic boundaries using the config information. */
  string *PlaneTag;      /*!< \brief Global index for the plane adaptation (upper, lower). */
	su2double DualVol_Power;			/*!< \brief Power for the dual volume in the grid adaptation sensor. */
	su2double *nBlades;						/*!< \brief number of blades for turbomachinery computation. */
	unsigned short Analytical_Surface;	/*!< \brief Information about the analytical definition of the surface for grid adaptation. */
	unsigned short Axis_Orientation;	/*!< \brief Axis orientation. */
	unsigned short Mesh_FileFormat;	/*!< \brief Mesh input format. */
	unsigned short Output_FileFormat;	/*!< \brief Format of the output files. */
  bool CFL_Adapt;      /*!< \brief Adaptive CFL number. */
	su2double RefAreaCoeff,		/*!< \brief Reference area for coefficient computation. */
	RefElemLength,				/*!< \brief Reference element length for computing the slope limiting epsilon. */
	RefSharpEdges,				/*!< \brief Reference coefficient for detecting sharp edges. */
	RefLengthMoment,			/*!< \brief Reference length for moment computation. */
  *RefOriginMoment,           /*!< \brief Origin for moment computation. */
  *RefOriginMoment_X,      /*!< \brief X Origin for moment computation. */
  *RefOriginMoment_Y,      /*!< \brief Y Origin for moment computation. */
  *RefOriginMoment_Z,      /*!< \brief Z Origin for moment computation. */
  *CFL_AdaptParam,      /*!< \brief Information about the CFL ramp. */
	*RelaxFactor_NRBC,      /*!< \brief Information about the under relaxation factor for NRBC. */
  *CFL,
	DomainVolume;		/*!< \brief Volume of the computational grid. */
  unsigned short nRefOriginMoment_X,    /*!< \brief Number of X-coordinate moment computation origins. */
	nRefOriginMoment_Y,           /*!< \brief Number of Y-coordinate moment computation origins. */
	nRefOriginMoment_Z;           /*!< \brief Number of Z-coordinate moment computation origins. */
	string Mesh_FileName,			/*!< \brief Mesh input file. */
	Mesh_Out_FileName,				/*!< \brief Mesh output file. */
	Solution_FlowFileName,			/*!< \brief Flow solution input file. */
	NonUniformBC_FileName,			/*!< \brief Non Uniform BC solution input file. */
	Solution_LinFileName,			/*!< \brief Linearized flow solution input file. */
	Solution_AdjFileName,			/*!< \brief Adjoint solution input file for drag functional. */
	Solution_FEMFileName,			/*!< \brief Adjoint solution input file for drag functional. */
	Flow_FileName,					/*!< \brief Flow variables output file. */
	Structure_FileName,					/*!< \brief Structure variables output file. */
	SurfStructure_FileName,					/*!< \brief Surface structure variables output file. */
  SurfWave_FileName,					/*!< \brief Surface structure variables output file. */
	SurfHeat_FileName,					/*!< \brief Surface structure variables output file. */
	Wave_FileName,					/*!< \brief Wave variables output file. */
	Heat_FileName,					/*!< \brief Heat variables output file. */
	AdjWave_FileName,					/*!< \brief Adjoint wave variables output file. */
	Residual_FileName,				/*!< \brief Residual variables output file. */
	Conv_FileName,					/*!< \brief Convergence history output file. */
  Breakdown_FileName,			    /*!< \brief Breakdown output file. */
  Conv_FileName_FSI,					/*!< \brief Convergence history output file. */
  Restart_FlowFileName,			/*!< \brief Restart file for flow variables. */
	Restart_WaveFileName,			/*!< \brief Restart file for wave variables. */
	Restart_HeatFileName,			/*!< \brief Restart file for heat variables. */
	Restart_AdjFileName,			/*!< \brief Restart file for adjoint variables, drag functional. */
	Restart_FEMFileName,			/*!< \brief Restart file for FEM elasticity. */
	Adj_FileName,					/*!< \brief Output file with the adjoint variables. */
	ObjFunc_Grad_FileName,			/*!< \brief Gradient of the objective function. */
	ObjFunc_Value_FileName,			/*!< \brief Objective function. */
	SurfFlowCoeff_FileName,			/*!< \brief Output file with the flow variables on the surface. */
	SurfAdjCoeff_FileName,			/*!< \brief Output file with the adjoint variables on the surface. */
  New_SU2_FileName,       		/*!< \brief Output SU2 mesh file converted from CGNS format. */
  SurfSens_FileName,			/*!< \brief Output file for the sensitivity on the surface (discrete adjoint). */
  VolSens_FileName;			/*!< \brief Output file for the sensitivity in the volume (discrete adjoint). */
	bool Low_MemoryOutput,      /*!< \brief Write a volume solution file */
  Wrt_Vol_Sol,                /*!< \brief Write a volume solution file */
	Wrt_Srf_Sol,                /*!< \brief Write a surface solution file */
	Wrt_Csv_Sol,                /*!< \brief Write a surface comma-separated values solution file */
	Wrt_Residuals,              /*!< \brief Write residuals to solution file */
  Wrt_Limiters,              /*!< \brief Write residuals to solution file */
	Wrt_SharpEdges,              /*!< \brief Write residuals to solution file */
  Wrt_Halo,                   /*!< \brief Write rind layers in solution files */
  Plot_Section_Forces,       /*!< \brief Write sectional forces for specified markers. */
	Wrt_1D_Output;                /*!< \brief Write average stagnation pressure specified markers. */
  unsigned short Console_Output_Verb;  /*!< \brief Level of verbosity for console output */
	su2double Gamma,			/*!< \brief Ratio of specific heats of the gas. */
	Bulk_Modulus,			/*!< \brief Value of the bulk modulus for incompressible flows. */
	ArtComp_Factor,			/*!< \brief Value of the artificial compresibility factor for incompressible flows. */
	Gas_Constant,     /*!< \brief Specific gas constant. */
	Gas_ConstantND,     /*!< \brief Non-dimensional specific gas constant. */
	Gas_Constant_Ref, /*!< \brief Reference specific gas constant. */
	Temperature_Critical,   /*!< \brief Critical Temperature for real fluid model.  */
	Pressure_Critical,   /*!< \brief Critical Pressure for real fluid model.  */
	Density_Critical,   /*!< \brief Critical Density for real fluid model.  */
	Acentric_Factor,   /*!< \brief Acentric Factor for real fluid model.  */
	Mu_ConstantND,   /*!< \brief Constant Viscosity for ConstantViscosity model.  */
	Kt_ConstantND,   /*!< \brief Constant Thermal Conductivity for ConstantConductivity model.  */
	Mu_RefND,   /*!< \brief reference viscosity for Sutherland model.  */
	Mu_Temperature_RefND,   /*!< \brief reference Temperature for Sutherland model.  */
	Mu_SND,   /*!< \brief reference S for Sutherland model.  */
	FreeSurface_Zero,	/*!< \brief Coordinate of the level set zero. */
	FreeSurface_Depth,	/*!< \brief Coordinate of the level set zero. */
	*Velocity_FreeStream,     /*!< \brief Total velocity of the fluid.  */
	Energy_FreeStream,     /*!< \brief Total energy of the fluid.  */
	ModVel_FreeStream,     /*!< \brief Total density of the fluid.  */
	ModVel_FreeStreamND,     /*!< \brief Total density of the fluid.  */
	Density_FreeStream,     /*!< \brief Total density of the fluid. */
	Viscosity_FreeStream,     /*!< \brief Total density of the fluid.  */
	Tke_FreeStream,     /*!< \brief Total turbulent kinetic energy of the fluid.  */
	Intermittency_FreeStream,     /*!< \brief Freestream intermittency (for sagt transition model) of the fluid.  */
	TurbulenceIntensity_FreeStream,     /*!< \brief Freestream turbulent intensity (for sagt transition model) of the fluid.  */
	Turb2LamViscRatio_FreeStream,          /*!< \brief Ratio of turbulent to laminar viscosity. */
	NuFactor_FreeStream,  /*!< \brief Ratio of turbulent to laminar viscosity. */
  NuFactor_Engine,  /*!< \brief Ratio of turbulent to laminar viscosity at the engine. */
  Pressure_FreeStream,     /*!< \brief Total pressure of the fluid. */
	Temperature_FreeStream,  /*!< \brief Total temperature of the fluid.  */
  Temperature_ve_FreeStream,  /*!< \brief Total vibrational-electronic temperature of the fluid.  */
  *MassFrac_FreeStream, /*!< \brief Mixture mass fractions of the fluid. */
	Prandtl_Lam,      /*!< \brief Laminar Prandtl number for the gas.  */
	Prandtl_Turb,     /*!< \brief Turbulent Prandtl number for the gas.  */
	Length_Ref,       /*!< \brief Reference length for non-dimensionalization. */
	Pressure_Ref,     /*!< \brief Reference pressure for non-dimensionalization.  */
	Temperature_Ref,  /*!< \brief Reference temperature for non-dimensionalization.*/
	Density_Ref,      /*!< \brief Reference density for non-dimensionalization.*/
	Velocity_Ref,     /*!< \brief Reference velocity for non-dimensionalization.*/
	Time_Ref,         /*!< \brief Reference time for non-dimensionalization. */
	Viscosity_Ref,    /*!< \brief Reference viscosity for non-dimensionalization. */
	Conductivity_Ref,    /*!< \brief Reference conductivity for non-dimensionalization. */
	Energy_Ref,    /*!< \brief Reference viscosity for non-dimensionalization. */
	Wall_Temperature,    /*!< \brief Temperature at an isotropic wall in Kelvin. */
	Omega_Ref,        /*!< \brief Reference angular velocity for non-dimensionalization. */
	Force_Ref,        /*!< \brief Reference body force for non-dimensionalization. */
	Pressure_FreeStreamND,     /*!< \brief Farfield pressure value (external flow). */
	Temperature_FreeStreamND,  /*!< \brief Farfield temperature value (external flow). */
	Density_FreeStreamND,      /*!< \brief Farfield density value (external flow). */
  Velocity_FreeStreamND[3],    /*!< \brief Farfield velocity values (external flow). */
	Energy_FreeStreamND,       /*!< \brief Farfield energy value (external flow). */
	Viscosity_FreeStreamND,    /*!< \brief Farfield viscosity value (external flow). */
	Tke_FreeStreamND,    /*!< \brief Farfield kinetic energy (external flow). */
  Omega_FreeStreamND, /*!< \brief Specific dissipation (external flow). */
  Omega_FreeStream; /*!< \brief Specific dissipation (external flow). */
	su2double ElasticyMod,			/*!< \brief Young's modulus of elasticity. */
	PoissonRatio,						/*!< \brief Poisson's ratio. */
	MaterialDensity,								/*!< \brief Material density. */
	Bulk_Modulus_Struct;				/*!< \brief Bulk modulus (on the structural side). */
	unsigned short Kind_2DElasForm;			/*!< \brief Kind of bidimensional elasticity solver. */
	unsigned short nIterFSI;	/*!< \brief Number of maximum number of subiterations in a FSI problem. */
	su2double AitkenStatRelax;			/*!< \brief Aitken's relaxation factor (if set as static) */
	su2double AitkenDynMaxInit;			/*!< \brief Aitken's maximum dynamic relaxation factor for the first iteration */
	su2double AitkenDynMinInit;			/*!< \brief Aitken's minimum dynamic relaxation factor for the first iteration */
	su2double Wave_Speed;			/*!< \brief Wave speed used in the wave solver. */
	su2double Thermal_Diffusivity;			/*!< \brief Thermal diffusivity used in the heat solver. */
	su2double Cyclic_Pitch,          /*!< \brief Cyclic pitch for rotorcraft simulations. */
	Collective_Pitch;             /*!< \brief Collective pitch for rotorcraft simulations. */
	string Motion_Filename;				/*!< \brief Arbitrary mesh motion input base filename. */
	su2double Mach_Motion;			/*!< \brief Mach number based on mesh velocity and freestream quantities. */
  su2double *Motion_Origin_X,    /*!< \brief X-coordinate of the mesh motion origin. */
  *Motion_Origin_Y,           /*!< \brief Y-coordinate of the mesh motion origin. */
  *Motion_Origin_Z,           /*!< \brief Z-coordinate of the mesh motion origin. */
  *Translation_Rate_X,           /*!< \brief Translational velocity of the mesh in the x-direction. */
  *Translation_Rate_Y,           /*!< \brief Translational velocity of the mesh in the y-direction. */
  *Translation_Rate_Z,           /*!< \brief Translational velocity of the mesh in the z-direction. */
  *Rotation_Rate_X,           /*!< \brief Angular velocity of the mesh about the x-axis. */
  *Rotation_Rate_Y,           /*!< \brief Angular velocity of the mesh about the y-axis. */
  *Rotation_Rate_Z,           /*!< \brief Angular velocity of the mesh about the z-axis. */
  *Pitching_Omega_X,           /*!< \brief Angular frequency of the mesh pitching about the x-axis. */
  *Pitching_Omega_Y,           /*!< \brief Angular frequency of the mesh pitching about the y-axis. */
  *Pitching_Omega_Z,           /*!< \brief Angular frequency of the mesh pitching about the z-axis. */
  *Pitching_Ampl_X,           /*!< \brief Pitching amplitude about the x-axis. */
  *Pitching_Ampl_Y,           /*!< \brief Pitching amplitude about the y-axis. */
  *Pitching_Ampl_Z,           /*!< \brief Pitching amplitude about the z-axis. */
  *Pitching_Phase_X,           /*!< \brief Pitching phase offset about the x-axis. */
  *Pitching_Phase_Y,           /*!< \brief Pitching phase offset about the y-axis. */
  *Pitching_Phase_Z,           /*!< \brief Pitching phase offset about the z-axis. */
  *Plunging_Omega_X,           /*!< \brief Angular frequency of the mesh plunging in the x-direction. */
  *Plunging_Omega_Y,           /*!< \brief Angular frequency of the mesh plunging in the y-direction. */
  *Plunging_Omega_Z,           /*!< \brief Angular frequency of the mesh plunging in the z-direction. */
  *Plunging_Ampl_X,           /*!< \brief Plunging amplitude in the x-direction. */
  *Plunging_Ampl_Y,           /*!< \brief Plunging amplitude in the y-direction. */
  *Plunging_Ampl_Z,           /*!< \brief Plunging amplitude in the z-direction. */
  *Omega_HB;                  /*!< \brief Frequency for Harmonic Balance Operator (in rad/s). */
  unsigned short nMotion_Origin_X,    /*!< \brief Number of X-coordinate mesh motion origins. */
	nMotion_Origin_Y,           /*!< \brief Number of Y-coordinate mesh motion origins. */
	nMotion_Origin_Z,           /*!< \brief Number of Z-coordinate mesh motion origins. */
	nTranslation_Rate_X,           /*!< \brief Number of Translational x-velocities for mesh motion. */
	nTranslation_Rate_Y,           /*!< \brief Number of Translational y-velocities for mesh motion. */
	nTranslation_Rate_Z,           /*!< \brief Number of Translational z-velocities for mesh motion. */
	nRotation_Rate_X,           /*!< \brief Number of Angular velocities about the x-axis for mesh motion. */
	nRotation_Rate_Y,           /*!< \brief Number of Angular velocities about the y-axis for mesh motion. */
	nRotation_Rate_Z,           /*!< \brief Number of Angular velocities about the z-axis for mesh motion. */
	nPitching_Omega_X,           /*!< \brief Number of Angular frequencies about the x-axis for pitching. */
	nPitching_Omega_Y,           /*!< \brief Number of Angular frequencies about the y-axis for pitching. */
	nPitching_Omega_Z,           /*!< \brief Number of Angular frequencies about the z-axis for pitching. */
	nPitching_Ampl_X,           /*!< \brief Number of Pitching amplitudes about the x-axis. */
	nPitching_Ampl_Y,           /*!< \brief Number of Pitching amplitudes about the y-axis. */
	nPitching_Ampl_Z,           /*!< \brief Number of Pitching amplitudes about the z-axis. */
	nPitching_Phase_X,           /*!< \brief Number of Pitching phase offsets about the x-axis. */
	nPitching_Phase_Y,           /*!< \brief Number of Pitching phase offsets about the y-axis. */
	nPitching_Phase_Z,           /*!< \brief Number of Pitching phase offsets about the z-axis. */
	nPlunging_Omega_X,           /*!< \brief Number of Angular frequencies in the x-direction for plunging. */
	nPlunging_Omega_Y,           /*!< \brief Number of Angular frequencies in the y-direction for plunging. */
	nPlunging_Omega_Z,           /*!< \brief Number of Angular frequencies in the z-direction for plunging. */
	nPlunging_Ampl_X,           /*!< \brief Number of Plunging amplitudes in the x-direction. */
	nPlunging_Ampl_Y,           /*!< \brief Number of Plunging amplitudes in the y-direction. */
	nPlunging_Ampl_Z,           /*!< \brief Number of Plunging amplitudes in the z-direction. */
    nOmega_HB,                  /*!< \brief Number of frequencies in Harmonic Balance Operator. */
  nMoveMotion_Origin,         /*!< \brief Number of motion origins. */
  *MoveMotion_Origin;         /*!< \brief Keeps track if we should move moment origin. */
  vector<vector<vector<su2double> > > Aeroelastic_np1, /*!< \brief Aeroelastic solution at time level n+1. */
  Aeroelastic_n, /*!< \brief Aeroelastic solution at time level n. */
	Aeroelastic_n1; /*!< \brief Aeroelastic solution at time level n-1. */
  su2double FlutterSpeedIndex, /*!< \brief The flutter speed index. */
  PlungeNaturalFrequency, /*!< \brief Plunging natural frequency for Aeroelastic. */
  PitchNaturalFrequency, /*!< \brief Pitch natural frequency for Aeroelastic. */
  AirfoilMassRatio, /*!< \brief The airfoil mass ratio for Aeroelastic. */
  CG_Location, /*!< \brief Center of gravity location for Aeroelastic. */
  RadiusGyrationSquared; /*!< \brief The radius of gyration squared for Aeroelastic. */
  su2double *Aeroelastic_plunge, /*!< \brief Value of plunging coordinate at the end of an external iteration. */
	*Aeroelastic_pitch; /*!< \brief Value of pitching coordinate at the end of an external iteration. */
  unsigned short AeroelasticIter; /*!< \brief Solve the aeroelastic equations every given number of internal iterations. */
  unsigned short Gust_Type,	/*!< \brief Type of Gust. */
  Gust_Dir;   /*!< \brief Direction of the gust */
  su2double Gust_WaveLength,     /*!< \brief The gust wavelength. */
  Gust_Periods,              /*!< \brief Number of gust periods. */
  Gust_Ampl,                  /*!< \brief Gust amplitude. */
  Gust_Begin_Time,            /*!< \brief Time at which to begin the gust. */
  Gust_Begin_Loc;             /*!< \brief Location at which the gust begins. */
  long Visualize_CV; /*!< \brief Node number for the CV to be visualized */
  bool ExtraOutput;
  bool DeadLoad; 		/*!< Application of dead loads to the FE analysis */
  bool MatchingMesh; 	/*!< Matching mesh (while implementing interpolation procedures). */
  bool SteadyRestart; 	/*!< Restart from a steady state for FSI problems. */
  su2double Newmark_alpha,			/*!< \brief Parameter alpha for Newmark method. */
  Newmark_delta;				/*!< \brief Parameter delta for Newmark method. */
  unsigned short nIntCoeffs;	/*!< \brief Number of integration coeffs for structural calculations. */
  su2double *Int_Coeffs;		/*!< \brief Time integration coefficients for structural method. */
  bool Sigmoid_Load,		/*!< \brief Apply the load using a sigmoid. */
  Ramp_Load;				/*!< \brief Apply the load with linear increases. */
  bool IncrementalLoad;		/*!< \brief Apply the load in increments (for nonlinear structural analysis). */
  unsigned long IncLoad_Nincrements; /*!< \brief Number of increments. */
  su2double *IncLoad_Criteria;	/*!< \brief Criteria for the application of incremental loading. */
  su2double Ramp_Time;			/*!< \brief Time until the maximum load is applied. */
  su2double Sigmoid_Time;			/*!< \brief Time until the maximum load is applied, using a sigmoid. */
  su2double Sigmoid_K;			/*!< \brief Sigmoid parameter determining its steepness. */
  su2double Static_Time;			/*!< \brief Time while the structure is not loaded in FSI applications. */
  unsigned short Pred_Order;  /*!< \brief Order of the predictor for FSI applications. */
  unsigned short Kind_Interpolation; /*!\brief type of interpolation to use for FSI applications. */
  bool Prestretch;             /*!< Read a reference geometry for optimization purposes. */
  string Prestretch_FEMFileName;         /*!< \brief File name for reference geometry. */
  unsigned long Nonphys_Points, /*!< \brief Current number of non-physical points in the solution. */
  Nonphys_Reconstr;      /*!< \brief Current number of non-physical reconstructions for 2nd-order upwinding. */
  bool ParMETIS;      /*!< \brief Boolean for activating ParMETIS mode (while testing). */
  unsigned short DirectDiff; /*!< \brief Direct Differentation mode. */
  bool DiscreteAdjoint; /*!< \brief AD-based discrete adjoint mode. */
  su2double *default_vel_inf, /*!< \brief Default freestream velocity array for the COption class. */
  *default_eng_box,           /*!< \brief Default engine box array for the COption class. */
  *default_cfl_adapt,         /*!< \brief Default CFL adapt param array for the COption class. */
  *default_ad_coeff_flow,     /*!< \brief Default artificial dissipation (flow) array for the COption class. */
  *default_ad_coeff_adj,      /*!< \brief Default artificial dissipation (adjoint) array for the COption class. */
  *default_obj_coeff,         /*!< \brief Default objective array for the COption class. */
  *default_geo_loc,           /*!< \brief Default SU2_GEO section locations array for the COption class. */
  *default_ea_lim,            /*!< \brief Default equivalent area limit array for the COption class. */
  *default_grid_fix,          /*!< \brief Default fixed grid (non-deforming region) array for the COption class. */
  *default_inc_crit;          /*!< \brief Default incremental criteria array for the COption class. */
  
  /*--- all_options is a map containing all of the options. This is used during config file parsing
  to track the options which have not been set (so the default values can be used). Without this map
   there would be no list of all the config file options. ---*/
  
  map<string, bool> all_options;

  /*--- brief param is a map from the option name (config file string) to its decoder (the specific child
   class of COptionBase that turns the string into a value) ---*/
  
  map<string, COptionBase*> option_map;


  // All of the addXxxOptions take in the name of the option, and a refernce to the field of that option
  // in the option structure. Depending on the specific type, it may take in a default value, and may
  // take in extra options. The addXxxOptions mostly follow the same pattern, so please see addDoubleOption
  // for detailed comments.
  //
  // List options are those that can be an unknown number of elements, and also take in a reference to
  // an integer. This integer will be populated with the number of elements of that type unmarshaled.
  //
  // Array options are those with a fixed number of elements.
  //
  // List and Array options should also be able to be specified with the string "NONE" indicating that there
  // are no elements. This allows the option to be present in a config file but left blank.

  /*!<\brief addDoubleOption creates a config file parser for an option with the given name whose
   value can be represented by a su2double.*/
  
  void addDoubleOption(const string name, su2double & option_field, su2double default_value) {
    // Check if the key is already in the map. If this fails, it is coder error
    // and not user error, so throw.
    assert(option_map.find(name) == option_map.end());

    // Add this option to the list of all the options
    all_options.insert(pair<string, bool>(name, true));

    // Create the parser for a su2double option with a reference to the option_field and the desired
    // default value. This will take the string in the config file, convert it to a su2double, and
    // place that su2double in the memory location specified by the reference.
    COptionBase* val = new COptionDouble(name, option_field, default_value);

    // Create an association between the option name ("CFL") and the parser generated above.
    // During configuration, the parsing script will get the option name, and use this map
    // to find how to parse that option.
    option_map.insert(pair<string, COptionBase *>(name, val));
  }

  void addStringOption(const string name, string & option_field, string default_value) {
    assert(option_map.find(name) == option_map.end());
    all_options.insert(pair<string, bool>(name, true));
    COptionBase* val = new COptionString(name, option_field, default_value);
    option_map.insert(pair<string, COptionBase *>(name, val));
  }

  void addIntegerOption(const string name, int & option_field, int default_value) {
    assert(option_map.find(name) == option_map.end());
    all_options.insert(pair<string, bool>(name, true));
    COptionBase* val = new COptionInt(name, option_field, default_value);
    option_map.insert(pair<string, COptionBase *>(name, val));
  }

  void addUnsignedLongOption(const string name, unsigned long & option_field, unsigned long default_value) {
    assert(option_map.find(name) == option_map.end());
    all_options.insert(pair<string, bool>(name, true));
    COptionBase* val = new COptionULong(name, option_field, default_value);
    option_map.insert(pair<string, COptionBase *>(name, val));
  }

  void addUnsignedShortOption(const string name, unsigned short & option_field, unsigned short default_value) {
    assert(option_map.find(name) == option_map.end());
    all_options.insert(pair<string, bool>(name, true));
    COptionBase* val = new COptionUShort(name, option_field, default_value);
    option_map.insert(pair<string, COptionBase *>(name, val));
  }

  void addLongOption(const string name, long & option_field, long default_value) {
    assert(option_map.find(name) == option_map.end());
    all_options.insert(pair<string, bool>(name, true));
    COptionBase* val = new COptionLong(name, option_field, default_value);
    option_map.insert(pair<string, COptionBase *>(name, val));
  }

  void addBoolOption(const string name, bool & option_field, bool default_value) {
    assert(option_map.find(name) == option_map.end());
    all_options.insert(pair<string, bool>(name, true));
    COptionBase* val = new COptionBool(name, option_field, default_value);
    option_map.insert(pair<string, COptionBase *>(name, val));
  }

  // enum types work differently than all of the others because there are a small number of valid
  // string entries for the type. One must also provide a list of all the valid strings of that type.
  template <class Tenum>
  void addEnumOption(const string name, unsigned short & option_field, const map<string, Tenum> & enum_map, Tenum default_value) {
    assert(option_map.find(name) == option_map.end());
    all_options.insert(pair<string, bool>(name, true));
    COptionBase* val = new COptionEnum<Tenum>(name, enum_map, option_field, default_value);
    option_map.insert(pair<string, COptionBase *>(name, val));
    return;
  }


  // input_size is the number of options read in from the config file
  template <class Tenum>
	void addEnumListOption(const string name, unsigned short & input_size, unsigned short * & option_field, const map<string, Tenum> & enum_map) {
    input_size = 0;
    assert(option_map.find(name) == option_map.end());
    all_options.insert(pair<string, bool>(name, true));
		COptionBase* val = new COptionEnumList<Tenum>(name, enum_map, option_field, input_size);
    option_map.insert( pair<string, COptionBase*>(name, val) );
	}

  void addDoubleArrayOption(const string name, const int size, su2double * & option_field, su2double * default_value) {

  //  su2double * def = new su2double [size];
  //  for (int i = 0; i < size; i++) {
  //    def[i] = default_value[i];
  //  }
    assert(option_map.find(name) == option_map.end());
    all_options.insert(pair<string, bool>(name, true));
    COptionBase* val = new COptionDoubleArray(name, size, option_field, default_value);
    option_map.insert(pair<string, COptionBase *>(name, val));
  }

  void addDoubleListOption(const string name, unsigned short & size, su2double * & option_field) {
    assert(option_map.find(name) == option_map.end());
    all_options.insert(pair<string, bool>(name, true));
    COptionBase* val = new COptionDoubleList(name, size, option_field);
    option_map.insert(pair<string, COptionBase *>(name, val));
  }

  void addUShortListOption(const string name, unsigned short & size, unsigned short * & option_field) {
    assert(option_map.find(name) == option_map.end());
    all_options.insert(pair<string, bool>(name, true));
    COptionBase* val = new COptionUShortList(name, size, option_field);
    option_map.insert(pair<string, COptionBase *>(name, val));
  }

  void addStringListOption(const string name, unsigned short & num_marker, string* & option_field) {
    assert(option_map.find(name) == option_map.end());
    all_options.insert(pair<string, bool>(name, true));
    COptionBase* val = new COptionStringList(name, num_marker, option_field);
    option_map.insert(pair<string, COptionBase *>(name, val));
  }

  void addConvectOption(const string name, unsigned short & space_field, unsigned short & centered_field, unsigned short & upwind_field) {
    assert(option_map.find(name) == option_map.end());
    all_options.insert(pair<string, bool>(name, true));
    COptionBase* val = new COptionConvect(name, space_field, centered_field, upwind_field);
    option_map.insert(pair<string, COptionBase *>(name, val));
  }

  void addMathProblemOption(const string name, bool & ContinuousAdjoint, const bool & ContinuousAdjoint_default,
                            bool & DiscreteAdjoint, const bool & DiscreteAdjoint_default,
                            bool & Restart_Flow, const bool & Restart_Flow_default) {
    assert(option_map.find(name) == option_map.end());
    all_options.insert(pair<string, bool>(name, true));
    COptionBase* val = new COptionMathProblem(name, ContinuousAdjoint, ContinuousAdjoint_default, DiscreteAdjoint, DiscreteAdjoint_default, Restart_Flow, Restart_Flow_default);
    option_map.insert(pair<string, COptionBase *>(name, val));
  }

  void addDVParamOption(const string name, unsigned short & nDV_field, su2double** & paramDV, string* & FFDTag,
                        unsigned short* & design_variable) {
    assert(option_map.find(name) == option_map.end());
    all_options.insert(pair<string, bool>(name, true));
    COptionBase* val = new COptionDVParam(name, nDV_field, paramDV, FFDTag, design_variable);
    option_map.insert(pair<string, COptionBase *>(name, val));
  }
  
  void addDVValueOption(const string name, unsigned short* & nDVValue_field, su2double** & valueDV, unsigned short & nDV_field,  su2double** & paramDV,
                        unsigned short* & design_variable) {
    assert(option_map.find(name) == option_map.end());
    all_options.insert(pair<string, bool>(name, true));
    COptionBase* val = new COptionDVValue(name, nDVValue_field, valueDV, nDV_field, paramDV, design_variable);
    option_map.insert(pair<string, COptionBase *>(name, val));
  }

  void addFFDDefOption(const string name, unsigned short & nFFD_field, su2double** & coordFFD, string* & FFDTag) {
    assert(option_map.find(name) == option_map.end());
    all_options.insert(pair<string, bool>(name, true));
    COptionBase* val = new COptionFFDDef(name, nFFD_field, coordFFD, FFDTag);
    option_map.insert(pair<string, COptionBase *>(name, val));
  }
  
  void addFFDDegreeOption(const string name, unsigned short & nFFD_field, unsigned short** & degreeFFD) {
    assert(option_map.find(name) == option_map.end());
    all_options.insert(pair<string, bool>(name, true));
    COptionBase* val = new COptionFFDDegree(name, nFFD_field, degreeFFD);
    option_map.insert(pair<string, COptionBase *>(name, val));
  }

  void addStringDoubleListOption(const string name, unsigned short & list_size, string * & string_field,
                        su2double* & double_field) {
    assert(option_map.find(name) == option_map.end());
    all_options.insert(pair<string, bool>(name, true));
    COptionBase* val = new COptionStringDoubleList(name, list_size, string_field, double_field);
    option_map.insert(pair<string, COptionBase *>(name, val));
  }

  void addInletOption(const string name, unsigned short & nMarker_Inlet, string * & Marker_Inlet,
                                 su2double* & Ttotal, su2double* & Ptotal, su2double** & FlowDir) {
    assert(option_map.find(name) == option_map.end());
    all_options.insert(pair<string, bool>(name, true));
    COptionBase* val = new COptionInlet(name, nMarker_Inlet, Marker_Inlet, Ttotal, Ptotal, FlowDir);
    option_map.insert(pair<string, COptionBase *>(name, val));
  }
  
  template <class Tenum>
  void addRiemannOption(const string name, unsigned short & nMarker_Riemann, string * & Marker_Riemann, unsigned short* & option_field, const map<string, Tenum> & enum_map,
                                 su2double* & var1, su2double* & var2, su2double** & FlowDir) {
    assert(option_map.find(name) == option_map.end());
    all_options.insert(pair<string, bool>(name, true));
    COptionBase* val = new COptionRiemann<Tenum>(name, nMarker_Riemann, Marker_Riemann, option_field, enum_map, var1, var2, FlowDir);
    option_map.insert(pair<string, COptionBase *>(name, val));
  }

  template <class Tenum>
  void addNonUniformOption(const string name, unsigned short & nMarker_NonUniform, string * & Marker_NonUniform, unsigned short* & option_field, const map<string, Tenum> & enum_map,
  		  su2double* & var1, su2double* & var2, su2double** & FlowDir) {
    assert(option_map.find(name) == option_map.end());
    all_options.insert(pair<string, bool>(name, true));
    COptionBase* val = new COptionNonUniform<Tenum>(name, nMarker_NonUniform, Marker_NonUniform, option_field, enum_map, var1, var2, FlowDir);
    option_map.insert(pair<string, COptionBase *>(name, val));
  }

  template <class Tenum>
  void addNRBCOption(const string name, unsigned short & nMarker_NRBC, string * & Marker_NRBC, unsigned short* & option_field, const map<string, Tenum> & enum_map,
                                 su2double* & var1, su2double* & var2, su2double** & FlowDir, su2double* & relaxfactor1, su2double* & relaxfactor2) {
    assert(option_map.find(name) == option_map.end());
    all_options.insert(pair<string, bool>(name, true));
    COptionBase* val = new COptionNRBC<Tenum>(name, nMarker_NRBC, Marker_NRBC, option_field, enum_map, var1, var2, FlowDir, relaxfactor1, relaxfactor2);
    option_map.insert(pair<string, COptionBase *>(name, val));
  }

  void addExhaustOption(const string name, unsigned short & nMarker_Exhaust, string * & Marker_Exhaust,
                      su2double* & Ttotal, su2double* & Ptotal) {
    assert(option_map.find(name) == option_map.end());
    all_options.insert(pair<string, bool>(name, true));
    COptionBase* val = new COptionExhaust(name, nMarker_Exhaust, Marker_Exhaust, Ttotal, Ptotal);
    option_map.insert(pair<string, COptionBase *>(name, val));
  }
  
  void addBleedOption(const string name, unsigned short & nMarker_Bleed, string * & Marker_Bleed,
                        su2double* & MassFlow_Target, su2double* & Temp_Target) {
    assert(option_map.find(name) == option_map.end());
    all_options.insert(pair<string, bool>(name, true));
    COptionBase* val = new COptionBleed(name, nMarker_Bleed, Marker_Bleed, MassFlow_Target, Temp_Target);
    option_map.insert(pair<string, COptionBase *>(name, val));
  }

  void addPeriodicOption(const string & name, unsigned short & nMarker_PerBound,
                    string* & Marker_PerBound, string* & Marker_PerDonor,
                         su2double** & RotCenter, su2double** & RotAngles, su2double** & Translation) {
    assert(option_map.find(name) == option_map.end());
    all_options.insert(pair<string, bool>(name, true));
    COptionBase* val = new COptionPeriodic(name, nMarker_PerBound, Marker_PerBound, Marker_PerDonor, RotCenter, RotAngles, Translation);
    option_map.insert(pair<string, COptionBase *>(name, val));
  }

//  void addMixingPlaneOption(const string & name, unsigned short & nMarker_MixBound,
//                    string* & Marker_MixBound, string* & Marker_MixDonor){
//    assert(option_map.find(name) == option_map.end());
//    all_options.insert(pair<string, bool>(name, true));
//    COptionBase* val = new COptionMixingPlane(name, nMarker_MixBound, Marker_MixBound, Marker_MixDonor);
//    option_map.insert(pair<string, COptionBase *>(name, val));
//  }

  void addTurboPerfOption(const string & name, unsigned short & nMarker_TurboPerf,
                    string* & Marker_TurboBoundIn, string* & Marker_TurboBoundOut){
    assert(option_map.find(name) == option_map.end());
    all_options.insert(pair<string, bool>(name, true));
    COptionBase* val = new COptionTurboPerformance(name, nMarker_TurboPerf, Marker_TurboBoundIn, Marker_TurboBoundOut);
    option_map.insert(pair<string, COptionBase *>(name, val));
  }

  void addActuatorDiskOption(const string & name, unsigned short & nMarker_ActDisk_Inlet, unsigned short & nMarker_ActDisk_Outlet,
                             string* & Marker_ActDisk_Inlet, string* & Marker_ActDisk_Outlet,
                             su2double** & ActDisk_Origin, su2double* & ActDisk_RootRadius, su2double* & ActDisk_TipRadius,
                             su2double* & ActDisk_PressJump, su2double* & ActDisk_TempJump, su2double* & ActDisk_Omega,
                             unsigned short* & ActDisk_Distribution) {
    assert(option_map.find(name) == option_map.end());
    all_options.insert(pair<string, bool>(name, true));
    COptionBase* val = new COptionActuatorDisk(name, nMarker_ActDisk_Inlet, nMarker_ActDisk_Outlet, Marker_ActDisk_Inlet, Marker_ActDisk_Outlet, ActDisk_Origin, ActDisk_RootRadius, ActDisk_TipRadius, ActDisk_PressJump, ActDisk_TempJump, ActDisk_Omega, ActDisk_Distribution);
    option_map.insert(pair<string, COptionBase *>(name, val));
  }

  void addPythonOption(const string name) {
    assert(option_map.find(name) == option_map.end());
    all_options.insert(pair<string, bool>(name, true));
    COptionBase* val = new COptionPython(name);
    option_map.insert(pair<string, COptionBase *>(name, val));
  }

public:

	vector<string> fields; /*!< \brief Tags for the different fields in a restart file. */

	/*!
	 * \brief Constructor of the class which reads the input file.
	 */
	CConfig(char case_filename[MAX_STRING_SIZE], unsigned short val_software, unsigned short val_iZone, unsigned short val_nZone, unsigned short val_nDim, unsigned short verb_level);

	/*!
	 * \brief Constructor of the class which reads the input file.
	 */
	CConfig(char case_filename[MAX_STRING_SIZE], unsigned short val_software);
  
  /*!
   * \brief Constructor of the class which reads the input file.
   */
  CConfig(char case_filename[MAX_STRING_SIZE], CConfig *config);

	/*!
	 * \brief Destructor of the class.
	 */
	~CConfig(void);

  /*!
   * \brief Gets the number of zones in the mesh file.
   * \param[in] val_mesh_filename - Name of the file with the grid information.
   * \param[in] val_format - Format of the file with the grid information.
   * \param[in] config - Definition of the particular problem.
   * \return Total number of zones in the grid file.
   */
  static unsigned short GetnZone(string val_mesh_filename, unsigned short val_format, CConfig *config);

  /*!
   * \brief Gets the number of dimensions in the mesh file
   * \param[in] val_mesh_filename - Name of the file with the grid information.
   * \param[in] val_format - Format of the file with the grid information.
   * \return Total number of domains in the grid file.
   */
  static unsigned short GetnDim(string val_mesh_filename, unsigned short val_format);

  /*!
   * \brief Initializes pointers to null
   */
	void SetPointersNull(void);

	/*!
	 * \brief breaks an input line from the config file into a set of tokens
	 * \param[in] str - the input line string
	 * \param[out] option_name - the name of the option found at the beginning of the line
	 * \param[out] option_value - the tokens found after the "=" sign on the line
	 * \returns false if the line is empty or a commment, true otherwise
	 */
	bool TokenizeString(string & str, string & option_name,
			vector<string> & option_value);

	/*!
	 * \brief Get reference origin for moment computation.
     * \param[in] val_marker - the marker we are monitoring.
	 * \return Reference origin (in cartesians coordinates) for moment computation.
	 */
	su2double *GetRefOriginMoment(unsigned short val_marker);

  /*!
	 * \brief Get reference origin x-coordinate for moment computation.
   * \param[in] val_marker - the marker we are monitoring.
	 * \return Reference origin x-coordinate (in cartesians coordinates) for moment computation.
	 */
	su2double GetRefOriginMoment_X(unsigned short val_marker);

  /*!
	 * \brief Get reference origin y-coordinate for moment computation.
   * \param[in] val_marker - the marker we are monitoring.
	 * \return Reference origin y-coordinate (in cartesians coordinates) for moment computation.
	 */
	su2double GetRefOriginMoment_Y(unsigned short val_marker);

  /*!
	 * \brief Get reference origin z-coordinate for moment computation.
   * \param[in] val_marker - the marker we are monitoring.
	 * \return Reference origin z-coordinate (in cartesians coordinates) for moment computation.
	 */
	su2double GetRefOriginMoment_Z(unsigned short val_marker);

  /*!
	 * \brief Set reference origin x-coordinate for moment computation.
   * \param[in] val_marker - the marker we are monitoring.
	 * \param[in] val_origin - New x-coordinate of the mesh motion origin.
	 */
	void SetRefOriginMoment_X(unsigned short val_marker, su2double val_origin);

  /*!
	 * \brief Set reference origin y-coordinate for moment computation.
   * \param[in] val_marker - the marker we are monitoring.
	 * \param[in] val_origin - New y-coordinate of the mesh motion origin.
	 */
	void SetRefOriginMoment_Y(unsigned short val_marker, su2double val_origin);

  /*!
	 * \brief Set reference origin z-coordinate for moment computation.
   * \param[in] val_marker - the marker we are monitoring.
	 * \param[in] val_origin - New z-coordinate of the mesh motion origin.
	 */
	void SetRefOriginMoment_Z(unsigned short val_marker, su2double val_origin);

	/*!
	 * \brief Get index of the upper and lower horizontal plane.
	 * \param[in] index - 0 means upper surface, and 1 means lower surface.
	 * \return Index of the upper and lower surface.
	 */
	string GetPlaneTag(unsigned short index);

	/*!
	 * \brief Get the integration limits for the equivalent area computation.
	 * \param[in] index - 0 means x_min, and 1 means x_max.
	 * \return Integration limits for the equivalent area computation.
	 */
	su2double GetEA_IntLimit(unsigned short index);
  
  /*!
	 * \brief Get the integration limits for the equivalent area computation.
	 * \param[in] index - 0 means x_min, and 1 means x_max.
	 * \return Integration limits for the equivalent area computation.
	 */
	su2double GetEA_ScaleFactor(void);

  /*!
	 * \brief Get the limit value for the adjoint variables.
	 * \return Limit value for the adjoint variables.
	 */
	su2double GetAdjointLimit(void);

	/*!
	 * \brief Get the the coordinates where of the box where the grid is going to be deformed.
	 * \return Coordinates where of the box where the grid is going to be deformed.
	 */
	su2double *GetHold_GridFixed_Coord(void);

  /*!
   * \brief Get the the coordinates where of the box where a subsonic region is imposed.
   * \return Coordinates where of the box where the grid is going to be a subsonic region.
   */
  su2double *GetSubsonic_Engine_Box(void);
  
	/*!
	 * \brief Get the power of the dual volume in the grid adaptation sensor.
	 * \return Power of the dual volume in the grid adaptation sensor.
	 */
	su2double GetDualVol_Power(void);

	/*!
	 * \brief Get Information about if there is an analytical definition of the surface for doing the
	 *        grid adaptation.
	 * \return Definition of the surfaces. NONE implies that there isn't any analytical definition
	 *         and it will use and interpolation.
	 */
	unsigned short GetAnalytical_Surface(void);

  /*!
	 * \brief Get Information about if there is an analytical definition of the surface for doing the
	 *        grid adaptation.
	 * \return Definition of the surfaces. NONE implies that there isn't any analytical definition
	 *         and it will use and interpolation.
	 */
	unsigned short GetAxis_Orientation(void);

	/*!
	 * \brief Get the ratio of density for a free surface problem.
	 * \return Ratio of density for a free surface problem.
	 */
	su2double GetRatioDensity(void);

	/*!
	 * \brief Get the ratio of viscosity for a free surface problem.
	 * \return Ratio of viscosity for a free surface problem.
	 */
	su2double GetRatioViscosity(void);

	/*!
	 * \brief Get the thickness of the interfase for a free surface problem.
	 * \return Thickness of the interfase for a free surface problem.
	 */
	su2double GetFreeSurface_Thickness(void);

	/*!
	 * \brief Get the damping of the free surface for a free surface problem.
	 * \return Damping of the interfase for a free surface problem.
	 */
	su2double GetFreeSurface_Damping_Coeff(void);

	/*!
	 * \brief Get the damping of the free surface for a free surface problem.
	 * \return Damping of the interfase for a free surface problem.
	 */
	su2double GetFreeSurface_Damping_Length(void);

	/*!
	 * \brief Get the outlet position of the free surface for a free surface problem.
	 * \return Outlet position of the interfase for a free surface problem.
	 */
	su2double GetFreeSurface_Outlet(void);

  /*!
	 * \brief Creates a tecplot file to visualize the partition made by the DDC software.
	 * \return <code>TRUE</code> if the partition is going to be plotted; otherwise <code>FALSE</code>.
	 */
  bool GetExtraOutput(void);

	/*!
	 * \brief Get the value of the Mach number (velocity divided by speed of sound).
	 * \return Value of the Mach number.
	 */
	su2double GetMach(void);

	/*!
	 * \brief Get the value of the Gamma of fluid (ratio of specific heats).
	 * \return Value of the constant: Gamma
	 */
	su2double GetGamma(void);
  
  /*!
   * \brief Get the values of the CFL adapation.
   * \return Value of CFL adapation
   */
  su2double GetCFL_AdaptParam(unsigned short val_index);
  
  /*!
   * \brief Get the values of the CFL adapation.
   * \return Value of CFL adapation
   */
  bool GetCFL_Adapt(void);
  
  /*!
	 * \brief Get the value of the limits for the sections.
	 * \return Value of the limits for the sections.
	 */
	su2double GetSection_Location(unsigned short val_var);

	/*!
	 * \brief Get the array that maps chemical consituents to each chemical reaction.
	 * \return Memory location of the triple pointer to the 3-D reaction map array.
	 */
	int ***GetReaction_Map(void);

	/*!
	 * \brief Get the array containing the curve fit coefficients for the Omega(0,0) collision integrals.
	 * \return Memory location of the triple pointer to the 3-D collision integral array.
	 */
	su2double ***GetCollisionIntegral00(void);

	/*!
	 * \brief Get the array containing the curve fit coefficients for the Omega(1,1) collision integrals.
	 * \return Memory location of the triple pointer to the 3-D collision integral array.
	 */
	su2double ***GetCollisionIntegral11(void);

	/*!
	 * \brief Get the value of the bulk modulus.
	 * \return Value of the bulk modulus.
	 */
	su2double GetBulk_Modulus(void);

	/*!
	 * \brief Get the artificial compresibility factor.
	 * \return Value of the artificial compresibility factor.
	 */
	su2double GetArtComp_Factor(void);

	/*!
	 * \brief Get the Level set zero for free surface .
	 * \return Value of the level set zero coordinate
	 */
	su2double GetFreeSurface_Zero(void);

	/*!
	 * \brief Get the Level set zero for free surface .
	 * \return Value of the level set zero coordinate
	 */
	su2double GetFreeSurface_Depth(void);

	/*!
	 * \brief Get the value of specific gas constant.
	 * \return Value of the constant: Gamma
	 */
	su2double GetGas_Constant(void);

  /*!
	 * \brief Get the value of specific gas constant.
	 * \return Value of the constant: Gamma
	 */
	su2double GetGas_ConstantND(void);

	/*!
	 * \brief Get the coefficients of the Blottner viscosity model
	 * \param[in] val_Species - Index of the species
	 * \param[in] val_Coeff - Index of the coefficient (As, Bs, Cs)
	 * \return Value of the Blottner coefficient
	 */
	su2double GetBlottnerCoeff(unsigned short val_Species, unsigned short val_Coeff);

  /*!
	 * \brief Get the p-norm for heat-flux objective functions (adjoint problem).
	 * \return Value of the heat flux p-norm
	 */
	su2double GetPnormHeat(void);

	/*!
	 * \brief Get the value of wall temperature.
	 * \return Value of the constant: Temperature
	 */
	su2double GetWallTemperature(void);

	/*!
	 * \brief Get the reference value for the specific gas constant.
	 * \return Reference value for the specific gas constant.
	 */
	su2double GetGas_Constant_Ref(void);

	/*!
	 * \brief Get the value of the frestream temperature.
	 * \return Freestream temperature.
	 */
	su2double GetTemperature_FreeStream(void);

  /*!
	 * \brief Get the value of the frestream temperature.
	 * \return Freestream temperature.
	 */
	su2double GetEnergy_FreeStream(void);

  /*!
	 * \brief Get the value of the frestream temperature.
	 * \return Freestream temperature.
	 */
	su2double GetViscosity_FreeStream(void);

  /*!
	 * \brief Get the value of the frestream temperature.
	 * \return Freestream temperature.
	 */
	su2double GetDensity_FreeStream(void);

  /*!
	 * \brief Get the value of the frestream temperature.
	 * \return Freestream temperature.
	 */
	su2double GetModVel_FreeStream(void);

  /*!
	 * \brief Get the value of the frestream temperature.
	 * \return Freestream temperature.
	 */
	su2double GetModVel_FreeStreamND(void);

  /*!
	 * \brief Get the value of the frestream vibrational-electronic temperature.
	 * \return Freestream temperature.
	 */
	su2double GetTemperature_ve_FreeStream(void);

	/*!
	 * \brief Get the value of the laminar Prandtl number.
	 * \return Laminar Prandtl number.
	 */
	su2double GetPrandtl_Lam(void);

	/*!
	 * \brief Get the value of the turbulent Prandtl number.
	 * \return Turbulent Prandtl number.
	 */
	su2double GetPrandtl_Turb(void);

	/*!
	 * \brief Get the value of the reference length for non-dimensionalization.
	 *        This value should always be 1 internally, and is not user-specified.
	 * \return Reference length for non-dimensionalization.
	 */
	su2double GetLength_Ref(void);

	/*!
	 * \brief Get the value of the reference pressure for non-dimensionalization.
	 * \return Reference pressure for non-dimensionalization.
	 */
	su2double GetPressure_Ref(void);

  /*!
	 * \brief Get the value of the reference pressure for non-dimensionalization.
	 * \return Reference pressure for non-dimensionalization.
	 */
	su2double GetEnergy_Ref(void);

	/*!
	 * \brief Get the value of the reference temperature for non-dimensionalization.
	 * \return Reference temperature for non-dimensionalization.
	 */
	su2double GetTemperature_Ref(void);

	/*!
	 * \brief Get the value of the reference density for non-dimensionalization.
	 * \return Reference density for non-dimensionalization.
	 */
	su2double GetDensity_Ref(void);

	/*!
	 * \brief Get the value of the reference velocity for non-dimensionalization.
	 * \return Reference velocity for non-dimensionalization.
	 */
	su2double GetVelocity_Ref(void);

	/*!
	 * \brief Get the value of the reference time for non-dimensionalization.
	 * \return Reference time for non-dimensionalization.
	 */
	su2double GetTime_Ref(void);

	/*!
	 * \brief Get the value of the reference viscosity for non-dimensionalization.
	 * \return Reference viscosity for non-dimensionalization.
	 */
	su2double GetViscosity_Ref(void);

	/*!
	 * \brief Get the value of the reference conductivity for non-dimensionalization.
	 * \return Reference conductivity for non-dimensionalization.
	 */
	su2double GetConductivity_Ref(void);

	/*!
	 * \brief Get the value of the reference angular velocity for non-dimensionalization.
	 * \return Reference angular velocity for non-dimensionalization.
	 */
	su2double GetOmega_Ref(void);

	/*!
	 * \brief Get the value of the reference force for non-dimensionalization.
	 * \return Reference force for non-dimensionalization.
	 */
	su2double GetForce_Ref(void);

  /*!
	 * \brief Get the value of the non-dimensionalized freestream pressure.
	 * \return Non-dimensionalized freestream pressure.
	 */
	su2double GetPressure_FreeStream(void);

	/*!
	 * \brief Get the value of the non-dimensionalized freestream pressure.
	 * \return Non-dimensionalized freestream pressure.
	 */
	su2double GetPressure_FreeStreamND(void);

	/*!
	 * \brief Get the vector of the dimensionalized freestream velocity.
	 * \return Dimensionalized freestream velocity vector.
	 */
	su2double* GetVelocity_FreeStream(void);

	/*!
	 * \brief Get the value of the non-dimensionalized freestream temperature.
	 * \return Non-dimensionalized freestream temperature.
	 */
	su2double GetTemperature_FreeStreamND(void);

	/*!
	 * \brief Get the value of the non-dimensionalized freestream density.
	 * \return Non-dimensionalized freestream density.
	 */
	su2double GetDensity_FreeStreamND(void);

	/*!
	 * \brief Get the vector of the non-dimensionalized freestream velocity.
	 * \return Non-dimensionalized freestream velocity vector.
	 */
	su2double* GetVelocity_FreeStreamND(void);

	/*!
	 * \brief Get the value of the non-dimensionalized freestream energy.
	 * \return Non-dimensionalized freestream energy.
	 */
	su2double GetEnergy_FreeStreamND(void);

	/*!
	 * \brief Get the value of the non-dimensionalized freestream viscosity.
	 * \return Non-dimensionalized freestream viscosity.
	 */
	su2double GetViscosity_FreeStreamND(void);

  /*!
	 * \brief Get the value of the non-dimensionalized freestream viscosity.
	 * \return Non-dimensionalized freestream viscosity.
	 */
	su2double GetTke_FreeStreamND(void);

  /*!
	 * \brief Get the value of the non-dimensionalized freestream viscosity.
	 * \return Non-dimensionalized freestream viscosity.
	 */
	su2double GetOmega_FreeStreamND(void);

  /*!
	 * \brief Get the value of the non-dimensionalized freestream viscosity.
	 * \return Non-dimensionalized freestream viscosity.
	 */
	su2double GetTke_FreeStream(void);

  /*!
	 * \brief Get the value of the non-dimensionalized freestream viscosity.
	 * \return Non-dimensionalized freestream viscosity.
	 */
	su2double GetOmega_FreeStream(void);

	/*!
	 * \brief Get the value of the non-dimensionalized freestream intermittency.
	 * \return Non-dimensionalized freestream intermittency.
	 */
	su2double GetIntermittency_FreeStream(void);

	/*!
	 * \brief Get the value of the non-dimensionalized freestream turbulence intensity.
	 * \return Non-dimensionalized freestream intensity.
	 */
	su2double GetTurbulenceIntensity_FreeStream(void);

	/*!
	 * \brief Get the value of the non-dimensionalized freestream turbulence intensity.
	 * \return Non-dimensionalized freestream intensity.
	 */
	su2double GetNuFactor_FreeStream(void);
  
  /*!
   * \brief Get the value of the non-dimensionalized engine turbulence intensity.
   * \return Non-dimensionalized engine intensity.
   */
  su2double GetNuFactor_Engine(void);

	/*!
	 * \brief Get the value of the turbulent to laminar viscosity ratio.
	 * \return Ratio of turbulent to laminar viscosity ratio.
	 */
	su2double GetTurb2LamViscRatio_FreeStream(void);

  /*!
	 * \brief Get the vector of free stream mass fraction values.
	 * \return Ratio of species mass to mixture mass.
	 */
	su2double* GetMassFrac_FreeStream(void);

	/*!
	 * \brief Get the value of the Reynolds length.
	 * \return Reynolds length.
	 */
	su2double GetLength_Reynolds(void);

	/*!
	 * \brief Get the start up iterations using the fine grid, this works only for multigrid problems.
	 * \return Start up iterations using the fine grid.
	 */
	unsigned short GetnStartUpIter(void);

	/*!
	 * \brief Get the reference area for non dimensional coefficient computation. If the value from the
	 *        is 0 then, the code will compute the reference area using the projection of the shape into
	 *        the z plane (3D) or the x plane (2D).
	 * \return Value of the reference area for coefficient computation.
	 */
	su2double GetRefAreaCoeff(void);

	/*!
	 * \brief Get the wave speed.
	 * \return Value of the wave speed.
	 */
	su2double GetWaveSpeed(void);

	/*!
	 * \brief Get the wave speed.
	 * \return Value of the wave speed.
	 */
	su2double GetThermalDiffusivity(void);

	/*!
	 * \brief Get the Young's modulus of elasticity.
	 * \return Value of the Young's modulus of elasticity.
	 */
	su2double GetElasticyMod(void);

	/*!
	 * \brief Get the value of the bulk modulus on the structural side.
	 * \return Value of the bulk modulus on the structural side.
	 */
	su2double GetBulk_Modulus_Struct(void);

    /*!
	 * \brief Formulation for 2D elasticity (plane stress - strain)
	 * \return Flag to 2D elasticity model.
	 */
	unsigned short GetElas2D_Formulation(void);

  /*!
    * \brief Decide whether it's necessary to read a reference geometry.
    * \return <code>TRUE</code> if it's necessary to read a reference geometry, <code>FALSE</code> otherwise.
    */

  bool GetPrestretch(void);

  /*!
   * \brief Get the name of the file with the reference geometry of the structural problem.
   * \return Name of the file with the reference geometry of the structural problem.
   */
  string GetPrestretch_FEMFileName(void);

	/*!
	 * \brief Get the Poisson's ratio.
	 * \return Value of the Poisson's ratio.
	 */
	su2double GetPoissonRatio(void);

	/*!
	 * \brief Get the Material Density.
	 * \return Value of the Material Density.
	 */
	su2double GetMaterialDensity(void);

    /*!
	 * \brief Compressibility/incompressibility of the solids analysed using the structural solver.
	 * \return Compressible or incompressible.
	 */
	unsigned short GetMaterialCompressibility(void);

    /*!
	 * \brief Compressibility/incompressibility of the solids analysed using the structural solver.
	 * \return Compressible or incompressible.
	 */
	unsigned short GetMaterialModel(void);

    /*!
	 * \brief Geometric conditions for the structural solver.
	 * \return Small or large deformation structural analysis.
	 */
	unsigned short GetGeometricConditions(void);

	/*!
	 * \brief Get the reference length for computing moment (the default value is 1).
	 * \return Reference length for moment computation.
	 */
	su2double GetRefLengthMoment(void);

	/*!
	 * \brief Get the reference element length for computing the slope limiting epsilon.
	 * \return Reference element length for slope limiting epsilon.
	 */
	su2double GetRefElemLength(void);

  /*!
	 * \brief Get the reference coefficient for detecting sharp edges.
	 * \return Reference coefficient for detecting sharp edges.
	 */
	su2double GetRefSharpEdges(void);

	/*!
	 * \brief Get the volume of the whole domain using the fine grid, this value is common for all the grids
	 *        in the multigrid method.
	 * \return Volume of the whole domain.
	 */
	su2double GetDomainVolume(void);

	/*!
	 * \brief In case the <i>RefAreaCoeff</i> is equal to 0 then, it is necessary to compute a reference area,
	 *        with this function we set the value of the reference area.
	 * \param[in] val_area - Value of the reference area for non dimensional coefficient computation.
	 */
	void SetRefAreaCoeff(su2double val_area);

	/*!
	 * \brief Set the value of the domain volume computed on the finest grid.
	 * \note This volume do not include the volume of the body that is being simulated.
	 * \param[in] val_volume - Value of the domain volume computed on the finest grid.
	 */
	void SetDomainVolume(su2double val_volume);

	/*!
	 * \brief Set the finest mesh in a multigrid strategy.
	 * \note If we are using a Full Multigrid Strategy or a start up with finest grid, it is necessary
	 *       to change several times the finest grid.
	 * \param[in] val_finestmesh - Index of the finest grid.
	 */
	void SetFinestMesh(unsigned short val_finestmesh);

	/*!
	 * \brief Set the kind of time integration scheme.
	 * \note If we are solving different equations it will be necessary to change several
	 *       times the kind of time integration, to choose the right scheme.
	 * \param[in] val_kind_timeintscheme - Kind of time integration scheme.
	 */
	void SetKind_TimeIntScheme(unsigned short val_kind_timeintscheme);

	/*!
	 * \brief Set the parameters of the convective numerical scheme.
	 * \note The parameters will change because we are solving different kind of equations.
	 * \param[in] val_kind_convnumscheme - Center or upwind scheme.
	 * \param[in] val_kind_centered - If centered scheme, kind of centered scheme (JST, etc.).
	 * \param[in] val_kind_upwind - If upwind scheme, kind of upwind scheme (Roe, etc.).
	 * \param[in] val_kind_slopelimit - If upwind scheme, kind of slope limit.
	 */
	void SetKind_ConvNumScheme(unsigned short val_kind_convnumscheme, unsigned short val_kind_centered,
			unsigned short val_kind_upwind, unsigned short val_kind_slopelimit, unsigned short val_order_spatial_int);

	/*!
	 * \brief Get the value of limiter coefficient.
	 * \return Value of the limiter coefficient.
	 */
	su2double GetLimiterCoeff(void);
  
  /*!
	 * \brief Freeze the value of the limiter after a number of iterations.
	 * \return Number of iterations.
	 */
	unsigned long GetLimiterIter(void);

  /*!
	 * \brief Get the value of sharp edge limiter.
	 * \return Value of the sharp edge limiter coefficient.
	 */
	su2double GetSharpEdgesCoeff(void);

	/*!
	 * \brief Get the Reynolds number. Dimensionless number that gives a measure of the ratio of inertial forces
	 *        to viscous forces and consequently quantifies the relative importance of these two types of forces
	 *        for given flow condition.
	 * \return Value of the Reynolds number.
	 */
	su2double GetReynolds(void);

	/*!
	 * \brief Get the Froude number for free surface problems.
	 * \return Value of the Froude number.
	 */
	su2double GetFroude(void);

  /*!
	 * \brief Set the Froude number for free surface problems.
	 * \return Value of the Froude number.
	 */
	void SetFroude(su2double val_froude);

  /*!
	 * \brief Set the Froude number for free surface problems.
	 * \return Value of the Froude number.
	 */
	void SetMach(su2double val_mach);

  /*!
	 * \brief Set the Froude number for free surface problems.
	 * \return Value of the Froude number.
	 */
	void SetReynolds(su2double val_reynolds);

  /*!
	 * \brief Set the Froude number for free surface problems.
	 * \return Value of the Froude number.
	 */
	void SetLength_Ref(su2double val_length_ref);

  /*!
	 * \brief Set the Froude number for free surface problems.
	 * \return Value of the Froude number.
	 */
	void SetVelocity_Ref(su2double val_velocity_ref);

  /*!
	 * \brief Set the Froude number for free surface problems.
	 * \return Value of the Froude number.
	 */
	void SetPressure_Ref(su2double val_pressure_ref);

  /*!
	 * \brief Set the Froude number for free surface problems.
	 * \return Value of the Froude number.
	 */
	void SetDensity_Ref(su2double val_density_ref);
  
  /*!
   * \brief Set the reference temperature.
   * \return Value of the Froude number.
   */
  void SetTemperature_Ref(su2double val_temperature_ref);

  /*!
	 * \brief Set the Froude number for free surface problems.
	 * \return Value of the Froude number.
	 */
	void SetTime_Ref(su2double val_time_ref);

  /*!
	 * \brief Set the Froude number for free surface problems.
	 * \return Value of the Froude number.
	 */
	void SetEnergy_Ref(su2double val_energy_ref);

  /*!
	 * \brief Set the Froude number for free surface problems.
	 * \return Value of the Froude number.
	 */
	void SetOmega_Ref(su2double val_omega_ref);

  /*!
	 * \brief Set the Froude number for free surface problems.
	 * \return Value of the Froude number.
	 */
	void SetForce_Ref(su2double val_force_ref);

  /*!
	 * \brief Set the Froude number for free surface problems.
	 * \return Value of the Froude number.
	 */
	void SetGas_Constant_Ref(su2double val_gas_constant_ref);

  /*!
	 * \brief Set the Froude number for free surface problems.
	 * \return Value of the Froude number.
	 */
	void SetGas_Constant(su2double val_gas_constant);

  /*!
	 * \brief Set the Froude number for free surface problems.
	 * \return Value of the Froude number.
	 */
	void SetViscosity_Ref(su2double val_viscosity_ref);

   /*!
    * \brief Set the Froude number for free surface problems.
	* \return Value of the Froude number.
	*/
	void SetConductivity_Ref(su2double val_conductivity_ref);

  /*!
	 * \brief Set the Froude number for free surface problems.
	 * \return Value of the Froude number.
	 */
	void SetPressure_FreeStreamND(su2double val_pressure_freestreamnd);

  /*!
	 * \brief Set the Froude number for free surface problems.
	 * \return Value of the Froude number.
	 */
	void SetPressure_FreeStream(su2double val_pressure_freestream);

  /*!
	 * \brief Set the Froude number for free surface problems.
	 * \return Value of the Froude number.
	 */
	void SetDensity_FreeStreamND(su2double val_density_freestreamnd);

  /*!
	 * \brief Set the Froude number for free surface problems.
	 * \return Value of the Froude number.
	 */
	void SetDensity_FreeStream(su2double val_density_freestream);

  /*!
	 * \brief Set the Froude number for free surface problems.
	 * \return Value of the Froude number.
	 */
	void SetViscosity_FreeStream(su2double val_viscosity_freestream);

  /*!
	 * \brief Set the Froude number for free surface problems.
	 * \return Value of the Froude number.
	 */
	void SetModVel_FreeStream(su2double val_modvel_freestream);

  /*!
	 * \brief Set the Froude number for free surface problems.
	 * \return Value of the Froude number.
	 */
	void SetModVel_FreeStreamND(su2double val_modvel_freestreamnd);

  /*!
	 * \brief Set the Froude number for free surface problems.
	 * \return Value of the Froude number.
	 */
	void SetTemperature_FreeStream(su2double val_temperature_freestream);
  
  /*!
	 * \brief Set the Froude number for free surface problems.
	 * \return Value of the Froude number.
	 */
	void SetTemperature_FreeStreamND(su2double val_temperature_freestreamnd);

  /*!
	 * \brief Set the Froude number for free surface problems.
	 * \return Value of the Froude number.
	 */
	void SetGas_ConstantND(su2double val_gas_constantnd);

  /*!
	 * \brief Set the Froude number for free surface problems.
	 * \return Value of the Froude number.
	 */
	void SetVelocity_FreeStreamND(su2double val_velocity_freestreamnd, unsigned short val_dim);

  /*!
	 * \brief Set the Froude number for free surface problems.
	 * \return Value of the Froude number.
	 */
	void SetViscosity_FreeStreamND(su2double val_viscosity_freestreamnd);

  /*!
	 * \brief Set the Froude number for free surface problems.
	 * \return Value of the Froude number.
	 */
	void SetTke_FreeStreamND(su2double val_tke_freestreamnd);

  /*!
	 * \brief Set the Froude number for free surface problems.
	 * \return Value of the Froude number.
	 */
	void SetOmega_FreeStreamND(su2double val_omega_freestreamnd);

  /*!
	 * \brief Set the Froude number for free surface problems.
	 * \return Value of the Froude number.
	 */
	void SetTke_FreeStream(su2double val_tke_freestream);

  /*!
	 * \brief Set the Froude number for free surface problems.
	 * \return Value of the Froude number.
	 */
	void SetOmega_FreeStream(su2double val_omega_freestream);

  /*!
	 * \brief Set the Froude number for free surface problems.
	 * \return Value of the Froude number.
	 */
	void SetEnergy_FreeStreamND(su2double val_energy_freestreamnd);

  /*!
	 * \brief Set the Froude number for free surface problems.
	 * \return Value of the Froude number.
	 */
	void SetEnergy_FreeStream(su2double val_energy_freestream);

  /*!
	 * \brief Set the Froude number for free surface problems.
	 * \return Value of the Froude number.
	 */
	void SetTotal_UnstTimeND(su2double val_total_unsttimend);

	/*!
	 * \brief Get the angle of attack of the body. This is the angle between a reference line on a lifting body
	 *        (often the chord line of an airfoil) and the vector representing the relative motion between the
	 *        lifting body and the fluid through which it is moving.
	 * \return Value of the angle of attack.
	 */
	su2double GetAoA(void);

	/*!
	 * \brief Set the angle of attack.
	 * \param[in] val_AoA - Value of the angle of attack.
	 */
	void SetAoA(su2double val_AoA);

  /*!
	 * \brief Set the angle of attack.
	 * \param[in] val_AoA - Value of the angle of attack.
	 */
	void SetAoS(su2double val_AoS);

	/*!
	 * \brief Get the angle of sideslip of the body. It relates to the rotation of the aircraft centerline from
	 *        the relative wind.
	 * \return Value of the angle of sideslip.
	 */
	su2double GetAoS(void);

	/*!
	 * \brief Get the charge coefficient that is used in the poissonal potential simulation.
	 * \return Value of the charge coefficient.
	 */
	su2double GetChargeCoeff(void);

	/*!
	 * \brief Get the number of multigrid levels.
	 * \return Number of multigrid levels (without including the original grid).
	 */
	unsigned short GetnMGLevels(void);

	/*!
	 * \brief Set the number of multigrid levels.
	 * \param[in] val_nMGLevels - Index of the mesh were the CFL is applied
	 */
	void SetMGLevels(unsigned short val_nMGLevels);

	/*!
	 * \brief Get the index of the finest grid.
	 * \return Index of the finest grid in a multigrid strategy, this is 0 unless we are
		       performing a Full multigrid.
	 */
	unsigned short GetFinestMesh(void);

	/*!
	 * \brief Get the kind of multigrid (V or W).
	 * \note This variable is used in a recursive way to perform the different kind of cycles
	 * \return 0 or 1 depending of we are dealing with a V or W cycle.
	 */
	unsigned short GetMGCycle(void);

	/*!
	 * \brief Get the king of evaluation in the geometrical module.
	 * \return 0 or 1 depending of we are dealing with a V or W cycle.
	 */
	unsigned short GetGeometryMode(void);

	/*!
	 * \brief Get the Courant Friedrich Levi number for each grid.
	 * \param[in] val_mesh - Index of the mesh were the CFL is applied.
	 * \return CFL number for each grid.
	 */
	su2double GetCFL(unsigned short val_mesh);
  
  /*!
	 * \brief Get the Courant Friedrich Levi number for each grid.
	 * \param[in] val_mesh - Index of the mesh were the CFL is applied.
	 * \return CFL number for each grid.
	 */
	void SetCFL(unsigned short val_mesh, su2double val_cfl);

	/*!
	 * \brief Get the Courant Friedrich Levi number for unsteady simulations.
	 * \return CFL number for unsteady simulations.
	 */
	su2double GetUnst_CFL(void);
  
  /*!
   * \brief Get the Courant Friedrich Levi number for unsteady simulations.
   * \return CFL number for unsteady simulations.
   */
  su2double GetMax_DeltaTime(void);
  
	/*!
	 * \brief Get a parameter of the particular design variable.
	 * \param[in] val_dv - Number of the design variable that we want to read.
	 * \param[in] val_param - Index of the parameter that we want to read.
	 * \return Design variable parameter.
	 */
	su2double GetParamDV(unsigned short val_dv, unsigned short val_param);

  /*!
   * \brief Get a parameter of the particular design variable.
   * \param[in] val_ffd - Number of the ffd that we want to read.
   * \param[in] val_coord - Index of the coordinate that we want to read.
   * \return FFD parameter.
   */
  su2double GetCoordFFDBox(unsigned short val_ffd, unsigned short val_coord);

  /*!
   * \brief Get a parameter of the particular design variable.
   * \param[in] val_ffd - Number of the ffd that we want to read.
   * \param[in] val_coord - Index of the coordinate that we want to read.
   * \return FFD parameter.
   */
  unsigned short GetDegreeFFDBox(unsigned short val_ffd, unsigned short val_degree);

  /*!
	 * \brief Get the FFD Tag of a particular design variable.
	 * \param[in] val_dv - Number of the design variable that we want to read.
	 * \return Design variable parameter.
	 */
	string GetFFDTag(unsigned short val_dv);
  
  /*!
   * \brief Get the FFD Tag of a particular design variable.
   * \param[in] val_dv - Number of the design variable that we want to read.
   * \return Design variable parameter.
   */
  string GetTagFFDBox(unsigned short val_ffd);

	/*!
	 * \brief Get the number of design variables.
	 * \return Number of the design variables.
	 */
	unsigned short GetnDV(void);
  
  /*!
   * \brief Get the number of design variables.
   * \return Number of the design variables.
   */
  unsigned short GetnDV_Value(unsigned short iDV);

  /*!
   * \brief Get the number of design variables.
   * \return Number of the design variables.
   */
  unsigned short GetnFFDBox(void);
  
  /*!
   * \brief Get the required continuity level at the surface intersection with the FFD
   * \return Continuity level at the surface intersection.
   */
  unsigned short GetFFD_Continuity(void);

	/*!
	 * \brief Get the number of Runge-Kutta steps.
	 * \return Number of Runge-Kutta steps.
	 */
	unsigned short GetnRKStep(void);

	/*!
	 * \brief Get the total number of boundary markers.
	 * \return Total number of boundary markers.
	 */
	unsigned short GetnMarker_All(void);
  
  /*!
   * \brief Get the total number of boundary markers.
   * \return Total number of boundary markers.
   */
  unsigned short GetnMarker_Max(void);

    /*!
	 * \brief Get the total number of boundary markers.
	 * \return Total number of boundary markers.
	 */
	unsigned short GetnMarker_EngineInflow(void);
  
  /*!
   * \brief Get the total number of boundary markers.
   * \return Total number of boundary markers.
   */
  unsigned short GetnMarker_EngineBleed(void);

  /*!
	 * \brief Get the total number of boundary markers.
	 * \return Total number of boundary markers.
	 */
	unsigned short GetnMarker_EngineExhaust(void);

    /*!
	 * \brief Get the total number of boundary markers.
	 * \return Total number of boundary markers.
	 */
	unsigned short GetnMarker_NearFieldBound(void);

    /*!
	 * \brief Get the total number of boundary markers.
	 * \return Total number of boundary markers.
	 */
	unsigned short GetnMarker_InterfaceBound(void);

  /*!
	 * \brief Get the total number of boundary markers.
	 * \return Total number of boundary markers.
	 */
	unsigned short GetnMarker_ActDisk_Inlet(void);

  /*!
	 * \brief Get the total number of boundary markers.
	 * \return Total number of boundary markers.
	 */
	unsigned short GetnMarker_ActDisk_Outlet(void);

  /*!
   * \brief Get the total number of 1D output markers.
   * \return Total number of monitoring markers.
   */
  unsigned short GetnMarker_Out_1D(void);


    /*!
	 * \brief Get the total number of monitoring markers.
	 * \return Total number of monitoring markers.
	 */
	unsigned short GetnMarker_Monitoring(void);

  /*!
	 * \brief Get the total number of moving markers.
	 * \return Total number of moving markers.
	 */
	unsigned short GetnMarker_Moving(void);

	/*!
   * \brief Get the total number of objectives in kind_objective list
   * \return Total number of objectives in kind_objective list
   */
	unsigned short GetnObj(void);

	/*!
	 * \brief Stores the number of marker in the simulation.
	 * \param[in] val_nmarker - Number of markers of the problem.
	 */
	void SetnMarker_All(unsigned short val_nmarker);

	/*!
	 * \brief Get the number of external iterations.
	 * \return Number of external iterations.
	 */
	unsigned long GetnExtIter(void);

	/*!
	 * \brief Get the number of internal iterations.
	 * \return Number of internal iterations.
	 */
	unsigned long GetUnst_nIntIter(void);

	/*!
	 * \brief Get the number of internal iterations for the Newton-Raphson Method in nonlinear structural applications.
	 * \return Number of internal iterations.
	 */
	unsigned long GetDyn_nIntIter(void);

  /*!
	 * \brief Get the restart iteration number for unsteady simulations.
	 * \return Restart iteration number for unsteady simulations.
	 */
  long GetUnst_RestartIter(void);

  /*!
	 * \brief Get the starting direct iteration number for the unsteady adjoint (reverse time integration).
	 * \return Starting direct iteration number for the unsteady adjoint.
	 */
  long GetUnst_AdjointIter(void);

  /*!
   * \brief Provides information about the type of spectral method
   * \return The kind of spectral method : TimeSpectral or HarmonicBalance
   */
  unsigned short GetSpectralMethod_Type(void);
    
  /*!
  * \brief Number of iterations to average (reverse time integration).
  * \return Starting direct iteration number for the unsteady adjoint.
  */
  unsigned long GetIter_Avg_Objective(void);

  /*!
   * \brief Get the restart iteration number for dynamic structural simulations.
	 * \return Restart iteration number for dynamic structural simulations.
	 */
  long GetDyn_RestartIter(void);

	/*!
	 * \brief Retrieves the number of periodic time instances for Time Spectral.
	 * \return: Number of periodic time instances for Time Spectral.
	 */
	unsigned short GetnTimeInstances(void);

	/*!
	 * \brief Retrieves the period of oscillations to be used with Time Spectral.
	 * \return: Period for Time Spectral.
	 */
	su2double GetSpectralMethod_Period(void);

	/*!
	 * \brief Retrieves the number of points for spectral interpolation using DFT.
	 * \return: Number of points for DFT intepolation.
	 */
	unsigned short GetSpectralInterpolation_Pts(void);

	/*!
	 * \brief Get the kind of average over the time instances
	 * \return Kind of average for spectral methods.
	 */
	unsigned short GetKind_SpectralAverage(void);

	/*!
	 * \brief Set the number of external iterations.
	 * \note This is important in no time depending methods, where only
	 *       one external iteration is needed.
	 * \param[in] val_niter - Set the number of external iterations.
	 */
	void SetnExtIter(unsigned long val_niter);

	/*!
	 * \brief Set the current external iteration number.
	 * \param[in] val_iter - Current external iteration number.
	 */
	void SetExtIter(unsigned long val_iter);

	/*!
	 * \brief Set the current FSI iteration number.
	 * \param[in] val_iter - Current FSI iteration number.
	 */
	void SetFSIIter(unsigned long val_iter);

	/*!
	 * \brief Set the current internal iteration number.
	 * \param[in] val_iter - Current external iteration number.
	 */
	void SetIntIter(unsigned long val_iter);

	/*!
	 * \brief Get the current external iteration number.
	 * \return Current external iteration.
	 */
	unsigned long GetExtIter(void);

	/*!
	 * \brief Get the current FSI iteration number.
	 * \return Current FSI iteration.
	 */
	unsigned long GetFSIIter(void);

	/*!
	 * \brief Get the current internal iteration number.
	 * \return Current internal iteration.
	 */
	unsigned long GetIntIter(void);

	/*!
	 * \brief Get the frequency for writing the solution file.
	 * \return It writes the solution file with this frequency.
	 */
	unsigned long GetWrt_Sol_Freq(void);

	/*!
	 * \brief Get the frequency for writing the solution file in Dual Time.
	 * \return It writes the solution file with this frequency.
	 */
	unsigned long GetWrt_Sol_Freq_DualTime(void);

	/*!
	 * \brief Get the frequency for writing the convergence file.
	 * \return It writes the convergence file with this frequency.
	 */
	unsigned long GetWrt_Con_Freq(void);

	/*!
	 * \brief Get the frequency for writing the convergence file.
	 * \return It writes the convergence file with this frequency.
	 */
	unsigned long GetWrt_TurboSummary(void);

	/*!
	 * \brief Get the frequency for writing the turbomachinery summary.
	 * \return It writes the turbomachinery summary
	 */
	unsigned long GetWrt_Con_Freq_DualTime(void);

	/*!
	 * \brief Get information about writing unsteady headers and file extensions.
	 * \return 	<code>TRUE</code> means that unsteady solution files will be written.
	 */
	bool GetWrt_Unsteady(void);

	/*!
	 * \brief Get information about performing a low fidelity simulation.
	 * \return 	<code>TRUE</code> means that a low fidelity simulation will be performed.
	 */
	bool GetLowFidelitySim(void);

	/*!
	 * \brief Get information about writing a volume solution file.
	 * \return <code>TRUE</code> means that a volume solution file will be written.
	 */
	bool GetWrt_Vol_Sol(void);
  
  /*!
	 * \brief Get information about writing a volume solution file.
	 * \return <code>TRUE</code> means that a volume solution file will be written.
	 */
  bool GetLow_MemoryOutput(void);

	/*!
	 * \brief Get information about writing a surface solution file.
	 * \return <code>TRUE</code> means that a surface solution file will be written.
	 */
	bool GetWrt_Srf_Sol(void);

	/*!
	 * \brief Get information about writing a surface comma-separated values (CSV) solution file.
	 * \return <code>TRUE</code> means that a surface comma-separated values (CSV) solution file will be written.
	 */
	bool GetWrt_Csv_Sol(void);

	/*!
	 * \brief Get information about writing residuals to volume solution file.
	 * \return <code>TRUE</code> means that residuals will be written to the solution file.
	 */
	bool GetWrt_Residuals(void);
  
	/*!
	 * \brief Get information about writing residuals to volume solution file.
	 * \return <code>TRUE</code> means that residuals will be written to the solution file.
	 */
	bool GetWrt_Limiters(void);
  
	/*!
	 * \brief Get information about writing residuals to volume solution file.
	 * \return <code>TRUE</code> means that residuals will be written to the solution file.
	 */
	bool GetWrt_SharpEdges(void);

  /*!
	 * \brief Get information about writing rind layers to the solution files.
	 * \return <code>TRUE</code> means that rind layers will be written to the solution file.
	 */
	bool GetWrt_Halo(void);

  /*!
	 * \brief Get information about writing sectional force files.
	 * \return <code>TRUE</code> means that sectional force files will be written for specified markers.
	 */
	bool GetPlot_Section_Forces(void);

  /*!
   * \brief Get information about writing average stagnation pressure
   * \return <code>TRUE</code> means that the average stagnation pressure will be output for specified markers.
   */
  bool GetWrt_1D_Output(void);

	/*!
	 * \brief Get the alpha (convective) coefficients for the Runge-Kutta integration scheme.
	 * \param[in] val_step - Index of the step.
	 * \return Alpha coefficient for the Runge-Kutta integration scheme.
	 */
	su2double Get_Alpha_RKStep(unsigned short val_step);

	/*!
	 * \brief Get the index of the surface defined in the geometry file.
	 * \param[in] val_marker - Value of the marker in which we are interested.
	 * \return Value of the index that is in the geometry file for the surface that
	 *         has the marker <i>val_marker</i>.
	 */
	string GetMarker_All_TagBound(unsigned short val_marker);

  /*!
   * \brief Get the index of the surface defined in the geometry file.
   * \param[in] val_marker - Value of the marker in which we are interested.
   * \return Value of the index that is in the geometry file for the surface that
   *         has the marker <i>val_marker</i>.
   */
  string GetMarker_ActDisk_Inlet(unsigned short val_marker);

  /*!
   * \brief Get the index of the surface defined in the geometry file.
   * \param[in] val_marker - Value of the marker in which we are interested.
   * \return Value of the index that is in the geometry file for the surface that
   *         has the marker <i>val_marker</i>.
   */
  string GetMarker_ActDisk_Outlet(unsigned short val_marker);
  
	/*!
	 * \brief Get the index of the surface defined in the geometry file.
	 * \param[in] val_marker - Value of the marker in which we are interested.
	 * \return Value of the index that is in the geometry file for the surface that
	 *         has the marker <i>val_marker</i>.
	 */
	string GetMarker_EngineInflow(unsigned short val_marker);
  
  /*!
   * \brief Get the index of the surface defined in the geometry file.
   * \param[in] val_marker - Value of the marker in which we are interested.
   * \return Value of the index that is in the geometry file for the surface that
   *         has the marker <i>val_marker</i>.
   */
  string GetMarker_EngineBleed(unsigned short val_marker);

	/*!
	 * \brief Get the index of the surface defined in the geometry file.
	 * \param[in] val_marker - Value of the marker in which we are interested.
	 * \return Value of the index that is in the geometry file for the surface that
	 *         has the marker <i>val_marker</i>.
	 */
	string GetMarker_EngineExhaust(unsigned short val_marker);

  /*!
	 * \brief Get the name of the surface defined in the geometry file.
	 * \param[in] val_marker - Value of the marker in which we are interested.
	 * \return Name that is in the geometry file for the surface that
	 *         has the marker <i>val_marker</i>.
	 */
	string GetMarker_Monitoring(unsigned short val_marker);

	/*!
	 * \brief Get the tag if the iMarker defined in the geometry file.
	 * \param[in] val_tag - Value of the tag in which we are interested.
	 * \return Value of the marker <i>val_marker</i> that is in the geometry file
	 *         for the surface that has the tag.
	 */
  short GetMarker_All_TagBound(string val_tag);

	/*!
	 * \brief Get the kind of boundary for each marker.
	 * \param[in] val_marker - Index of the marker in which we are interested.
	 * \return Kind of boundary for the marker <i>val_marker</i>.
	 */
	unsigned short GetMarker_All_KindBC(unsigned short val_marker);

  /*!
   * \brief Get the kind of boundary for each marker.
   * \param[in] val_marker - Index of the marker in which we are interested.
   * \return Kind of boundary for the marker <i>val_marker</i>.
   */
  unsigned short GetMarker_All_Out_1D(unsigned short val_marker);

  /*!
   * \brief Set the value of the boundary <i>val_boundary</i> (read from the config file)
   *        for the marker <i>val_marker</i>.
   * \param[in] val_marker - Index of the marker in which we are interested.
   * \param[in] val_boundary - Kind of boundary read from config file.
   */
  void SetMarker_All_Out_1D(unsigned short val_marker, unsigned short val_boundary);


	/*!
	 * \brief Set the value of the boundary <i>val_boundary</i> (read from the config file)
	 *        for the marker <i>val_marker</i>.
	 * \param[in] val_marker - Index of the marker in which we are interested.
	 * \param[in] val_boundary - Kind of boundary read from config file.
	 */
	void SetMarker_All_KindBC(unsigned short val_marker, unsigned short val_boundary);

	/*!
	 * \brief Set the value of the index <i>val_index</i> (read from the geometry file) for
	 *        the marker <i>val_marker</i>.
	 * \param[in] val_marker - Index of the marker in which we are interested.
	 * \param[in] val_index - Index of the surface read from geometry file.
	 */
	void SetMarker_All_TagBound(unsigned short val_marker, string val_index);

	/*!
	 * \brief Set if a marker <i>val_marker</i> is going to be monitored <i>val_monitoring</i>
	 *        (read from the config file).
	 * \note This is important for non dimensional coefficient computation.
	 * \param[in] val_marker - Index of the marker in which we are interested.
	 * \param[in] val_monitoring - 0 or 1 depending if the the marker is going to be monitored.
	 */
	void SetMarker_All_Monitoring(unsigned short val_marker, unsigned short val_monitoring);

  /*!
	 * \brief Set if a marker <i>val_marker</i> is going to be monitored <i>val_monitoring</i>
	 *        (read from the config file).
	 * \note This is important for non dimensional coefficient computation.
	 * \param[in] val_marker - Index of the marker in which we are interested.
	 * \param[in] val_monitoring - 0 or 1 depending if the the marker is going to be monitored.
	 */
	void SetMarker_All_GeoEval(unsigned short val_marker, unsigned short val_geoeval);

  /*!
	 * \brief Set if a marker <i>val_marker</i> is going to be designed <i>val_designing</i>
	 *        (read from the config file).
	 * \note This is important for non dimensional coefficient computation.
	 * \param[in] val_marker - Index of the marker in which we are interested.
	 * \param[in] val_monitoring - 0 or 1 depending if the the marker is going to be designed.
	 */
	void SetMarker_All_Designing(unsigned short val_marker, unsigned short val_designing);

	/*!
	 * \brief Set if a marker <i>val_marker</i> is going to be plot <i>val_plotting</i>
	 *        (read from the config file).
	 * \param[in] val_marker - Index of the marker in which we are interested.
	 * \param[in] val_plotting - 0 or 1 depending if the the marker is going to be plot.
	 */
	void SetMarker_All_Plotting(unsigned short val_marker, unsigned short val_plotting);

	/*!
	 * \brief Set if a marker <i>val_marker</i> is part of the FSI interface <i>val_plotting</i>
	 *        (read from the config file).
	 * \param[in] val_marker - Index of the marker in which we are interested.
	 * \param[in] val_plotting - 0 or 1 depending if the the marker is part of the FSI interface.
	 */
	void SetMarker_All_FSIinterface(unsigned short val_marker, unsigned short val_fsiinterface);

	/*!
	 * \brief Set if a marker <i>val_marker</i> is part of the Turbomachinery (read from the config file).
	 * \param[in] val_marker - Index of the marker in which we are interested.
	 * \param[in] val_turboperf - 0 if not part of Turbomachinery or greater than 1 if it is part.
	 */
	void SetMarker_All_Turbomachinery(unsigned short val_marker, unsigned short val_turbo);

	/*!
	 * \brief Set a flag to the marker <i>val_marker</i> part of the Turbomachinery (read from the config file).
	 * \param[in] val_marker - Index of the marker in which we are interested.
	 * \param[in] val_turboperflag - 0 if is not part of the Turbomachinery, flag INFLOW or OUTFLOW if it is part.
	 */
	void SetMarker_All_TurbomachineryFlag(unsigned short val_marker, unsigned short val_turboflag);

	/*!
	 * \brief Set if a marker <i>val_marker</i> is part of the MixingPlane interface (read from the config file).
	 * \param[in] val_marker - Index of the marker in which we are interested.
	 * \param[in] val_turboperf - 0 if not part of the MixingPlane interface or greater than 1 if it is part.
	 */
	void SetMarker_All_MixingPlaneInterface(unsigned short val_marker, unsigned short val_mixplan_interface);

	/*!
	 * \brief Set if a marker <i>val_marker</i> is going to be affected by design variables <i>val_moving</i>
	 *        (read from the config file).
	 * \param[in] val_marker - Index of the marker in which we are interested.
	 * \param[in] val_DV - 0 or 1 depending if the the marker is affected by design variables.
	 */
	void SetMarker_All_DV(unsigned short val_marker, unsigned short val_DV);

  /*!
	 * \brief Set if a marker <i>val_marker</i> is going to be moved <i>val_moving</i>
	 *        (read from the config file).
	 * \param[in] val_marker - Index of the marker in which we are interested.
	 * \param[in] val_moving - 0 or 1 depending if the the marker is going to be moved.
	 */
	void SetMarker_All_Moving(unsigned short val_marker, unsigned short val_moving);

	/*!
	 * \brief Set if a marker <i>val_marker</i> is going to be periodic <i>val_perbound</i>
	 *        (read from the config file).
	 * \param[in] val_marker - Index of the marker in which we are interested.
	 * \param[in] val_perbound - Index of the surface with the periodic boundary.
	 */
	void SetMarker_All_PerBound(unsigned short val_marker, short val_perbound);

	/*!
	 * \brief Set if a marker <i>val_marker</i> is going to be sent or receive <i>val_index</i>
	 *        from another domain.
	 * \param[in] val_marker - 0 or 1 depending if the the marker is going to be moved.
	 * \param[in] val_index - Index of the surface read from geometry file.
	 */
	void SetMarker_All_SendRecv(unsigned short val_marker, short val_index);

	/*!
	 * \brief Get the send-receive information for a marker <i>val_marker</i>.
	 * \param[in] val_marker - 0 or 1 depending if the the marker is going to be moved.
	 * \return If positive, the information is sended to that domain, in case negative
	 *         the information is receive from that domain.
	 */
	short GetMarker_All_SendRecv(unsigned short val_marker);

	/*!
	 * \brief Get an internal index that identify the periodic boundary conditions.
	 * \param[in] val_marker - Value of the marker that correspond with the periodic boundary.
	 * \return The internal index of the periodic boundary condition.
	 */
	short GetMarker_All_PerBound(unsigned short val_marker);

	/*!
	 * \brief Get the monitoring information for a marker <i>val_marker</i>.
	 * \param[in] val_marker - 0 or 1 depending if the the marker is going to be monitored.
	 * \return 0 or 1 depending if the marker is going to be monitored.
	 */
	unsigned short GetMarker_All_Monitoring(unsigned short val_marker);

  /*!
	 * \brief Get the monitoring information for a marker <i>val_marker</i>.
	 * \param[in] val_marker - 0 or 1 depending if the the marker is going to be monitored.
	 * \return 0 or 1 depending if the marker is going to be monitored.
	 */
	unsigned short GetMarker_All_GeoEval(unsigned short val_marker);

  /*!
	 * \brief Get the design information for a marker <i>val_marker</i>.
	 * \param[in] val_marker - 0 or 1 depending if the the marker is going to be monitored.
	 * \return 0 or 1 depending if the marker is going to be monitored.
	 */
	unsigned short GetMarker_All_Designing(unsigned short val_marker);

	/*!
	 * \brief Get the plotting information for a marker <i>val_marker</i>.
	 * \param[in] val_marker - 0 or 1 depending if the the marker is going to be moved.
	 * \return 0 or 1 depending if the marker is going to be plotted.
	 */
	unsigned short GetMarker_All_Plotting(unsigned short val_marker);

	/*!
	 * \brief Get the FSI interface information for a marker <i>val_marker</i>.
	 * \param[in] val_marker - 0 or 1 depending if the the marker is going to be moved.
	 * \return 0 or 1 depending if the marker is part of the FSI interface.
	 */
	unsigned short GetMarker_All_FSIinterface(unsigned short val_marker);

	/*!
	 * \brief Get the MixingPlane interface information for a marker <i>val_marker</i>.
	 * \param[in] val_marker value of the marker on the grid.
	 * \return 0 if is not part of the MixingPlane Interface and greater than 1 if it is part.
	 */
	unsigned short GetMarker_All_MixingPlaneInterface(unsigned short val_marker);

	/*!
	 * \brief Get the Turbomachinery information for a marker <i>val_marker</i>.
	 * \param[in] val_marker value of the marker on the grid.
	 * \return 0 if is not part of the Turbomachinery and greater than 1 if it is part.
	 */
	unsigned short GetMarker_All_Turbomachinery(unsigned short val_marker);

	/*!
	 * \brief Get the Turbomachinery flag information for a marker <i>val_marker</i>.
	 * \param[in] val_marker value of the marker on the grid.
	 * \return 0 if is not part of the Turbomachinery, flag INFLOW or OUTFLOW if it is part.
	 */
	unsigned short GetMarker_All_TurbomachineryFlag(unsigned short val_marker);

	/*!
	 * \brief Get the number of FSI interface markers <i>val_marker</i>.
	 * \param[in] void.
	 * \return Number of markers belonging to the FSI interface.
	 */
	unsigned short GetMarker_n_FSIinterface(void);

	/*!
	 * \brief Get the DV information for a marker <i>val_marker</i>.
	 * \param[in] val_marker - 0 or 1 depending if the the marker is going to be affected by design variables.
	 * \return 0 or 1 depending if the marker is going to be affected by design variables.
	 */
	unsigned short GetMarker_All_DV(unsigned short val_marker);

  /*!
	 * \brief Get the motion information for a marker <i>val_marker</i>.
	 * \param[in] val_marker - 0 or 1 depending if the the marker is going to be moved.
	 * \return 0 or 1 depending if the marker is going to be moved.
	 */
	unsigned short GetMarker_All_Moving(unsigned short val_marker);

	/*!
	 * \brief Get the number of pre-smoothings in a multigrid strategy.
	 * \param[in] val_mesh - Index of the grid.
	 * \return Number of smoothing iterations.
	 */
	unsigned short GetMG_PreSmooth(unsigned short val_mesh);

	/*!
	 * \brief Get the number of post-smoothings in a multigrid strategy.
	 * \param[in] val_mesh - Index of the grid.
	 * \return Number of smoothing iterations.
	 */
	unsigned short GetMG_PostSmooth(unsigned short val_mesh);

	/*!
	 * \brief Get the number of implicit Jacobi smoothings of the correction in a multigrid strategy.
	 * \param[in] val_mesh - Index of the grid.
	 * \return Number of implicit smoothing iterations.
	 */
	unsigned short GetMG_CorrecSmooth(unsigned short val_mesh);

	/*!
	 * \brief Governing equations of the flow (it can be different from the run time equation).
	 * \param[in] val_zone - Zone where the soler is applied.
	 * \return Governing equation that we are solving.
	 */
	unsigned short GetKind_Solver(void);


	/*!
	 * \brief Governing equations of the flow (it can be different from the run time equation).
	 * \param[in] val_zone - Zone where the soler is applied.
	 * \return Governing equation that we are solving.
	 */
	void SetKind_Solver(unsigned short val_solver);


  /*!
	 * \brief Governing equations of the flow (it can be different from the run time equation).
	 * \param[in] val_zone - Zone where the soler is applied.
	 * \return Governing equation that we are solving.
	 */
	unsigned short GetKind_Regime(void);

  /*!
	 * \brief Governing equations of the flow (it can be different from the run time equation).
	 * \param[in] val_zone - Zone where the soler is applied.
	 * \return Governing equation that we are solving.
	 */
	unsigned short GetSystemMeasurements(void);

	/*!
	 * \brief Gas model that we are using.
	 * \return Gas model that we are using.
	 */
	unsigned short GetKind_GasModel(void);

	/*!
	 * \brief Fluid model that we are using.
	 * \return Fluid model that we are using.
	 */
	unsigned short GetKind_FluidModel(void);

	/*!
	 * \brief free stream option to initialize the solution
	 * \return free stream option
	 */
	unsigned short GetKind_FreeStreamOption(void);

	/*!
	 * \brief free stream option to initialize the solution
	 * \return free stream option
	 */
	unsigned short GetKind_InitOption(void);
	/*!
	 * \brief Get the value of the critical pressure.
	 * \return Critical pressure.
	 */
	su2double GetPressure_Critical(void);

	/*!
	 * \brief Get the value of the critical temperature.
	 * \return Critical temperature.
	 */
	su2double GetTemperature_Critical(void);

	/*!
	 * \brief Get the value of the critical pressure.
	 * \return Critical pressure.
	 */
	su2double GetAcentric_Factor(void);

	/*!
	 * \brief Get the value of the critical temperature.
	 * \return Critical temperature.
	 */
	unsigned short GetKind_ViscosityModel(void);

	/*!
	 * \brief Get the value of the thermal conductivity .
	 * \return Critical temperature.
	 */
	unsigned short GetKind_ConductivityModel(void);

	/*!
	 * \brief Get the value of the critical temperature.
	 * \return Critical temperature.
	 */
	su2double GetMu_ConstantND(void);

	/*!
	 * \brief Get the value of the non-dimensional thermal conductivity.
	 * \return Critical temperature.
	 */
	su2double GetKt_ConstantND(void);

	/*!
	 * \brief Get the value of the critical temperature.
	 * \return Critical temperature.
	 */
	su2double GetMu_RefND(void);

	/*!
	 * \brief Get the value of the critical temperature.
	 * \return Critical temperature.
	 */
	su2double GetMu_Temperature_RefND(void);

	/*!
	 * \brief Get the value of the critical temperature.
	 * \return Critical temperature.
	 */
	su2double GetMu_SND(void);

	/*!
	 * \brief Get the value of the critical temperature.
	 * \return Critical temperature.
	 */
	void SetMu_ConstantND(su2double mu_const);

	/*!
	 * \brief Get the value of the critical temperature.
	 * \return Critical temperature.
	 */
	void SetKt_ConstantND(su2double kt_const);

	/*!
	 * \brief Get the value of the critical temperature.
	 * \return Critical temperature.
	 */
	void SetMu_RefND(su2double mu_ref);

	/*!
	 * \brief Get the value of the critical temperature.
	 * \return Critical temperature.
	 */
	void SetMu_Temperature_RefND(su2double mu_Tref);

	/*!
	 * \brief Get the value of the critical temperature.
	 * \return Critical temperature.
	 */
	void SetMu_SND(su2double mu_s);

	/*!
	 * \brief Get the kind of method for computation of spatial gradients.
	 * \return Numerical method for computation of spatial gradients.
	 */
	unsigned short GetKind_Gradient_Method(void);

	/*!
	 * \brief Get the kind of solver for the implicit solver.
	 * \return Numerical solver for implicit formulation (solving the linear system).
	 */
	unsigned short GetKind_Linear_Solver(void);
  
  /*!
   * \brief Get the kind of solver for the implicit solver.
   * \return Numerical solver for implicit formulation (solving the linear system).
   */
  unsigned short GetDeform_Linear_Solver(void);

	/*!
	 * \brief Get the kind of preconditioner for the implicit solver.
	 * \return Numerical preconditioner for implicit formulation (solving the linear system).
	 */
	unsigned short GetKind_Linear_Solver_Prec(void);

	/*!
	 * \brief Set the kind of preconditioner for the implicit solver.
	 * \return Numerical preconditioner for implicit formulation (solving the linear system).
	 */
	void SetKind_Linear_Solver_Prec(unsigned short val_kind_prec);

	/*!
	 * \brief Get min error of the linear solver for the implicit formulation.
	 * \return Min error of the linear solver for the implicit formulation.
	 */
	su2double GetLinear_Solver_Error(void);

	/*!
	 * \brief Get max number of iterations of the linear solver for the implicit formulation.
	 * \return Max number of iterations of the linear solver for the implicit formulation.
	 */
	unsigned long GetLinear_Solver_Iter(void);

  /*!
   * \brief Get restart frequency of the linear solver for the implicit formulation.
   * \return Restart frequency of the linear solver for the implicit formulation.
   */
  unsigned long GetLinear_Solver_Restart_Frequency(void);

	/*!
	 * \brief Get the relaxation coefficient of the linear solver for the implicit formulation.
	 * \return relaxation coefficient of the linear solver for the implicit formulation.
	 */
	su2double GetRelaxation_Factor_Flow(void);
  
  /*!
   * \brief Get the relaxation coefficient of the linear solver for the implicit formulation.
   * \return relaxation coefficient of the linear solver for the implicit formulation.
   */
  su2double GetRelaxation_Factor_AdjFlow(void);
  
  /*!
   * \brief Get the relaxation coefficient of the linear solver for the implicit formulation.
   * \return relaxation coefficient of the linear solver for the implicit formulation.
   */
  su2double GetRelaxation_Factor_Turb(void);
  
  /*!
   * \brief Get the relaxation coefficient of the linear solver for the implicit formulation.
   * \return relaxation coefficient of the linear solver for the implicit formulation.
   */
  su2double GetRoe_Kappa(void);

	/*!
	 * \brief Get the kind of solver for the implicit solver.
	 * \return Numerical solver for implicit formulation (solving the linear system).
	 */
	unsigned short GetKind_AdjTurb_Linear_Solver(void);

	/*!
	 * \brief Get the kind of preconditioner for the implicit solver.
	 * \return Numerical preconditioner for implicit formulation (solving the linear system).
	 */
	unsigned short GetKind_AdjTurb_Linear_Prec(void);

  /*!
   * \brief Get the kind of solver for the implicit solver.
   * \return Numerical solver for implicit formulation (solving the linear system).
   */
  unsigned short GetKind_DiscAdj_Linear_Solver(void);

  /*!
   * \brief Get the kind of preconditioner for the implicit solver.
   * \return Numerical preconditioner for implicit formulation (solving the linear system).
   */
  unsigned short GetKind_DiscAdj_Linear_Prec(void);

	/*!
	 * \brief Set the kind of preconditioner for the implicit solver.
	 * \return Numerical preconditioner for implicit formulation (solving the linear system).
	 */
	void SetKind_AdjTurb_Linear_Prec(unsigned short val_kind_prec);

	/*!
	 * \brief Get min error of the linear solver for the implicit formulation.
	 * \return Min error of the linear solver for the implicit formulation.
	 */
	su2double GetAdjTurb_Linear_Error(void);
  
  /*!
	 * \brief Get the entropy fix.
	 * \return Vaule of the entropy fix.
	 */
	su2double GetEntropyFix_Coeff(void);

	/*!
	 * \brief Get max number of iterations of the linear solver for the implicit formulation.
	 * \return Max number of iterations of the linear solver for the implicit formulation.
	 */
	unsigned short GetAdjTurb_Linear_Iter(void);

	/*!
	 * \brief Get CFL reduction factor for adjoint turbulence model.
	 * \return CFL reduction factor.
	 */
	su2double GetCFLRedCoeff_AdjTurb(void);

  /*!
	 * \brief Get the number of linear smoothing iterations for mesh deformation.
	 * \return Number of linear smoothing iterations for mesh deformation.
	 */
	unsigned long GetGridDef_Linear_Iter(void);

  /*!
	 * \brief Get the number of nonlinear increments for mesh deformation.
	 * \return Number of nonlinear increments for mesh deformation.
	 */
	unsigned long GetGridDef_Nonlinear_Iter(void);

  /*!
	 * \brief Get information about writing grid deformation residuals to the console.
	 * \return <code>TRUE</code> means that grid deformation residuals will be written to the console.
	 */
	bool GetDeform_Output(void);

  /*!
	 * \brief Get factor to multiply smallest volume for deform tolerance.
	 * \return Factor to multiply smallest volume for deform tolerance.
	 */
	su2double GetDeform_Tol_Factor(void);
  
  /*!
   * \brief Get factor to multiply smallest volume for deform tolerance.
   * \return Factor to multiply smallest volume for deform tolerance.
   */
  su2double GetDeform_Coeff(void);

  /*!
   * \brief Get Young's modulus for deformation (constant stiffness deformation)
   */
  su2double GetDeform_ElasticityMod(void);

  /*!
   * \brief Get Poisson's ratio for deformation (constant stiffness deformation)
   * \
   */
  su2double GetDeform_PoissonRatio(void);

  /*!
	 * \brief Get the type of stiffness to impose for FEA mesh deformation.
	 * \return type of stiffness to impose for FEA mesh deformation.
	 */
	unsigned short GetDeform_Stiffness_Type(void);

	/*!
	 * \brief Creates a teot file to visualize the deformation made by the MDC software.
	 * \return <code>TRUE</code> if the deformation is going to be plotted; otherwise <code>FALSE</code>.
	 */
	bool GetVisualize_Deformation(void);

	/*!
	 * \brief Get the kind of SU2 software component.
	 * \return Kind of the SU2 software component.
	 */
	unsigned short GetKind_SU2(void);
  
  /*!
   * \brief Get the kind of non-dimensionalization.
   * \return Kind of non-dimensionalization.
   */
  unsigned short GetRef_NonDim(void);
  
  /*!
	 * \brief Get the kind of SU2 software component.
	 * \return Kind of the SU2 software component.
	 */
	void SetKind_SU2(unsigned short val_kind_su2);

	/*!
	 * \brief Get the kind of the turbulence model.
	 * \return Kind of the turbulence model.
	 */
	unsigned short GetKind_Turb_Model(void);

	/*!
	 * \brief Get the kind of the transition model.
	 * \return Kind of the transion model.
	 */
	unsigned short GetKind_Trans_Model(void);

	/*!
	 * \brief Get the kind of adaptation technique.
	 * \return Kind of adaptation technique.
	 */
	unsigned short GetKind_Adaptation(void);

	/*!
	 * \brief Get the number of new elements added in the adaptation process.
	 * \return percentage of new elements that are going to be added in the adaptation.
	 */
	su2double GetNew_Elem_Adapt(void);

	/*!
	 * \brief Get the kind of time integration method.
	 * \note This is the information that the code will use, the method will
	 *       change in runtime depending of the specific equation (direct, adjoint,
	 *       linearized) that is being solved.
	 * \return Kind of time integration method.
	 */
	unsigned short GetKind_TimeIntScheme(void);

	/*!
	 * \brief Get the kind of convective numerical scheme.
	 * \note This is the information that the code will use, the method will
	 *       change in runtime depending of the specific equation (direct, adjoint,
	 *       linearized) that is being solved.
	 * \return Kind of the convective scheme.
	 */
	unsigned short GetKind_ConvNumScheme(void);

	/*!
	 * \brief Get kind of center scheme for the convective terms.
	 * \note This is the information that the code will use, the method will
	 *       change in runtime depending of the specific equation (direct, adjoint,
	 *       linearized) that is being solved.
	 * \return Kind of center scheme for the convective terms.
	 */
	unsigned short GetKind_Centered(void);

	/*!
	 * \brief Get kind of upwind scheme for the convective terms.
	 * \note This is the information that the code will use, the method will
	 *       change in runtime depending of the specific equation (direct, adjoint,
	 *       linearized) that is being solved.
	 * \return Kind of upwind scheme for the convective terms.
	 */
	unsigned short GetKind_Upwind(void);

  /*!
	 * \brief Get the order of the spatial integration.
	 * \note This is the information that the code will use, the method will
	 *       change in runtime depending of the specific equation (direct, adjoint,
	 *       linearized) that is being solved.
	 * \return Kind of upwind scheme for the convective terms.
	 */
	unsigned short GetSpatialOrder(void);

  /*!
	 * \brief Get the order of the spatial integration.
	 * \note This is the information that the code will use, the method will
	 *       change in runtime depending of the specific equation (direct, adjoint,
	 *       linearized) that is being solved.
	 * \return Kind of upwind scheme for the convective terms.
	 */
	unsigned short GetSpatialOrder_Flow(void);

  /*!
	 * \brief Get the order of the spatial integration.
	 * \note This is the information that the code will use, the method will
	 *       change in runtime depending of the specific equation (direct, adjoint,
	 *       linearized) that is being solved.
	 * \return Kind of upwind scheme for the convective terms.
	 */
	unsigned short GetSpatialOrder_Turb(void);

  /*!
	 * \brief Get the order of the spatial integration.
	 * \note This is the information that the code will use, the method will
	 *       change in runtime depending of the specific equation (direct, adjoint,
	 *       linearized) that is being solved.
	 * \return Kind of upwind scheme for the convective terms.
	 */
	unsigned short GetSpatialOrder_AdjLevelSet(void);

  /*!
	 * \brief Get the order of the spatial integration.
	 * \note This is the information that the code will use, the method will
	 *       change in runtime depending of the specific equation (direct, adjoint,
	 *       linearized) that is being solved.
	 * \return Kind of upwind scheme for the convective terms.
	 */
	unsigned short GetSpatialOrder_AdjFlow(void);

	/*!
	 * \brief Get the kind of integration scheme (explicit or implicit)
	 *        for the flow equations.
	 * \note This value is obtained from the config file, and it is constant
	 *       during the computation.
	 * \return Kind of integration scheme for the flow equations.
	 */
	unsigned short GetKind_TimeIntScheme_Flow(void);

	/*!
	 * \brief Get the kind of integration scheme (explicit or implicit)
	 *        for the flow equations.
	 * \note This value is obtained from the config file, and it is constant
	 *       during the computation.
	 * \return Kind of integration scheme for the plasma equations.
	 */
	unsigned short GetKind_TimeIntScheme_Wave(void);

  /*!
	 * \brief Get the kind of integration scheme (explicit or implicit)
	 *        for the flow equations.
	 * \note This value is obtained from the config file, and it is constant
	 *       during the computation.
	 * \return Kind of integration scheme for the plasma equations.
	 */
	unsigned short GetKind_TimeIntScheme_Heat(void);

  /*!
	 * \brief Get the kind of integration scheme (explicit or implicit)
	 *        for the flow equations.
	 * \note This value is obtained from the config file, and it is constant
	 *       during the computation.
	 * \return Kind of integration scheme for the plasma equations.
	 */
	unsigned short GetKind_TimeIntScheme_Poisson(void);

	/*!
	 * \brief Get the kind of integration scheme (explicit or implicit)
	 *        for the flow equations.
	 * \note This value is obtained from the config file, and it is constant
	 *       during the computation.
	 * \return Kind of integration scheme for the plasma equations.
	 */
	unsigned short GetKind_TimeIntScheme_FEA(void);

	/*!
	 * \brief Get the kind of integration scheme (explicit or implicit)
	 *        for the template equations.
	 * \note This value is obtained from the config file, and it is constant
	 *       during the computation.
	 * \return Kind of integration scheme for the plasma equations.
	 */
	unsigned short GetKind_TimeIntScheme_Template(void);

	/*!
	 * \brief Get the kind of integration scheme (explicit or implicit)
	 *        for the flow equations.
	 * \note This value is obtained from the config file, and it is constant
	 *       during the computation.
	 * \return Kind of integration scheme for the plasma equations.
	 */
	unsigned short GetKind_SpaceIteScheme_FEA(void);

	/*!
	 * \brief Get the kind of transfer method we want to use for multiphysics problems
	 * \note This value is obtained from the config file, and it is constant
	 *       during the computation.
	 * \return Kind of transfer method for multiphysics problems
	 */
	unsigned short GetKind_TransferMethod(void);

	/*!
	 * \brief Get the kind of convective numerical scheme for the flow
	 *        equations (centered or upwind).
	 * \note This value is obtained from the config file, and it is constant
	 *       during the computation.
	 * \return Kind of convective numerical scheme for the flow equations.
	 */
	unsigned short GetKind_ConvNumScheme_Flow(void);

	/*!
	 * \brief Get the kind of convective numerical scheme for the template
	 *        equations (centered or upwind).
	 * \note This value is obtained from the config file, and it is constant
	 *       during the computation.
	 * \return Kind of convective numerical scheme for the flow equations.
	 */
	unsigned short GetKind_ConvNumScheme_Template(void);

	/*!
	 * \brief Get the kind of convective numerical scheme for the adjoint level set
	 *        equations (centered or upwind).
	 * \note This value is obtained from the config file, and it is constant
	 *       during the computation.
	 * \return Kind of convective numerical scheme for the level set equation.
	 */
	unsigned short GetKind_ConvNumScheme_AdjLevelSet(void);

	/*!
	 * \brief Get the kind of center convective numerical scheme for the flow equations.
	 * \note This value is obtained from the config file, and it is constant
	 *       during the computation.
	 * \return Kind of center convective numerical scheme for the flow equations.
	 */
	unsigned short GetKind_Centered_Flow(void);

	/*!
	 * \brief Get the kind of center convective numerical scheme for the adjoint level set equations.
	 * \note This value is obtained from the config file, and it is constant
	 *       during the computation.
	 * \return Kind of center convective numerical scheme for the level set equations.
	 */
	unsigned short GetKind_Centered_AdjLevelSet(void);

	/*!
	 * \brief Get the kind of center convective numerical scheme for the plasma equations.
	 * \note This value is obtained from the config file, and it is constant
	 *       during the computation.
	 * \return Kind of center convective numerical scheme for the flow equations.
	 */
	unsigned short GetKind_Centered_Template(void);

	/*!
	 * \brief Get the kind of upwind convective numerical scheme for the flow equations.
	 * \note This value is obtained from the config file, and it is constant
	 *       during the computation.
	 * \return Kind of upwind convective numerical scheme for the flow equations.
	 */
	unsigned short GetKind_Upwind_Flow(void);

	/*!
	 * \brief Get the kind of upwind convective numerical scheme for the adjoint level set equation.
	 * \note This value is obtained from the config file, and it is constant
	 *       during the computation.
	 * \return Kind of upwind convective numerical scheme for the flow equations.
	 */
	unsigned short GetKind_Upwind_AdjLevelSet(void);

	/*!
	 * \brief Get the method for limiting the spatial gradients.
	 * \return Method for limiting the spatial gradients.
	 */
	unsigned short GetKind_SlopeLimit(void);

	/*!
	 * \brief Get the method for limiting the spatial gradients.
	 * \return Method for limiting the spatial gradients solving the flow equations.
	 */
	unsigned short GetKind_SlopeLimit_Flow(void);

  /*!
	 * \brief Get the method for limiting the spatial gradients.
	 * \return Method for limiting the spatial gradients solving the turbulent equation.
	 */
	unsigned short GetKind_SlopeLimit_Turb(void);

	/*!
	 * \brief Get the method for limiting the spatial gradients.
	 * \return Method for limiting the spatial gradients solving the level set equation.
	 */
	unsigned short GetKind_SlopeLimit_AdjLevelSet(void);

	/*!
	 * \brief Get the method for limiting the spatial gradients.
	 * \return Method for limiting the spatial gradients solving the adjoint turbulent equation.
	 */
	unsigned short GetKind_SlopeLimit_AdjTurb(void);

	/*!
	 * \brief Get the method for limiting the spatial gradients.
	 * \return Method for limiting the spatial gradients solving the adjoint flow equation.
	 */
	unsigned short GetKind_SlopeLimit_AdjFlow(void);

	/*!
	 * \brief Value of the calibrated constant for the Lax method (center scheme).
	 * \note This constant is used in coarse levels and with first order methods.
	 * \return Calibrated constant for the Lax method.
	 */
	su2double GetKappa_1st_Flow(void);

	/*!
	 * \brief Value of the calibrated constant for the JST method (center scheme).
	 * \return Calibrated constant for the JST method for the flow equations.
	 */
	su2double GetKappa_2nd_Flow(void);

	/*!
	 * \brief Value of the calibrated constant for the JST method (center scheme).
	 * \return Calibrated constant for the JST method for the flow equations.
	 */
	su2double GetKappa_4th_Flow(void);

	/*!
	 * \brief Get the kind of integration scheme (explicit or implicit)
	 *        for the adjoint flow equations.
	 * \note This value is obtained from the config file, and it is constant
	 *       during the computation.
	 * \return Kind of integration scheme for the adjoint flow equations.
	 */
	unsigned short GetKind_TimeIntScheme_AdjFlow(void);

	/*!
	 * \brief Get the kind of convective numerical scheme for the adjoint flow
	 *        equations (centered or upwind).
	 * \note This value is obtained from the config file, and it is constant
	 *       during the computation.
	 * \return Kind of convective numerical scheme for the adjoint flow equations.
	 */
	unsigned short GetKind_ConvNumScheme_AdjFlow(void);

	/*!
	 * \brief Get the kind of center convective numerical scheme for the adjoint flow equations.
	 * \note This value is obtained from the config file, and it is constant
	 *       during the computation.
	 * \return Kind of center convective numerical scheme for the adjoint flow equations.
	 */
	unsigned short GetKind_Centered_AdjFlow(void);

	/*!
	 * \brief Get the kind of upwind convective numerical scheme for the adjoint flow equations.
	 * \note This value is obtained from the config file, and it is constant
	 *       during the computation.
	 * \return Kind of upwind convective numerical scheme for the adjoint flow equations.
	 */
	unsigned short GetKind_Upwind_AdjFlow(void);

	/*!
	 * \brief Value of the calibrated constant for the high order method (center scheme).
	 * \return Calibrated constant for the high order center method for the adjoint flow equations.
	 */
	su2double GetKappa_2nd_AdjFlow(void);

	/*!
	 * \brief Value of the calibrated constant for the high order method (center scheme).
	 * \return Calibrated constant for the high order center method for the adjoint flow equations.
	 */
	su2double GetKappa_4th_AdjFlow(void);

	/*!
	 * \brief Value of the calibrated constant for the low order method (center scheme).
	 * \return Calibrated constant for the low order center method for the adjoint flow equations.
	 */
	su2double GetKappa_1st_AdjFlow(void);

	/*!
	 * \brief Get the kind of integration scheme (implicit)
	 *        for the turbulence equations.
	 * \note This value is obtained from the config file, and it is constant
	 *       during the computation.
	 * \return Kind of integration scheme for the turbulence equations.
	 */
	unsigned short GetKind_TimeIntScheme_Turb(void);

	/*!
	 * \brief Get the kind of integration scheme (implicit)
	 *        for the level set equations.
	 * \note This value is obtained from the config file, and it is constant
	 *       during the computation.
	 * \return Kind of integration scheme for the level set equations.
	 */
	unsigned short GetKind_TimeIntScheme_AdjLevelSet(void);

	/*!
	 * \brief Get the kind of convective numerical scheme for the turbulence
	 *        equations (upwind).
	 * \note This value is obtained from the config file, and it is constant
	 *       during the computation.
	 * \return Kind of convective numerical scheme for the turbulence equations.
	 */
	unsigned short GetKind_ConvNumScheme_Turb(void);

	/*!
	 * \brief Get the kind of center convective numerical scheme for the turbulence equations.
	 * \note This value is obtained from the config file, and it is constant
	 *       during the computation.
	 * \return Kind of center convective numerical scheme for the turbulence equations.
	 */
	unsigned short GetKind_Centered_Turb(void);

	/*!
	 * \brief Get the kind of upwind convective numerical scheme for the turbulence equations.
	 * \note This value is obtained from the config file, and it is constant
	 *       during the computation.
	 * \return Kind of upwind convective numerical scheme for the turbulence equations.
	 */
	unsigned short GetKind_Upwind_Turb(void);

	/*!
	 * \brief Get the kind of integration scheme (explicit or implicit)
	 *        for the adjoint turbulence equations.
	 * \note This value is obtained from the config file, and it is constant
	 *       during the computation.
	 * \return Kind of integration scheme for the adjoint turbulence equations.
	 */
	unsigned short GetKind_TimeIntScheme_AdjTurb(void);

	/*!
	 * \brief Get the kind of convective numerical scheme for the adjoint turbulence
	 *        equations (centered or upwind).
	 * \note This value is obtained from the config file, and it is constant
	 *       during the computation.
	 * \return Kind of convective numerical scheme for the adjoint turbulence equations.
	 */
	unsigned short GetKind_ConvNumScheme_AdjTurb(void);

	/*!
	 * \brief Get the kind of center convective numerical scheme for the adjoint turbulence equations.
	 * \note This value is obtained from the config file, and it is constant
	 *       during the computation.
	 * \return Kind of center convective numerical scheme for the adjoint turbulence equations.
	 */
	unsigned short GetKind_Centered_AdjTurb(void);

	/*!
	 * \brief Get the kind of upwind convective numerical scheme for the adjoint turbulence equations.
	 * \note This value is obtained from the config file, and it is constant
	 *       during the computation.
	 * \return Kind of upwind convective numerical scheme for the adjoint turbulence equations.
	 */
	unsigned short GetKind_Upwind_AdjTurb(void);

	/*!
	 * \brief Provides information about the way in which the turbulence will be treated by the
	 *        adjoint method.
	 * \return <code>FALSE</code> means that the adjoint turbulence equations will be used.
	 */
	bool GetFrozen_Visc(void);

  /*!
   * \brief Viscous limiter mean flow.
   * \return <code>FALSE</code> means no viscous limiter turb equations.
   */
  bool GetViscous_Limiter_Flow(void);
  
  /*!
   * \brief Viscous limiter turb equations.
   * \return <code>FALSE</code> means no viscous limiter turb equations.
   */
  bool GetViscous_Limiter_Turb(void);
  
  /*!
   * \brief Write convergence file for FSI problems
   * \return <code>FALSE</code> means no file is written.
   */
  bool GetWrite_Conv_FSI(void);

  /*!
	 * \brief Provides information about if the sharp edges are going to be removed from the sensitivity.
	 * \return <code>FALSE</code> means that the sharp edges will be removed from the sensitivity.
	 */
	bool GetSens_Remove_Sharp(void);

	/*!
	 * \brief Get the kind of inlet boundary condition treatment (total conditions or mass flow).
	 * \return Kind of inlet boundary condition.
	 */
	unsigned short GetKind_Inlet(void);


	/*!
	 * \brief Get the kind of mixing process for averaging quantities at the boundaries.
	 * \return Kind of mixing process.
	 */
	unsigned short GetKind_MixingProcess(void);

	/*!
	 * \brief Get the kind of turbomachinery architecture.
	 * \return Kind of turbomachinery architecture.
	 */
	unsigned short GetKind_TurboMachinery(unsigned short val_iZone);
	/*!
     * \brief Verify if there is mixing plane interface specified from config file.
	 * \return boolean.
	 */
	bool GetBoolMixingPlaneInterface(void);

	/*!
	 * \brief number mixing plane interface specified from config file.
	 * \return number of bound.
	 */
	unsigned short GetnMarker_MixingPlaneInterface(void);

	/*!
	 * \brief Verify if there is Turbomachinery performance option specified from config file.
	 * \return boolean.
	 */
	bool GetBoolTurbomachinery(void);

	/*!
	 * \brief number Turbomachinery blades computed using the pitch information.
	 * \return nBlades.
	 */
	su2double GetnBlades(unsigned short val_iZone);
  /*!
   * \brief Verify if there is any Non Reflecting Boundary Condition option specified from config file.
   * \return boolean.
   */
	bool GetBoolNRBC(void);

  /*!
   * \brief Verify if there is any Rieamann Boundary Condition option specified from config file.
   * \return boolean.
   */
	bool GetBoolRiemann(void);

	/*!
	 * \brief number Turbomachinery performance option specified from config file.
	 * \return number of bound.
	 */
	bool GetBoolTurboPerf(void);

	/*!
   * \brief Verify if there is NonUniform Boundary Condition option specified from config file.
	 * \return boolean.
	 */
	bool GetBoolNonUniformBC(void);

	/*!
	 * \brief number Turbomachinery performance option specified from config file.
	 * \return number of bound.
	 */
	unsigned short GetnMarker_Turbomachinery(void);

	/*!
	 * \brief number Turbomachinery performance option specified from config file.
	 * \return number of bound.
	 */
	unsigned short GetnMarker_TurboPerformance(void);

  /*!
   * \brief number span-wise sections to compute 3D BC and performance for turbomachinery.
   * \return number of span-wise sections.
   */
	unsigned short Get_nSpanWiseSections(void);

    /*!
	 * \brief get inlet bounds name for Turbomachinery performance calculation.
	 * \return name of the bound.
	 */
	string GetMarker_TurboPerf_BoundIn(unsigned short index);

	/*!
	 * \brief get outlet bounds name for Turbomachinery performance calculation.
	 * \return name of the bound.
	 */
	string GetMarker_TurboPerf_BoundOut(unsigned short index);

    /*!
	 * \brief Get the number of sections.
	 * \return Number of sections
	 */
	unsigned short GetnSections(void);

  /*!
	 * \brief Get the number of sections for computing internal volume.
	 * \return Number of sections for computing internal volume.
	 */
	unsigned short GetnVolSections(void);

	/*!
	 * \brief Provides information about the the nodes that are going to be moved on a deformation
	 *        volumetric grid deformation.
	 * \return <code>TRUE</code> means that only the points on the FFD box will be moved.
	 */
	bool GetHold_GridFixed(void);

	/*!
	 * \brief Get the kind of objective function. There are several options: Drag coefficient,
	 *        Lift coefficient, efficiency, etc.
	 * \note The objective function will determine the boundary condition of the adjoint problem.
	 * \return Kind of objective function.
	 */
	unsigned short GetKind_ObjFunc(void);

	/*!
	 * \author H. Kline
   * \brief Get the kind of objective function. There are several options: Drag coefficient,
   *        Lift coefficient, efficiency, etc.
   * \note The objective function will determine the boundary condition of the adjoint problem.
   * \return Kind of objective function.
   */
  unsigned short GetKind_ObjFunc(unsigned short val_obj);

  /*!
   * \author H. Kline
   * \brief Get the weight of objective function. There are several options: Drag coefficient,
   *        Lift coefficient, efficiency, etc.
   * \note The objective function will determine the boundary condition of the adjoint problem.
   * \return Weight of objective function.
   */
  su2double GetWeight_ObjFunc(unsigned short val_obj);

  /*!
   * \author H. Kline
   * \brief Set the weight of objective function. There are several options: Drag coefficient,
   *        Lift coefficient, efficiency, etc.
   * \note The objective function will determine the boundary condition of the adjoint problem.
   * \return Weight of objective function.
   */
  void SetWeight_ObjFunc(unsigned short val_obj, su2double val);

  /*!
  * \author H. Kline
	 * \brief Get the coefficients of the objective defined by the chain rule with primitive variables.
   * \note This objective is only applicable to gradient calculations. Objective value must be
   * calculated using the area averaged outlet values of density, velocity, and pressure.
   * Gradients are w.r.t density, velocity[3], and pressure. when 2D gradient w.r.t. 3rd component of velocity set to 0.
	 */
	su2double GetCoeff_ObjChainRule(unsigned short iVar);

	/*!
	 * \author H. Kline
	 * \brief Get the flag indicating whether to comput a combined objective.
	 */
	bool GetComboObj(void);

	/*!
	 * \brief Get the kind of sensitivity smoothing technique.
	 * \return Kind of sensitivity smoothing technique.
	 */
	unsigned short GetKind_SensSmooth(void);

	/*!
	 * \brief Provides information about the time integration, and change the write in the output
	 *        files information about the iteration.
	 * \return The kind of time integration: Steady state, time stepping method (unsteady) or
	 *         dual time stepping method (unsteady).
	 */
	unsigned short GetUnsteady_Simulation(void);

	/*!
	 * \brief Provides the number of species present in the plasma
	 * \return: The number of species present in the plasma, read from input file
	 */
	unsigned short GetnSpecies(void);

	/*!
	 * \brief Provides the number of chemical reactions in the chemistry model
	 * \return: The number of chemical reactions, read from input file
	 */
	unsigned short GetnReactions(void);

	/*!
	 * \brief Provides the number of chemical reactions in the chemistry model
	 * \return: The number of chemical reactions, read from input file
	 */
	su2double GetArrheniusCoeff(unsigned short iReaction);

	/*!
	 * \brief Provides the number of chemical reactions in the chemistry model
	 * \return: The number of chemical reactions, read from input file
	 */
	su2double GetArrheniusEta(unsigned short iReaction);

	/*!
	 * \brief Provides the number of chemical reactions in the chemistry model
	 * \return: The number of chemical reactions, read from input file
	 */
	su2double GetArrheniusTheta(unsigned short iReaction);

  /*!
	 * \brief Provides the rate controlling temperature exponents for chemistry.
	 * \return: Rate controlling temperature exponents.
	 */
  su2double* GetRxnTcf_a(void);

  /*!
	 * \brief Provides the rate controlling temperature exponents for chemistry.
	 * \return: Rate controlling temperature exponents.
	 */
  su2double* GetRxnTcf_b(void);

  /*!
	 * \brief Provides the rate controlling temperature exponents for chemistry.
	 * \return: Rate controlling temperature exponents.
	 */
  su2double* GetRxnTcb_a(void);

  /*!
	 * \brief Provides the rate controlling temperature exponents for chemistry.
	 * \return: Rate controlling temperature exponents.
	 */
  su2double* GetRxnTcb_b(void);

  /*!
	 * \brief Dissociation potential of species.
	 * \return: Dissociation potential.
	 */
	su2double* GetDissociationPot(void);

	/*!
	 * \brief Provides the number of rotational modes of energy storage
	 * \return: Vector of rotational mode count
	 */
  su2double* GetRotationModes(void);

	/*!
	 * \brief Provides the characteristic vibrational temperature for calculating e_vib
	 * \return: Vector of characteristic vibrational temperatures [K]
	 */
	su2double* GetCharVibTemp(void);

  /*!
	 * \brief Provides the characteristic electronic temperature for calculating e_el
	 * \return: Vector of characteristic vibrational temperatures [K]
	 */
	su2double** GetCharElTemp(void);

  /*!
	 * \brief Provides the degeneracy of electron states for calculating e_el
	 * \return: Vector of characteristic vibrational temperatures [K]
	 */
	su2double** GetElDegeneracy(void);

  /*!
	 * \brief Provides number electron states for calculating e_el
	 * \return: Vector of number of electron states for each species
	 */
	unsigned short* GetnElStates(void);


  /*!
	 * \brief Provides the thermodynamic reference temperatures from the JANAF tables
	 * \return: Vector of reference temperatures [K]
	 */
  su2double* GetRefTemperature(void);

  /*!
	 * \brief Provides the characteristic vibrational temperature for calculating e_vib
	 * \return: The number of chemical reactions, read from input file
	 */
	su2double GetCharVibTemp(unsigned short iSpecies);

	/*!
	 * \brief Provides the molar mass of each species present in multi species fluid
	 * \return: Vector of molar mass of each species in kg/kmol
	 */
	su2double* GetMolar_Mass(void);

  /*!
	 * \brief Provides the molar mass of each species present in multi species fluid
	 * \return: Mass of each species in Kg
	 */
	su2double GetMolar_Mass(unsigned short iSpecies);

	/*!
	 * \brief Retrieves the number of monatomic species in the multicomponent gas.
	 * \return: Number of monatomic species.
	 */
	unsigned short GetnMonatomics(void);

	/*!
	 * \brief Retrieves the number of monatomic species in the multicomponent gas.
	 * \return: Number of monatomic species.
	 */
	unsigned short GetnDiatomics(void);

	/*!
	 * \brief Provides the molar mass of each species present in multi species fluid
	 * \return: Molar mass of the specified gas consituent [kg/kmol]
	 */
	su2double GetInitial_Gas_Composition(unsigned short iSpecies);

  /*!
	 * \brief Provides the formation enthalpy of the specified species at standard conditions
	 * \return: Enthalpy of formation
	 */
	su2double* GetEnthalpy_Formation(void);

	/*!
	 * \brief Provides the formation enthalpy of the specified species at standard conditions
	 * \return: Enthalpy of formation
	 */
	su2double GetEnthalpy_Formation(unsigned short iSpecies);

	/*!
	 * \brief Provides the restart information.
	 * \return Restart information, if <code>TRUE</code> then the code will use the solution as restart.
	 */
	bool GetRestart(void);

	/*!
	 * \brief Provides the number of varaibles.
	 * \return Number of variables.
	 */
	unsigned short GetnVar(void);

  /*!
	 * \brief Provides the number of varaibles.
	 * \return Number of variables.
	 */
	unsigned short GetnZone(void);

  /*!
	 * \brief Provides the number of varaibles.
	 * \return Number of variables.
	 */
	unsigned short GetiZone(void);

	/*!
	 * \brief For some problems like adjoint or the linearized equations it
	 *		  is necessary to restart the flow solution.
	 * \return Flow restart information, if <code>TRUE</code> then the code will restart the flow solution.
	 */

	bool GetRestart_Flow(void);

  /*!
   * \brief Indicates whether electron gas is present in the gas mixture.
   */
  bool GetIonization(void);

	/*!
	 * \brief Information about computing and plotting the equivalent area distribution.
	 * \return <code>TRUE</code> or <code>FALSE</code>  depending if we are computing the equivalent area.
	 */
	bool GetEquivArea(void);

  /*!
	 * \brief Information about computing and plotting the equivalent area distribution.
	 * \return <code>TRUE</code> or <code>FALSE</code>  depending if we are computing the equivalent area.
	 */
	bool GetInvDesign_Cp(void);

	/*!
	 * \brief Information about computing and plotting the equivalent area distribution.
	 * \return <code>TRUE</code> or <code>FALSE</code>  depending if we are computing the equivalent area.
	 */
	bool GetInvDesign_HeatFlux(void);

	/*!
	 * \brief Get name of the input grid.
	 * \return File name of the input grid.
	 */
	string GetMesh_FileName(void);

	/*!
	 * \brief Get name of the output grid, this parameter is important for grid
	 *        adaptation and deformation.
	 * \return File name of the output grid.
	 */
	string GetMesh_Out_FileName(void);

	/*!
	 * \brief Get the name of the file with the solution of the flow problem.
	 * \return Name of the file with the solution of the flow problem.
	 */
	string GetSolution_FlowFileName(void);

	/*!
	 * \brief Get the name of the file with the solution of the adjoint flow problem
	 *		  with drag objective function.
	 * \return Name of the file with the solution of the adjoint flow problem with
	 *         drag objective function.
	 */
	string GetSolution_AdjFileName(void);

	/*!
	 * \brief Get the name of the file with the solution of the structural problem.
	 * \return Name of the file with the solution of the structural problem.
	 */
	string GetSolution_FEMFileName(void);

	/*!
	 * \brief Get the name of the file with the residual of the problem.
	 * \return Name of the file with the residual of the problem.
	 */
	string GetResidual_FileName(void);

	/*!
	 * \brief Get the name of the file with the solution of the flow problem.
	 * \return Name of the file with the solution of the flow problem.
	 */
	string GetNonUniformBC_FileName(void);

	/*!
	 * \brief Get the format of the input/output grid.
	 * \return Format of the input/output grid.
	 */
	unsigned short GetMesh_FileFormat(void);

	/*!
	 * \brief Get the format of the output solution.
	 * \return Format of the output solution.
	 */
	unsigned short GetOutput_FileFormat(void);

	/*!
	 * \brief Get the name of the file with the convergence history of the problem.
	 * \return Name of the file with convergence history of the problem.
	 */
	string GetConv_FileName(void);

	/*!
	 * \brief Get the name of the file with the convergence history of the problem for FSI applications.
	 * \return Name of the file with convergence history of the problem.
	 */
	string GetConv_FileName_FSI(void);
    
  /*!
   * \brief Get the name of the file with the forces breakdown of the problem.
   * \return Name of the file with forces breakdown of the problem.
   */
  string GetBreakdown_FileName(void);

	/*!
	 * \brief Get the name of the file with the flow variables.
	 * \return Name of the file with the primitive variables.
	 */
	string GetFlow_FileName(void);

	/*!
	 * \brief Get the name of the file with the structure variables.
	 * \return Name of the file with the structure variables.
	 */
	string GetStructure_FileName(void);

  /*!
	 * \brief Get the name of the file with the structure variables.
	 * \return Name of the file with the structure variables.
	 */
	string GetSurfStructure_FileName(void);

  /*!
	 * \brief Get the name of the file with the structure variables.
	 * \return Name of the file with the structure variables.
	 */
	string GetSurfWave_FileName(void);

  /*!
	 * \brief Get the name of the file with the structure variables.
	 * \return Name of the file with the structure variables.
	 */
	string GetSurfHeat_FileName(void);

	/*!
	 * \brief Get the name of the file with the wave variables.
	 * \return Name of the file with the wave variables.
	 */
	string GetWave_FileName(void);

  /*!
	 * \brief Get the name of the file with the wave variables.
	 * \return Name of the file with the wave variables.
	 */
	string GetHeat_FileName(void);

	/*!
	 * \brief Get the name of the file with the adjoint wave variables.
	 * \return Name of the file with the adjoint wave variables.
	 */
	string GetAdjWave_FileName(void);

	/*!
	 * \brief Get the name of the restart file for the wave variables.
	 * \return Name of the restart file for the flow variables.
	 */
	string GetRestart_WaveFileName(void);

	/*!
	 * \brief Get the name of the restart file for the heat variables.
	 * \return Name of the restart file for the flow variables.
	 */
	string GetRestart_HeatFileName(void);

	/*!
	 * \brief Append the zone index to the restart or the solution files.
	 * \return Name of the restart file for the flow variables.
	 */
	string GetMultizone_FileName(string val_filename, int val_iZone);
    
    /*!
	 * \brief Get the name of the restart file for the flow variables.
	 * \return Name of the restart file for the flow variables.
	 */
	string GetRestart_FlowFileName(void);

	/*!
	 * \brief Get the name of the restart file for the adjoint variables (drag objective function).
	 * \return Name of the restart file for the adjoint variables (drag objective function).
	 */
	string GetRestart_AdjFileName(void);

	/*!
	 * \brief Get the name of the restart file for the flow variables.
	 * \return Name of the restart file for the flow variables.
	 */
	string GetRestart_FEMFileName(void);

	/*!
	 * \brief Get the name of the file with the adjoint variables.
	 * \return Name of the file with the adjoint variables.
	 */
	string GetAdj_FileName(void);

	/*!
	 * \brief Get the name of the file with the gradient of the objective function.
	 * \return Name of the file with the gradient of the objective function.
	 */
	string GetObjFunc_Grad_FileName(void);

	/*!
	 * \brief Get the name of the file with the gradient of the objective function.
	 * \return Name of the file with the gradient of the objective function.
	 */
	string GetObjFunc_Value_FileName(void);

	/*!
	 * \brief Get the name of the file with the surface information for the flow problem.
	 * \return Name of the file with the surface information for the flow problem.
	 */
	string GetSurfFlowCoeff_FileName(void);

	/*!
	 * \brief Get the name of the file with the surface information for the adjoint problem.
	 * \return Name of the file with the surface information for the adjoint problem.
	 */
	string GetSurfAdjCoeff_FileName(void);

  /*!
   * \brief Get the name of the file with the surface sensitivity (discrete adjoint).
   * \return Name of the file with the surface sensitivity (discrete adjoint).
   */
  string GetSurfSens_FileName(void);

  /*!
   * \brief Get the name of the file with the volume sensitivity (discrete adjoint).
   * \return Name of the file with the volume sensitivity (discrete adjoint).
   */
  string GetVolSens_FileName(void);

  /*!
	 * \brief Augment the input filename with the iteration number for an unsteady file.
   * \param[in] val_filename - String value of the base filename.
   * \param[in] val_iter - Unsteady iteration number or time spectral instance.
	 * \return Name of the file with the iteration numer for an unsteady solution file.
	 */
  string GetUnsteady_FileName(string val_filename, int val_iter);

  /*!
	 * \brief Append the input filename string with the appropriate objective function extension.
   * \param[in] val_filename - String value of the base filename.
	 * \return Name of the file with the appropriate objective function extension.
	 */
  string GetObjFunc_Extension(string val_filename);
  
        /*!
  	 * \brief Get functional that is going to be used to evaluate the residual flow convergence.
  	 * \return Functional that is going to be used to evaluate the residual flow convergence.
  	 */
  	unsigned short GetResidual_Func_Flow(void);

	/*!
	 * \brief Get functional that is going to be used to evaluate the flow convergence.
	 * \return Functional that is going to be used to evaluate the flow convergence.
	 */
	unsigned short GetCauchy_Func_Flow(void);

	/*!
	 * \brief Get functional that is going to be used to evaluate the adjoint flow convergence.
	 * \return Functional that is going to be used to evaluate the adjoint flow convergence.
	 */
	unsigned short GetCauchy_Func_AdjFlow(void);

	/*!
	 * \brief Get the number of iterations that are considered in the Cauchy convergence criteria.
	 * \return Number of elements in the Cauchy criteria.
	 */
	unsigned short GetCauchy_Elems(void);

	/*!
	 * \brief Get the number of iterations that are not considered in the convergence criteria.
	 * \return Number of iterations before starting with the convergence criteria.
	 */
	unsigned long GetStartConv_Iter(void);

	/*!
	 * \brief Get the value of convergence criteria for the Cauchy method in the direct,
	 *        adjoint or linearized problem.
	 * \return Value of the convergence criteria.
	 */
	su2double GetCauchy_Eps(void);

	/*!
	 * \brief If we are prforming an unsteady simulation, there is only
	 *        one value of the time step for the complete simulation.
	 * \return Value of the time step in an unsteady simulation (non dimensional).
	 */
	su2double GetDelta_UnstTimeND(void);

  /*!
	 * \brief If we are prforming an unsteady simulation, there is only
	 *        one value of the time step for the complete simulation.
	 * \return Value of the time step in an unsteady simulation (non dimensional).
	 */
	su2double GetTotal_UnstTimeND(void);

	/*!
	 * \brief If we are prforming an unsteady simulation, there is only
	 *        one value of the time step for the complete simulation.
	 * \return Value of the time step in an unsteady simulation.
	 */
	su2double GetDelta_UnstTime(void);

	/*!
	 * \brief Set the value of the unsteadty time step using the CFL number.
	 * \param[in] val_delta_unsttimend - Value of the unsteady time step using CFL number.
	 */
	void SetDelta_UnstTimeND(su2double val_delta_unsttimend);

	/*!
	 * \brief If we are performing an unsteady simulation, this is the
	 * 	value of max physical time for which we run the simulation
	 * \return Value of the physical time in an unsteady simulation.
	 */
	su2double GetTotal_UnstTime(void);

	/*!
	 * \brief If we are performing an unsteady simulation, this is the
	 * 	value of current time.
	 * \return Value of the physical time in an unsteady simulation.
	 */
	su2double GetCurrent_UnstTime(void);

  /*!
	 * \brief Divide the rectbles and hexahedron.
	 * \return <code>TRUE</code> if the elements must be divided; otherwise <code>FALSE</code>.
	 */
	bool GetEngine_Intake(void);

	/*!
	 * \brief Value of the design variable step, we use this value in design problems.
	 * \param[in] val_dv - Number of the design variable that we want to read.
   * \param[in] val_value - Value of the design variable that we want to read.
	 * \return Design variable step.
	 */
  su2double GetDV_Value(unsigned short val_dv, unsigned short val_val = 0);

  /*!
   * \brief Set the value of the design variable step, we use this value in design problems.
   * \param[in] val_dv - Number of the design variable that we want to read.
   * \param[in] val    - Value of the design variable.
   */
  void SetDV_Value(unsigned short val_dv, unsigned short val_ind, su2double val);

	/*!
	 * \brief Get information about the grid movement.
	 * \return <code>TRUE</code> if there is a grid movement; otherwise <code>FALSE</code>.
	 */
	bool GetGrid_Movement(void);

	/*!
	 * \brief Get the type of dynamic mesh motion.
	 * \param[in] val_iZone - Number for the current zone in the mesh (each zone has independent motion).
	 * \return Type of dynamic mesh motion.
	 */
	unsigned short GetKind_GridMovement(unsigned short val_iZone);

	/*!
	 * \brief Set the type of dynamic mesh motion.
	 * \param[in] val_iZone - Number for the current zone in the mesh (each zone has independent motion).
	 * \param[in] motion_Type - Specify motion type.
	 */
	void SetKind_GridMovement(unsigned short val_iZone, unsigned short motion_Type);

	/*!
	 * \brief Get the mach number based on the mesh velocity and freestream quantities.
	 * \return Mach number based on the mesh velocity and freestream quantities.
	 */
	su2double GetMach_Motion(void);

	/*!
	 * \brief Get x-coordinate of the mesh motion origin.
	 * \param[in] val_iZone - Number for the current zone in the mesh (each zone has independent motion).
	 * \return X-coordinate of the mesh motion origin.
	 */
	su2double GetMotion_Origin_X(unsigned short val_iZone);

	/*!
	 * \brief Get y-coordinate of the mesh motion origin
	 * \param[in] val_iZone - Number for the current zone in the mesh (each zone has independent motion).
	 * \return Y-coordinate of the mesh motion origin.
	 */
	su2double GetMotion_Origin_Y(unsigned short val_iZone);

	/*!
	 * \brief Get z-coordinate of the mesh motion origin
	 * \param[in] val_iZone - Number for the current zone in the mesh (each zone has independent motion).
	 * \return Z-coordinate of the mesh motion origin.
	 */
	su2double GetMotion_Origin_Z(unsigned short val_iZone);

	/*!
	 * \brief Set x-coordinate of the mesh motion origin.
	 * \param[in] val_iZone - Number for the current zone in the mesh (each zone has independent motion).
	 * \param[in] val_origin - New x-coordinate of the mesh motion origin.
	 */
	void SetMotion_Origin_X(unsigned short val_iZone, su2double val_origin);

	/*!
	 * \brief Set y-coordinate of the mesh motion origin
	 * \param[in] val_iZone - Number for the current zone in the mesh (each zone has independent motion).
	 * \param[in] val_origin - New y-coordinate of the mesh motion origin.
	 */
	void SetMotion_Origin_Y(unsigned short val_iZone, su2double val_origin);

	/*!
	 * \brief Set z-coordinate of the mesh motion origin
	 * \param[in] val_iZone - Number for the current zone in the mesh (each zone has independent motion).
	 * \param[in] val_origin - New y-coordinate of the mesh motion origin.
	 */
	void SetMotion_Origin_Z(unsigned short val_iZone, su2double val_origin);

	/*!
	 * \brief Get the translational velocity of the mesh in the x-direction.
	 * \param[in] val_iZone - Number for the current zone in the mesh (each zone has independent motion).
	 * \return Translational velocity of the mesh in the x-direction.
	 */
	su2double GetTranslation_Rate_X(unsigned short val_iZone);

	/*!
	 * \brief Get the translational velocity of the mesh in the y-direction.
	 * \param[in] val_iZone - Number for the current zone in the mesh (each zone has independent motion).
	 * \return Translational velocity of the mesh in the y-direction.
	 */
	su2double GetTranslation_Rate_Y(unsigned short val_iZone);

	/*!
	 * \brief Get the translational velocity of the mesh in the z-direction.
	 * \param[in] val_iZone - Number for the current zone in the mesh (each zone has independent motion).
	 * \return Translational velocity of the mesh in the z-direction.
	 */
	su2double GetTranslation_Rate_Z(unsigned short val_iZone);

	/*!
	 * \brief Get the angular velocity of the mesh about the x-axis.
	 * \param[in] val_iZone - Number for the current zone in the mesh (each zone has independent motion).
	 * \return Angular velocity of the mesh about the x-axis.
	 */
	su2double GetRotation_Rate_X(unsigned short val_iZone);

	/*!
	 * \brief Get the angular velocity of the mesh about the y-axis.
	 * \param[in] val_iZone - Number for the current zone in the mesh (each zone has independent motion).
	 * \return Angular velocity of the mesh about the y-axis.
	 */
	su2double GetRotation_Rate_Y(unsigned short val_iZone);

	/*!
	 * \brief Get the angular velocity of the mesh about the z-axis.
	 * \param[in] val_iZone - Number for the current zone in the mesh (each zone has independent motion).
	 * \return Angular velocity of the mesh about the z-axis.
	 */
	su2double GetRotation_Rate_Z(unsigned short val_iZone);

	/*!
	 * \brief Get the angular frequency of a mesh pitching about the x-axis.
	 * \param[in] val_iZone - Number for the current zone in the mesh (each zone has independent motion).
	 * \return Angular frequency of a mesh pitching about the x-axis.
	 */
	su2double GetPitching_Omega_X(unsigned short val_iZone);

	/*!
	 * \brief Get the angular frequency of a mesh pitching about the y-axis.
	 * \param[in] val_iZone - Number for the current zone in the mesh (each zone has independent motion).
	 * \return Angular frequency of a mesh pitching about the y-axis.
	 */
	su2double GetPitching_Omega_Y(unsigned short val_iZone);

	/*!
	 * \brief Get the angular frequency of a mesh pitching about the z-axis.
	 * \param[in] val_iZone - Number for the current zone in the mesh (each zone has independent motion).
	 * \return Angular frequency of a mesh pitching about the z-axis.
	 */
	su2double GetPitching_Omega_Z(unsigned short val_iZone);

	/*!
	 * \brief Get the pitching amplitude about the x-axis.
	 * \param[in] val_iZone - Number for the current zone in the mesh (each zone has independent motion).
	 * \return Pitching amplitude about the x-axis.
	 */
	su2double GetPitching_Ampl_X(unsigned short val_iZone);

	/*!
	 * \brief Get the pitching amplitude about the y-axis.
	 * \param[in] val_iZone - Number for the current zone in the mesh (each zone has independent motion).
	 * \return Pitching amplitude about the y-axis.
	 */
	su2double GetPitching_Ampl_Y(unsigned short val_iZone);

	/*!
	 * \brief Get the pitching amplitude about the z-axis.
	 * \param[in] val_iZone - Number for the current zone in the mesh (each zone has independent motion).
	 * \return Pitching amplitude about the z-axis.
	 */
	su2double GetPitching_Ampl_Z(unsigned short val_iZone);

	/*!
	 * \brief Get the pitching phase offset about the x-axis.
	 * \param[in] val_iZone - Number for the current zone in the mesh (each zone has independent motion).
	 * \return Pitching phase offset about the x-axis.
	 */
	su2double GetPitching_Phase_X(unsigned short val_iZone);

	/*!
	 * \brief Get the pitching phase offset about the y-axis.
	 * \param[in] val_iZone - Number for the current zone in the mesh (each zone has independent motion).
	 * \return Pitching phase offset about the y-axis.
	 */
	su2double GetPitching_Phase_Y(unsigned short val_iZone);

	/*!
	 * \brief Get the pitching phase offset about the z-axis.
	 * \param[in] val_iZone - Number for the current zone in the mesh (each zone has independent motion).
	 * \return Pitching phase offset about the z-axis.
	 */
	su2double GetPitching_Phase_Z(unsigned short val_iZone);

	/*!
	 * \brief Get the angular frequency of a mesh plunging in the x-direction.
	 * \param[in] val_iZone - Number for the current zone in the mesh (each zone has independent motion).
	 * \return Angular frequency of a mesh plunging in the x-direction.
	 */
	su2double GetPlunging_Omega_X(unsigned short val_iZone);

	/*!
	 * \brief Get the angular frequency of a mesh plunging in the y-direction.
	 * \param[in] val_iZone - Number for the current zone in the mesh (each zone has independent motion).
	 * \return Angular frequency of a mesh plunging in the y-direction.
	 */
	su2double GetPlunging_Omega_Y(unsigned short val_iZone);

	/*!
	 * \brief Get the angular frequency of a mesh plunging in the z-direction.
	 * \param[in] val_iZone - Number for the current zone in the mesh (each zone has independent motion).
	 * \return Angular frequency of a mesh plunging in the z-direction.
	 */
	su2double GetPlunging_Omega_Z(unsigned short val_iZone);

	/*!
	 * \brief Get the plunging amplitude in the x-direction.
	 * \param[in] val_iZone - Number for the current zone in the mesh (each zone has independent motion).
	 * \return Plunging amplitude in the x-direction.
	 */
	su2double GetPlunging_Ampl_X(unsigned short val_iZone);

	/*!
	 * \brief Get the plunging amplitude in the y-direction.
	 * \param[in] val_iZone - Number for the current zone in the mesh (each zone has independent motion).
	 * \return Plunging amplitude in the y-direction.
	 */
	su2double GetPlunging_Ampl_Y(unsigned short val_iZone);

	/*!
	 * \brief Get the plunging amplitude in the z-direction.
	 * \param[in] val_iZone - Number for the current zone in the mesh (each zone has independent motion).
	 * \return Plunging amplitude in the z-direction.
	 */
	su2double GetPlunging_Ampl_Z(unsigned short val_iZone);
    
    /*!
     * \brief Get the Harmonic Balance frequency pointer.
     * \return Harmonic Balance Frequency pointer.
     */
    su2double* GetOmega_HB(void);

  /*!
	 * \brief Get if we should update the motion origin.
	 * \param[in] val_marker - Value of the marker in which we are interested.
	 * \return yes or no to update motion origin.
	 */
	unsigned short GetMoveMotion_Origin(unsigned short val_marker);

	/*!
	 * \brief Get the minimum value of Beta for Roe-Turkel preconditioner
	 * \return the minimum value of Beta for Roe-Turkel preconditioner
	 */
	su2double GetminTurkelBeta();

	/*!
	 * \brief Get the minimum value of Beta for Roe-Turkel preconditioner
	 * \return the minimum value of Beta for Roe-Turkel preconditioner
	 */
	su2double GetmaxTurkelBeta();

	/*!
	 * \brief Get information about the adibatic wall condition
	 * \return <code>TRUE</code> if it is a adiabatic wall condition; otherwise <code>FALSE</code>.
	 */
	bool GetAdiabaticWall(void);

	/*!
	 * \brief Get information about the isothermal wall condition
	 * \return <code>TRUE</code> if it is a isothermal wall condition; otherwise <code>FALSE</code>.
	 */
	bool GetIsothermalWall(void);

	/*!
	 * \brief Get information about the Low Mach Preconditioning
	 * \return <code>TRUE</code> if we are using low Mach preconditioner; otherwise <code>FALSE</code>.
	 */
	bool Low_Mach_Preconditioning(void);

	/*!
	 * \brief Get information about the Low Mach Correction
	 * \return <code>TRUE</code> if we are using low Mach correction; otherwise <code>FALSE</code>.
	 */
	bool Low_Mach_Correction(void);

	/*!
	 * \brief Get information about the poisson solver condition
	 * \return <code>TRUE</code> if it is a poisson solver condition; otherwise <code>FALSE</code>.
	 */
	bool GetPoissonSolver(void);

	/*!
	 * \brief Get information about the gravity force.
	 * \return <code>TRUE</code> if it uses the gravity force; otherwise <code>FALSE</code>.
	 */
	bool GetGravityForce(void);

	/*!
	 * \brief Get information about the rotational frame.
	 * \return <code>TRUE</code> if there is a rotational frame; otherwise <code>FALSE</code>.
	 */
	bool GetRotating_Frame(void);

	/*!
	 * \brief Get information about the axisymmetric frame.
	 * \return <code>TRUE</code> if there is a rotational frame; otherwise <code>FALSE</code>.
	 */
	bool GetAxisymmetric(void);
  
  /*!
	 * \brief Get information about the axisymmetric frame.
	 * \return <code>TRUE</code> if there is a rotational frame; otherwise <code>FALSE</code>.
	 */
	bool GetDebugMode(void);

	/*!
	 * \brief Get information about there is a smoothing of the grid coordinates.
	 * \return <code>TRUE</code> if there is smoothing of the grid coordinates; otherwise <code>FALSE</code>.
	 */
	bool GetAdaptBoundary(void);

	/*!
	 * \brief Get information about there is a smoothing of the grid coordinates.
	 * \return <code>TRUE</code> if there is smoothing of the grid coordinates; otherwise <code>FALSE</code>.
	 */
	bool GetSmoothNumGrid(void);

	/*!
	 * \brief Set information about there is a smoothing of the grid coordinates.
	 * \param[in] val_smoothnumgrid - <code>TRUE</code> if there is smoothing of the grid coordinates; otherwise <code>FALSE</code>.
	 */
	void SetSmoothNumGrid(bool val_smoothnumgrid);

	/*!
	 * \brief Subtract one to the index of the finest grid (full multigrid strategy).
	 * \return Change the index of the finest grid.
	 */
	void SubtractFinestMesh(void);

	/*!
	 * \brief Obtain the kind of design variable.
	 * \param[in] val_dv - Number of the design variable that we want to read.
	 * \return Design variable identification.
	 */
	unsigned short GetDesign_Variable(unsigned short val_dv);

	/*!
	 * \brief Obtain the kind of convergence criteria to establish the convergence of the CFD code.
	 * \return Kind of convergence criteria.
	 */
	unsigned short GetConvCriteria(void);

	/*!
	 * \brief Get the index in the config information of the marker <i>val_marker</i>.
	 * \note When we read the config file, it stores the markers in a particular vector.
	 * \return Index in the config information of the marker <i>val_marker</i>.
	 */
	unsigned short GetMarker_CfgFile_TagBound(string val_marker);
  
  /*!
   * \brief Get the name in the config information of the marker number <i>val_marker</i>.
   * \note When we read the config file, it stores the markers in a particular vector.
   * \return Name of the marker in the config information of the marker <i>val_marker</i>.
   */
  string GetMarker_CfgFile_TagBound(unsigned short val_marker);

	/*!
	 * \brief Get the boundary information (kind of boundary) in the config information of the marker <i>val_marker</i>.
	 * \return Kind of boundary in the config information of the marker <i>val_marker</i>.
	 */
	unsigned short GetMarker_CfgFile_KindBC(string val_marker);

	/*!
	 * \brief Get the monitoring information from the config definition for the marker <i>val_marker</i>.
	 * \return Monitoring information of the boundary in the config information for the marker <i>val_marker</i>.
	 */
	unsigned short GetMarker_CfgFile_Monitoring(string val_marker);

  /*!
	 * \brief Get the monitoring information from the config definition for the marker <i>val_marker</i>.
	 * \return Monitoring information of the boundary in the config information for the marker <i>val_marker</i>.
	 */
	unsigned short GetMarker_CfgFile_GeoEval(string val_marker);

  /*!
	 * \brief Get the monitoring information from the config definition for the marker <i>val_marker</i>.
	 * \return Monitoring information of the boundary in the config information for the marker <i>val_marker</i>.
	 */
	unsigned short GetMarker_CfgFile_Designing(string val_marker);

	/*!
	 * \brief Get the plotting information from the config definition for the marker <i>val_marker</i>.
	 * \return Plotting information of the boundary in the config information for the marker <i>val_marker</i>.
	 */
	unsigned short GetMarker_CfgFile_Plotting(string val_marker);


	/*!
	 * \brief Get the FSI interface information from the config definition for the marker <i>val_marker</i>.
	 * \return Plotting information of the boundary in the config information for the marker <i>val_marker</i>.
	 */
	unsigned short GetMarker_CfgFile_FSIinterface(string val_marker);

	/*!
	 * \brief Get the TurboPerformance information from the config definition for the marker <i>val_marker</i>.
	 * \return TurboPerformance information of the boundary in the config information for the marker <i>val_marker</i>.
	 */
	unsigned short GetMarker_CfgFile_Turbomachinery(string val_marker);

	/*!
	 * \brief Get the TurboPerformance flag information from the config definition for the marker <i>val_marker</i>.
	 * \return TurboPerformance flag information of the boundary in the config information for the marker <i>val_marker</i>.
	 */
	unsigned short GetMarker_CfgFile_TurbomachineryFlag(string val_marker);

	/*!
	 * \brief Get the MixingPlane interface information from the config definition for the marker <i>val_marker</i>.
	 * \return Plotting information of the boundary in the config information for the marker <i>val_marker</i>.
	 */
	unsigned short GetMarker_CfgFile_MixingPlaneInterface(string val_marker);
  /*!
   * \brief Get the 1-D output (ie, averaged pressure) information from the config definition for the marker <i>val_marker</i>.
   * \return 1D output information of the boundary in the config information for the marker <i>val_marker</i>.
   */
  unsigned short GetMarker_CfgFile_Out_1D(string val_marker);

	/*!
	 * \brief Get the DV information from the config definition for the marker <i>val_marker</i>.
	 * \return DV information of the boundary in the config information for the marker <i>val_marker</i>.
	 */
	unsigned short GetMarker_CfgFile_DV(string val_marker);

  /*!
	 * \brief Get the motion information from the config definition for the marker <i>val_marker</i>.
	 * \return Motion information of the boundary in the config information for the marker <i>val_marker</i>.
	 */
	unsigned short GetMarker_CfgFile_Moving(string val_marker);

	/*!
	 * \brief Get the periodic information from the config definition of the marker <i>val_marker</i>.
	 * \return Periodic information of the boundary in the config information of the marker <i>val_marker</i>.
	 */
	unsigned short GetMarker_CfgFile_PerBound(string val_marker);

	/*!
	 * \brief Determines if problem is adjoint
	 * \return true if Adjoint
	 */
	bool GetContinuous_Adjoint(void);

    /*!
	 * \brief Determines if problem is viscous
	 * \return true if Viscous
	 */
	bool GetViscous(void);

	/*!
	 * \brief Provides the index of the solution in the container.
	 * \param[in] val_eqsystem - Equation that is being solved.
	 * \return Index on the solution container.
	 */
	unsigned short GetContainerPosition(unsigned short val_eqsystem);

	/*!
	 * \brief Value of the order of magnitude reduction of the residual.
	 * \return Value of the order of magnitude reduction of the residual.
	 */
	su2double GetOrderMagResidual(void);

	/*!
	 * \brief Value of the minimum residual value (log10 scale).
	 * \return Value of the minimum residual value (log10 scale).
	 */
	su2double GetMinLogResidual(void);

	/*!
	 * \brief Value of the order of magnitude reduction of the residual for FSI applications.
	 * \return Value of the order of magnitude reduction of the residual.
	 */
	su2double GetOrderMagResidualFSI(void);

	/*!
	 * \brief Value of the minimum residual value for FSI applications (log10 scale).
	 * \return Value of the minimum residual value (log10 scale).
	 */
	su2double GetMinLogResidualFSI(void);

	/*!
	 * \brief Value of the displacement tolerance UTOL for FEM structural analysis (log10 scale).
	 * \return Value of Res_FEM_UTOL (log10 scale).
	 */
	su2double GetResidual_FEM_UTOL(void);

	/*!
	 * \brief Value of the displacement tolerance UTOL for FEM structural analysis (log10 scale).
	 * \return Value of Res_FEM_UTOL (log10 scale).
	 */
	su2double GetResidual_FEM_RTOL(void);

	/*!
	 * \brief Value of the displacement tolerance UTOL for FEM structural analysis (log10 scale).
	 * \return Value of Res_FEM_UTOL (log10 scale).
	 */
	su2double GetResidual_FEM_ETOL(void);

  /*!
   * \brief Value of the damping factor for the engine inlet bc.
   * \return Value of the damping factor.
   */
  su2double GetDamp_Engine_Inflow(void);
  
  /*!
   * \brief Value of the damping factor for the engine bleed inlet bc.
   * \return Value of the damping factor.
   */
  su2double GetDamp_Engine_Bleed(void);
  
  /*!
   * \brief Value of the damping factor for the engine exhaust inlet bc.
   * \return Value of the damping factor.
   */
  su2double GetDamp_Engine_Exhaust(void);
  
	/*!
	 * \brief Value of the damping factor for the residual restriction.
	 * \return Value of the damping factor.
	 */
	su2double GetDamp_Res_Restric(void);

	/*!
	 * \brief Value of the damping factor for the correction prolongation.
	 * \return Value of the damping factor.
	 */
	su2double GetDamp_Correc_Prolong(void);

	/*!
	 * \brief Value of the position of the Near Field (y coordinate for 2D, and z coordinate for 3D).
	 * \return Value of the Near Field position.
	 */
	su2double GetPosition_Plane(void);

	/*!
	 * \brief Value of the weight of the drag coefficient in the Sonic Boom optimization.
	 * \return Value of the weight of the drag coefficient in the Sonic Boom optimization.
	 */
	su2double GetWeightCd(void);

  /*!
	 * \brief Value of the azimuthal line to fix due to a misalignments of the nearfield.
	 * \return Azimuthal line to fix due to a misalignments of the nearfield.
	 */
	su2double GetFixAzimuthalLine(void);

	/*!
	 * \brief Set the global parameters of each simulation for each runtime system.
	 * \param[in] val_solver - Solver of the simulation.
	 * \param[in] val_system - Runtime system that we are solving.
	 */
	void SetGlobalParam(unsigned short val_solver, unsigned short val_system, unsigned long val_extiter);

	/*!
	 * \brief Center of rotation for a rotational periodic boundary.
	 */
	su2double *GetPeriodicRotCenter(string val_marker);

	/*!
	 * \brief Angles of rotation for a rotational periodic boundary.
	 */
	su2double *GetPeriodicRotAngles(string val_marker);

	/*!
	 * \brief Translation vector for a rotational periodic boundary.
	 */
	su2double *GetPeriodicTranslation(string val_marker);

	/*!
	 * \brief Get the rotationally periodic donor marker for boundary <i>val_marker</i>.
	 * \return Periodic donor marker from the config information for the marker <i>val_marker</i>.
	 */
	unsigned short GetMarker_Periodic_Donor(string val_marker);

  /*!
	 * \brief Get the origin of the actuator disk.
	 */
  su2double* GetActDisk_Origin(string val_marker);

  /*!
	 * \brief Get the root radius of the actuator disk.
	 */
  su2double GetActDisk_RootRadius(string val_marker);

  /*!
	 * \brief Get the tip radius of th actuator disk.
	 */
  su2double GetActDisk_TipRadius(string val_marker);

  /*!
	 * \brief Get the thurst corffient of the actuator disk.
	 */
  su2double GetActDisk_PressJump(string val_marker);
  
  /*!
   * \brief Get the thurst corffient of the actuator disk.
   */
  su2double GetActDisk_TempJump(string val_marker);

  /*!
	 * \brief Get the rev / min of the actuator disk.
	 */
  su2double GetActDisk_Omega(string val_marker);
  
  /*!
   * \brief Get the rev / min of the actuator disk.
   */
  unsigned short GetActDisk_Distribution(string val_marker);
  
  /*!
	 * \brief Get Actuator Disk Outlet for boundary <i>val_marker</i> (actuator disk inlet).
	 * \return Actuator Disk Outlet from the config information for the marker <i>val_marker</i>.
	 */
	unsigned short GetMarker_ActDisk_Outlet(string val_marker);

  /*!
	 * \brief Get the internal index for a moving boundary <i>val_marker</i>.
	 * \return Internal index for a moving boundary <i>val_marker</i>.
	 */
	unsigned short GetMarker_Moving(string val_marker);

  /*!
	 * \brief Get the name of the surface defined in the geometry file.
	 * \param[in] val_marker - Value of the marker in which we are interested.
	 * \return Name that is in the geometry file for the surface that
	 *         has the marker <i>val_marker</i>.
	 */
	string GetMarker_Moving(unsigned short val_marker);

	/*!
	 * \brief Set the total number of SEND_RECEIVE periodic transformations.
	 * \param[in] val_index - Total number of transformations.
	 */
	void SetnPeriodicIndex(unsigned short val_index);

	/*!
	 * \brief Get the total number of SEND_RECEIVE periodic transformations.
	 * \return Total number of transformations.
	 */
	unsigned short GetnPeriodicIndex(void);

	/*!
	 * \brief Set the rotation center for a periodic transformation.
	 * \param[in] val_index - Index corresponding to the periodic transformation.
	 * \param[in] center - Pointer to a vector containing the coordinate of the center.
	 */
	void SetPeriodicCenter(unsigned short val_index, su2double* center);

	/*!
	 * \brief Get the rotation center for a periodic transformation.
	 * \param[in] val_index - Index corresponding to the periodic transformation.
	 * \return A vector containing coordinates of the center point.
	 */
	su2double* GetPeriodicCenter(unsigned short val_index);

	/*!
	 * \brief Set the rotation angles for a periodic transformation.
	 * \param[in] val_index - Index corresponding to the periodic transformation.
	 * \param[in] rotation - Pointer to a vector containing the rotation angles.
	 */
	void SetPeriodicRotation(unsigned short val_index, su2double* rotation);

	/*!
	 * \brief Get the rotation angles for a periodic transformation.
	 * \param[in] val_index - Index corresponding to the periodic transformation.
	 * \return A vector containing the angles of rotation.
	 */
	su2double* GetPeriodicRotation(unsigned short val_index);

	/*!
	 * \brief Set the translation vector for a periodic transformation.
	 * \param[in] val_index - Index corresponding to the periodic transformation.
	 * \param[in] translate - Pointer to a vector containing the coordinate of the center.
	 */
	void SetPeriodicTranslate(unsigned short val_index, su2double* translate);

	/*!
	 * \brief Get the translation vector for a periodic transformation.
	 * \param[in] val_index - Index corresponding to the periodic transformation.
	 * \return The translation vector.
	 */
	su2double* GetPeriodicTranslate(unsigned short val_index);

	/*!
	 * \brief Get the total temperature at a nacelle boundary.
	 * \param[in] val_index - Index corresponding to the inlet boundary.
	 * \return The total temperature.
	 */
	su2double GetExhaust_Temperature_Target(string val_index);

	/*!
	 * \brief Get the total temperature at an inlet boundary.
	 * \param[in] val_index - Index corresponding to the inlet boundary.
	 * \return The total temperature.
	 */
	su2double GetInlet_Ttotal(string val_index);

	/*!
	 * \brief Get the temperature at a supersonic inlet boundary.
	 * \param[in] val_index - Index corresponding to the inlet boundary.
	 * \return The inlet density.
	 */
	su2double GetInlet_Temperature(string val_index);

	/*!
	 * \brief Get the pressure at a supersonic inlet boundary.
	 * \param[in] val_index - Index corresponding to the inlet boundary.
	 * \return The inlet pressure.
	 */
	su2double GetInlet_Pressure(string val_index);

	/*!
	 * \brief Get the velocity vector at a supersonic inlet boundary.
	 * \param[in] val_index - Index corresponding to the inlet boundary.
	 * \return The inlet velocity vector.
	 */
	su2double* GetInlet_Velocity(string val_index);

	/*!
	 * \brief Get the fixed value at the Dirichlet boundary.
	 * \param[in] val_index - Index corresponding to the Dirichlet boundary.
	 * \return The total temperature.
	 */
	su2double GetDirichlet_Value(string val_index);

	/*!
	 * \brief Get whether this is a Dirichlet or a Neumann boundary.
	 * \param[in] val_index - Index corresponding to the Dirichlet boundary.
	 * \return Yes or No.
	 */
	bool GetDirichlet_Boundary(string val_index);

	/*!
	 * \brief Get the total pressure at an inlet boundary.
	 * \param[in] val_index - Index corresponding to the inlet boundary.
	 * \return The total pressure.
	 */
	su2double GetInlet_Ptotal(string val_index);

	/*!
	 * \brief Get the total pressure at an nacelle boundary.
	 * \param[in] val_index - Index corresponding to the inlet boundary.
	 * \return The total pressure.
	 */
	su2double GetExhaust_Pressure_Target(string val_index);

  /*!
	 * \brief Value of the CFL reduction in LevelSet problems.
	 * \return Value of the CFL reduction in LevelSet problems.
	 */
	su2double GetCFLRedCoeff_Turb(void);

	/*!
	 * \brief Get the flow direction unit vector at an inlet boundary.
	 * \param[in] val_index - Index corresponding to the inlet boundary.
	 * \return The flow direction vector.
	 */
	su2double* GetInlet_FlowDir(string val_index);

	/*!
	 * \brief Get the back pressure (static) at an outlet boundary.
	 * \param[in] val_index - Index corresponding to the outlet boundary.
	 * \return The outlet pressure.
	 */
	su2double GetOutlet_Pressure(string val_index);

	/*!
	 * \brief Get the var 1 at Riemann boundary.
	 * \param[in] val_marker - Index corresponding to the Riemann boundary.
	 * \return The var1
	 */
	su2double GetRiemann_Var1(string val_marker);

	/*!
	 * \brief Get the var 2 at Riemann boundary.
	 * \param[in] val_marker - Index corresponding to the Riemann boundary.
	 * \return The var2
	 */

	su2double GetRiemann_Var2(string val_marker);

	/*!
	 * \brief Get the Flowdir at Riemann boundary.
	 * \param[in] val_marker - Index corresponding to the Riemann boundary.
	 * \return The Flowdir
	 */
	su2double* GetRiemann_FlowDir(string val_marker);

	/*!
	 * \brief Get Kind Data of Riemann boundary.
	 * \param[in] val_marker - Index corresponding to the Riemann boundary.
	 * \return Kind data
	 */
	unsigned short GetKind_Data_Riemann(string val_marker);

	/*!
	 * \brief Get the var 1 at NonUniform boundary.
	 * \param[in] val_marker - Index corresponding to the NonUniform boundary.
	 * \return The var1
	 */
	su2double GetNonUniform_Var1(string val_marker);

	/*!
	 * \brief Get the var 2 at NonUniform boundary.
	 * \param[in] val_marker - Index corresponding to the NonUniform boundary.
	 * \return The var2
	 */

	su2double GetNonUniform_Var2(string val_marker);

	/*!
	 * \brief Get the Flowdir at NonUniform boundary.
	 * \param[in] val_marker - Index corresponding to the NonUniform boundary.
	 * \return The Flowdir
	 */
	su2double* GetNonUniform_FlowDir(string val_marker);

	/*!
	 * \brief Get Kind Data of NonUniform boundary.
	 * \param[in] val_marker - Index corresponding to the NonUniform boundary.
	 * \return Kind data
	 */
	unsigned short GetKind_Data_NonUniform(string val_marker);

	/*!
	 * \brief Get the var 1 at NRBC boundary.
	 * \param[in] val_marker - Index corresponding to the NRBC boundary.
	 * \return The var1
	 */
	su2double GetNRBC_Var1(string val_marker);

	/*!
	 * \brief Get the var 2 at NRBC boundary.
	 * \param[in] val_marker - Index corresponding to the NRBC boundary.
	 * \return The var2
	 */

	su2double GetNRBC_Var2(string val_marker);

	/*!
	 * \brief Get the Flowdir at NRBC boundary.
	 * \param[in] val_marker - Index corresponding to the NRBC boundary.
	 * \return The Flowdir
	 */
	su2double* GetNRBC_FlowDir(string val_marker);

	/*!
	 * \brief Get the relax factor for the average component at NRBC boundary.
	 * \param[in] val_marker - Index corresponding to the NRBC boundary.
	 * \return The relax factor for the average component
	 */
	su2double GetNRBC_RelaxFactorAverage(string val_marker);

	/*!
	 * \brief Get the relax factor for the fourier component at NRBC boundary.
	 * \param[in] val_marker - Index corresponding to the NRBC boundary.
	 * \return The relax factor for the fourier component
	 */
	su2double GetNRBC_RelaxFactorFourier(string val_marker);

	/*!
	 * \brief Get Kind Data of NRBC boundary.
	 * \param[in] val_marker - Index corresponding to the NRBC boundary.
	 * \return Kind data
	 */
	unsigned short GetKind_Data_NRBC(string val_marker);

	/*!
	 * \brief Get the wall temperature (static) at an isothermal boundary.
	 * \param[in] val_index - Index corresponding to the isothermal boundary.
	 * \return The wall temperature.
	 */
	su2double GetIsothermal_Temperature(string val_index);

	/*!
	 * \brief Get the wall heat flux on a constant heat flux boundary.
	 * \param[in] val_index - Index corresponding to the constant heat flux boundary.
	 * \return The heat flux.
	 */
	su2double GetWall_HeatFlux(string val_index);

	/*!
	 * \brief Get the back pressure (static) at an outlet boundary.
	 * \param[in] val_index - Index corresponding to the outlet boundary.
	 * \return The outlet pressure.
	 */
	su2double GetInflow_Mach_Target(string val_marker);

    /*!
	 * \brief Get the back pressure (static) at an outlet boundary.
	 * \param[in] val_index - Index corresponding to the outlet boundary.
	 * \return The outlet pressure.
	 */
	su2double GetInflow_Mach(string val_marker);

    /*!
	 * \brief Get the back pressure (static) at an outlet boundary.
	 * \param[in] val_index - Index corresponding to the outlet boundary.
	 * \return The outlet pressure.
	 */
	void SetInflow_Mach(unsigned short val_imarker, su2double val_fanface_mach);

    /*!
	 * \brief Get the back pressure (static) at an outlet boundary.
	 * \param[in] val_index - Index corresponding to the outlet boundary.
	 * \return The outlet pressure.
	 */
	su2double GetInflow_Pressure(string val_marker);

    /*!
	 * \brief Get the back pressure (static) at an outlet boundary.
	 * \param[in] val_index - Index corresponding to the outlet boundary.
	 * \return The outlet pressure.
	 */
	void SetInflow_Pressure(unsigned short val_imarker, su2double val_fanface_pressure);
  
  /*!
   * \brief Get the back pressure (static) at an outlet boundary.
   * \param[in] val_index - Index corresponding to the outlet boundary.
   * \return The outlet pressure.
   */
  su2double GetBleed_Temperature_Target(string val_marker);
  
  /*!
   * \brief Get the back pressure (static) at an outlet boundary.
   * \param[in] val_index - Index corresponding to the outlet boundary.
   * \return The outlet pressure.
   */
  su2double GetBleed_Temperature(string val_marker);
  
  /*!
   * \brief Get the back pressure (static) at an outlet boundary.
   * \param[in] val_index - Index corresponding to the outlet boundary.
   * \return The outlet pressure.
   */
  void SetBleed_Temperature(unsigned short val_imarker, su2double val_bleed_temp);
  
  /*!
   * \brief Get the back pressure (static) at an outlet boundary.
   * \param[in] val_index - Index corresponding to the outlet boundary.
   * \return The outlet pressure.
   */
  void SetExhaust_Temperature(unsigned short val_imarker, su2double val_exhaust_temp);
  
  /*!
   * \brief Get the back pressure (static) at an outlet boundary.
   * \param[in] val_index - Index corresponding to the outlet boundary.
   * \return The outlet pressure.
   */
  su2double GetExhaust_Temperature(string val_marker);
  
  /*!
   * \brief Get the back pressure (static) at an outlet boundary.
   * \param[in] val_index - Index corresponding to the outlet boundary.
   * \return The outlet pressure.
   */
  su2double GetBleed_MassFlow_Target(string val_marker);
  
  /*!
   * \brief Get the back pressure (static) at an outlet boundary.
   * \param[in] val_index - Index corresponding to the outlet boundary.
   * \return The outlet pressure.
   */
  su2double GetBleed_MassFlow(string val_marker);
  
  /*!
   * \brief Get the back pressure (static) at an outlet boundary.
   * \param[in] val_index - Index corresponding to the outlet boundary.
   * \return The outlet pressure.
   */
  void SetBleed_MassFlow(unsigned short val_imarker, su2double val_bleed_massflow);
  
  /*!
   * \brief Get the back pressure (static) at an outlet boundary.
   * \param[in] val_index - Index corresponding to the outlet boundary.
   * \return The outlet pressure.
   */
  su2double GetBleed_Pressure(string val_marker);

  /*!
   * \brief Get the back pressure (static) at an outlet boundary.
   * \param[in] val_index - Index corresponding to the outlet boundary.
   * \return The outlet pressure.
   */
  su2double GetExhaust_Pressure(string val_marker);

  /*!
   * \brief Get the back pressure (static) at an outlet boundary.
   * \param[in] val_index - Index corresponding to the outlet boundary.
   * \return The outlet pressure.
   */
  void SetBleed_Pressure(unsigned short val_imarker, su2double val_bleed_pressure);
  
  /*!
   * \brief Get the back pressure (static) at an outlet boundary.
   * \param[in] val_index - Index corresponding to the outlet boundary.
   * \return The outlet pressure.
   */
  void SetExhaust_Pressure(unsigned short val_imarker, su2double val_exhaust_pressure);
  
	/*!
	 * \brief Get the displacement value at an displacement boundary.
	 * \param[in] val_index - Index corresponding to the displacement boundary.
	 * \return The displacement value.
	 */
	su2double GetDispl_Value(string val_index);

	/*!
	 * \brief Get the force value at an load boundary.
	 * \param[in] val_index - Index corresponding to the load boundary.
	 * \return The load value.
	 */
	su2double GetLoad_Value(string val_index);

	/*!
	 * \brief Get the force value at a load boundary defined in cartesian coordinates.
	 * \param[in] val_index - Index corresponding to the load boundary.
	 * \return The load value.
	 */
	su2double GetLoad_Dir_Value(string val_index);

	/*!
	 * \brief Get the force multiplier at a load boundary in cartesian coordinates.
	 * \param[in] val_index - Index corresponding to the load boundary.
	 * \return The load multiplier.
	 */
	su2double GetLoad_Dir_Multiplier(string val_index);

	/*!
	 * \brief Get the force direction at a loaded boundary in cartesian coordinates.
	 * \param[in] val_index - Index corresponding to the load boundary.
	 * \return The load direction.
	 */
	su2double* GetLoad_Dir(string val_index);

	/*!
	 * \brief Get the amplitude of the sine-wave at a load boundary defined in cartesian coordinates.
	 * \param[in] val_index - Index corresponding to the load boundary.
	 * \return The load value.
	 */
	su2double GetLoad_Sine_Amplitude(string val_index);

	/*!
	 * \brief Get the frequency of the sine-wave at a load boundary in cartesian coordinates.
	 * \param[in] val_index - Index corresponding to the load boundary.
	 * \return The load frequency.
	 */
	su2double GetLoad_Sine_Frequency(string val_index);

	/*!
	 * \brief Get the force direction at a sine-wave loaded boundary in cartesian coordinates.
	 * \param[in] val_index - Index corresponding to the load boundary.
	 * \return The load direction.
	 */
	su2double* GetLoad_Sine_Dir(string val_index);

	/*!
	 * \brief Get the force value at an load boundary.
	 * \param[in] val_index - Index corresponding to the load boundary.
	 * \return The load value.
	 */
	su2double GetFlowLoad_Value(string val_index);

	/*!
	 * \brief Cyclic pitch amplitude for rotor blades.
	 * \return The specified cyclic pitch amplitude.
	 */
	su2double GetCyclic_Pitch(void);

	/*!
	 * \brief Collective pitch setting for rotor blades.
	 * \return The specified collective pitch setting.
	 */
	su2double GetCollective_Pitch(void);

	/*!
	 * \brief Get name of the arbitrary mesh motion input file.
	 * \return File name of the arbitrary mesh motion input file.
	 */
	string GetMotion_FileName(void);

  /*!
	 * \brief Set the config options.
	 */
	void SetConfig_Options(unsigned short val_iZone, unsigned short val_nZone);

  /*!
   * \brief Set the config options.
   */
  void SetRunTime_Options(void);

  /*!
	 * \brief Set the config file parsing.
	 */
  void SetConfig_Parsing(char case_filename[MAX_STRING_SIZE]);

  /*!
   * \brief Set the config file parsing.
   */
  bool SetRunTime_Parsing(char case_filename[MAX_STRING_SIZE]);
  
	/*!
	 * \brief Config file postprocessing.
	 */
	void SetPostprocessing(unsigned short val_software, unsigned short val_izone, unsigned short val_nDim);

	/*!
	 * \brief Config file markers processing.
	 */
	void SetMarkers(unsigned short val_software);

	/*!
	 * \brief Config file output.
	 */
	void SetOutput(unsigned short val_software, unsigned short val_izone);

	/*!
	 * \brief Value of Aeroelastic solution coordinate at time n+1.
	 */
	vector<vector<su2double> > GetAeroelastic_np1(unsigned short iMarker);

	/*!
	 * \brief Value of Aeroelastic solution coordinate at time n.
	 */
	vector<vector<su2double> > GetAeroelastic_n(unsigned short iMarker);

	/*!
	 * \brief Value of Aeroelastic solution coordinate at time n-1.
	 */
	vector<vector<su2double> > GetAeroelastic_n1(unsigned short iMarker);

	/*!
	 * \brief Value of Aeroelastic solution coordinate at time n+1.
	 */
	void SetAeroelastic_np1(unsigned short iMarker, vector<vector<su2double> > solution);

	/*!
	 * \brief Value of Aeroelastic solution coordinate at time n from time n+1.
	 */
	void SetAeroelastic_n(void);

	/*!
	 * \brief Value of Aeroelastic solution coordinate at time n-1 from time n.
	 */
	void SetAeroelastic_n1(void);

  /*!
   * \brief Aeroelastic Flutter Speed Index.
   */
  su2double GetAeroelastic_Flutter_Speed_Index(void);
  
	/*!
	 * \brief Uncoupled Aeroelastic Frequency Plunge.
	 */
	su2double GetAeroelastic_Frequency_Plunge(void);

	/*!
	 * \brief Uncoupled Aeroelastic Frequency Pitch.
	 */
	su2double GetAeroelastic_Frequency_Pitch(void);

  /*!
   * \brief Aeroelastic Airfoil Mass Ratio.
   */
  su2double GetAeroelastic_Airfoil_Mass_Ratio(void);

  /*!
   * \brief Aeroelastic center of gravity location.
   */
  su2double GetAeroelastic_CG_Location(void);

  /*!
   * \brief Aeroelastic radius of gyration squared.
   */
  su2double GetAeroelastic_Radius_Gyration_Squared(void);

  /*!
   * \brief Aeroelastic solve every x inner iteration.
   */
  unsigned short GetAeroelasticIter(void);
  
	/*!
	 * \brief Value of plunging coordinate.
     * \param[in] val_marker - the marker we are monitoring.
	 * \return Value of plunging coordinate.
	 */
	su2double GetAeroelastic_plunge(unsigned short val_marker);

    /*!
	 * \brief Value of pitching coordinate.
     * \param[in] val_marker - the marker we are monitoring.
	 * \return Value of pitching coordinate.
	 */
	su2double GetAeroelastic_pitch(unsigned short val_marker);

	/*!
	 * \brief Value of plunging coordinate.
     * \param[in] val_marker - the marker we are monitoring.
     * \param[in] val - value of plunging coordinate.
	 */
	void SetAeroelastic_plunge(unsigned short val_marker, su2double val);

	/*!
	 * \brief Value of pitching coordinate.
     * \param[in] val_marker - the marker we are monitoring.
     * \param[in] val - value of pitching coordinate.
	 */
	void SetAeroelastic_pitch(unsigned short val_marker, su2double val);

    /*!
	 * \brief Get information about the aeroelastic simulation.
	 * \return <code>TRUE</code> if it is an aeroelastic case; otherwise <code>FALSE</code>.
	 */
	bool GetAeroelastic_Simulation(void);

    /*!
	 * \brief Get information about the wind gust.
	 * \return <code>TRUE</code> if there is a wind gust; otherwise <code>FALSE</code>.
	 */
	bool GetWind_Gust(void);

    /*!
	 * \brief Get the type of gust to simulate.
	 * \return type of gust to use for the simulation.
	 */
	unsigned short GetGust_Type(void);

    /*!
	 * \brief Get the gust direction.
	 * \return the gust direction.
	 */
    unsigned short GetGust_Dir(void);

    /*!
	 * \brief Value of the gust wavelength.
	 */
	su2double GetGust_WaveLength(void);

    /*!
	 * \brief Value of the number of gust periods.
	 */
	su2double GetGust_Periods(void);

    /*!
	 * \brief Value of the gust amplitude.
	 */
	su2double GetGust_Ampl(void);

    /*!
	 * \brief Value of the time at which to begin the gust.
	 */
	su2double GetGust_Begin_Time(void);

    /*!
	 * \brief Value of the location ath which the gust begins.
	 */
	su2double GetGust_Begin_Loc(void);

  /*!
	 * \brief Value of the time at which to begin the gust.
	 */
	unsigned short GetnFFD_Iter(void);

  /*!
	 * \brief Value of the location ath which the gust begins.
	 */
	su2double GetFFD_Tol(void);

  /*!
	 * \brief Get the node number of the CV to visualize.
	 * \return Node number of the CV to visualize.
	 */
	long GetVisualize_CV(void);

  /*!
	 * \brief Get information about whether to use fixed CL mode.
	 * \return <code>TRUE</code> if fixed CL mode is active; otherwise <code>FALSE</code>.
	 */
	bool GetFixed_CL_Mode(void);

  /*!
	 * \brief Get the value specified for the target CL.
	 * \return Value of the target CL.
	 */
	su2double GetTarget_CL(void);

  /*!
	 * \brief Get the value for the lift curve slope for fixed CL mode.
	 * \return Lift curve slope for fixed CL mode.
	 */
	su2double GetdCl_dAlpha(void);
  
  /*!
   * \brief Get the value of iterations to re-evaluate the angle of attack.
   * \return Number of iterations.
   */
  unsigned long GetIter_Fixed_CL(void);
  
  /*!
	 * \brief Set the value of the boolean for updating AoA in fixed lift mode.
   * \param[in] val_update - the bool for whether to update the AoA.
	 */
	void SetUpdate_AoA(bool val_update);

  /*!
	 * \brief Get information about whether to update the AoA for fixed lift mode.
	 * \return <code>TRUE</code> if we should update the AoA for fixed lift mode; otherwise <code>FALSE</code>.
	 */
	bool GetUpdate_AoA(void);
  
  /*!
	 * \brief Set the current number of non-physical nodes in the solution.
   * \param[in] val_nonphys_points - current number of non-physical points.
	 */
	void SetNonphysical_Points(unsigned long val_nonphys_points);
  
  /*!
	 * \brief Get the current number of non-physical nodes in the solution.
	 * \return Current number of non-physical points.
	 */
	unsigned long GetNonphysical_Points(void);
  
  /*!
	 * \brief Set the current number of non-physical reconstructions for 2nd-order upwinding.
   * \param[in] val_nonphys_reconstr - current number of non-physical reconstructions for 2nd-order upwinding.
	 */
	void SetNonphysical_Reconstr(unsigned long val_nonphys_reconstr);
  
  /*!
	 * \brief Get the current number of non-physical reconstructions for 2nd-order upwinding.
	 * \return Current number of non-physical reconstructions for 2nd-order upwinding.
	 */
	unsigned long GetNonphysical_Reconstr(void);
  
	/*!
	 * \brief Given arrays x[1..n] and y[1..n] containing a tabulated function, i.e., yi = f(xi), with
	          x1 < x2 < . . . < xN , and given values yp1 and ypn for the first derivative of the interpolating
	          function at points 1 and n, respectively, this routine returns an array y2[1..n] that contains
	          the second derivatives of the interpolating function at the tabulated points xi. If yp1 and/or
	          ypn are equal to 1 × 1030 or larger, the routine is signaled to set the corresponding boundary
	          condition for a natural spline, with zero second derivative on that boundary.
						Numerical Recipes: The Art of Scientific Computing, Third Edition in C++.
	 */
	void SetSpline(vector<su2double> &x, vector<su2double> &y, unsigned long n, su2double yp1, su2double ypn, vector<su2double> &y2);

	/*!
	 * \brief Given the arrays xa[1..n] and ya[1..n], which tabulate a function (with the xai’s in order),
	          and given the array y2a[1..n], which is the output from spline above, and given a value of
	          x, this routine returns a cubic-spline interpolated value y.
         	  Numerical Recipes: The Art of Scientific Computing, Third Edition in C++.
	 * \returns The interpolated value of for x.
	 */
	su2double GetSpline(vector<su2double> &xa, vector<su2double> &ya, vector<su2double> &y2a, unsigned long n, su2double x);
  
  /*!
   * \brief Get the verbosity level of the console output.
   * \return Verbosity level for the console output.
   */
  unsigned short GetConsole_Output_Verb(void);

  /*!
   *
   * \brief Get the direct differentation method.
   * \return direct differentiation method.
   */
  unsigned short GetDirectDiff();

  /*!
   * \brief Get the indicator whether we are solving an discrete adjoint problem.
   * \return the discrete adjoint indicator.
  */
  bool GetDiscrete_Adjoint(void);

  /*!
   * \brief Get the indicator whether we want to benchmark the MPI performance of FSI problems
   * \return The value for checking
  */
  bool CheckFSI_MPI(void);

	/*!
	 * \brief Get the number of fluid subiterations roblems.
	 * \return Number of FSI subiters.
	 */
	unsigned short GetnIterFSI(void);

	/*!
	 * \brief Get Aitken's relaxation parameter for static relaxation cases.
	 * \return Aitken's relaxation parameters.
	 */
	su2double GetAitkenStatRelax(void);

	/*!
	 * \brief Get Aitken's maximum relaxation parameter for dynamic relaxation cases and first iteration.
	 * \return Aitken's relaxation parameters.
	 */
	su2double GetAitkenDynMaxInit(void);

	/*!
	 * \brief Get Aitken's maximum relaxation parameter for dynamic relaxation cases and first iteration.
	 * \return Aitken's relaxation parameters.
	 */
	su2double GetAitkenDynMinInit(void);


	/*!
	  * \brief Decide whether to apply dead loads to the model.
	  * \return <code>TRUE</code> if the dead loads are to be applied, <code>FALSE</code> otherwise.
	  */

	bool GetDeadLoad(void);

	/*!
	  * \brief Identifies if the mesh is matching or not (temporary, while implementing interpolation procedures).
	  * \return <code>TRUE</code> if the mesh is matching, <code>FALSE</code> otherwise.
	  */

	bool GetMatchingMesh(void);

	/*!
	  * \brief Identifies if we want to restart from a steady or an unsteady solution.
	  * \return <code>TRUE</code> if we restart from steady state solution, <code>FALSE</code> otherwise.
	  */

	bool GetSteadyRestart(void);


	/*!
	 * \brief Provides information about the time integration of the structural analysis, and change the write in the output
	 *        files information about the iteration.
	 * \return The kind of time integration: Static or dynamic analysis
	 */
	unsigned short GetDynamic_Analysis(void);

	/*!
	 * \brief If we are prforming an unsteady simulation, there is only
	 *        one value of the time step for the complete simulation.
	 * \return Value of the time step in an unsteady simulation (non dimensional).
	 */
	su2double GetDelta_DynTime(void);

	/*!
	 * \brief If we are prforming an unsteady simulation, there is only
	 *        one value of the time step for the complete simulation.
	 * \return Value of the time step in an unsteady simulation (non dimensional).
	 */
	su2double GetTotal_DynTime(void);

	/*!
	 * \brief If we are prforming an unsteady simulation, there is only
	 *        one value of the time step for the complete simulation.
	 * \return Value of the time step in an unsteady simulation (non dimensional).
	 */
	su2double GetCurrent_DynTime(void);

	/*!
	 * \brief Get information about writing dynamic structural analysis headers and file extensions.
	 * \return 	<code>TRUE</code> means that dynamic structural analysis solution files will be written.
	 */
	bool GetWrt_Dynamic(void);

	/*!
	 * \brief Get Newmark alpha parameter.
	 * \return Value of the Newmark alpha parameter.
	 */
	su2double GetNewmark_alpha(void);

	/*!
	 * \brief Get Newmark delta parameter.
	 * \return Value of the Newmark delta parameter.
	 */
	su2double GetNewmark_delta(void);

	/*!
	 * \brief Get the number of integration coefficients provided by the user.
	 * \return Number of integration coefficients.
	 */
	unsigned short GetnIntCoeffs(void);

	/*!
	 * \brief Get the integration coefficients for the Generalized Alpha - Newmark integration integration scheme.
	 * \param[in] val_coeff - Index of the coefficient.
	 * \return Alpha coefficient for the Runge-Kutta integration scheme.
	 */
	su2double Get_Int_Coeffs(unsigned short val_coeff);

	/*!
	 * \brief Check if the user wants to apply the load gradually.
	 * \return 	<code>TRUE</code> means that the load is to be applied gradually.
	 */
	 bool GetSigmoid_Load(void);

	/*!
	 * \brief Check if the user wants to apply the load as a ramp.
	 * \return 	<code>TRUE</code> means that the load is to be applied as a ramp.
	 */
	 bool GetRamp_Load(void);

	/*!
	 * \brief Get the maximum time of the ramp.
	 * \return 	Value of the max time while the load is linearly increased
	 */
	 su2double GetRamp_Time(void);

	/*!
	 * \brief Get the maximum time of the sigmoid.
	 * \return 	Value of the max time while the load is increased using a sigmoid
	 */
	 su2double GetSigmoid_Time(void);

	/*!
	 * \brief Get the sigmoid parameter.
	 * \return 	Parameter of steepness of the sigmoid
	 */
	 su2double GetSigmoid_K(void);

	/*!
	 * \brief Get the maximum time of the ramp.
	 * \return 	Value of the max time while the load is linearly increased
	 */
	su2double GetStatic_Time(void);

	/*!
	 * \brief Get the order of the predictor for FSI applications.
	 * \return 	Order of predictor
	 */
	 unsigned short GetPredictorOrder(void);

	/*!
	 * \brief Check if the simulation we are running is a FSI simulation
	 * \return Value of the physical time in an unsteady simulation.
	 */
	 bool GetFSI_Simulation(void);

	/*!
	 * \brief Check if we want to apply an incremental load to the nonlinear structural simulation
	 * \return <code>TRUE</code> means that the load is to be applied in increments.
	 */
	 bool GetIncrementalLoad(void);

	/*!
	 * \brief Get the number of increments for an incremental load.
	 * \return 	Number of increments.
	 */
	 unsigned long GetNumberIncrements(void);

	/*!
	 * \brief Get the value of the criteria for applying incremental loading.
	 * \return Value of the log10 of the residual.
	 */
	 su2double GetIncLoad_Criteria(unsigned short val_var);

	/*!
	 * \brief Get the relaxation method chosen for the simulation
	 * \return Value of the relaxation method
	 */
	unsigned short GetRelaxation_Method_FSI(void);

	/*!
	 * \brief Get the interpolation method used for matching between zones.
	 */
	inline unsigned short GetKindInterpolation(void);

  /*!
   * \brief Get the AD support.
   */
  bool GetAD_Mode(void);
};

#include "config_structure.inl"<|MERGE_RESOLUTION|>--- conflicted
+++ resolved
@@ -38,10 +38,7 @@
 #include <cstdlib>
 #include <fstream>
 #include <sstream>
-<<<<<<< HEAD
-=======
 #include <string>
->>>>>>> 946c9edb
 #include <cstring>
 #include <vector>
 #include <stdlib.h>
