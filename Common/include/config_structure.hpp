--- conflicted
+++ resolved
@@ -1013,20 +1013,8 @@
   su2double Max_Vel2; /*!< \brief The maximum velocity^2 in the domain for the incompressible preconditioner. */
 
   ofstream *ConvHistFile;       /*!< \brief Store the pointer to each history file */
-<<<<<<< HEAD
-  bool Time_Domain;             /*!< \brief Determines if the multizone problem is solved in time-domain */
-  unsigned long Outer_Iter,    /*!< \brief Determines the number of outer iterations in the multizone problem */
-  Inner_Iter,                   /*!< \brief Determines the number of inner iterations in each multizone block */
-  Time_Iter,                    /*!< \brief Determines the number of time iterations in the multizone problem */
-  Restart_Iter;                 /*!< \brief Determines the restart iteration in the multizone problem */
-  su2double Time_Step;          /*!< \brief Determines the time step for the multizone problem */
-  bool Multizone_Mesh;          /*!< \brief Determines if the mesh contains multiple zones. */
-=======
-  string *ScreenOutput,    /*!< \brief Kind of the screen output. */
-  *HistoryOutput, *VolumeOutput;                  /*!< \brief Kind of the output printed to the history file. */
-  unsigned short nScreenOutput,         /*!< \brief Number of screen output variables (max: 6). */
-  nHistoryOutput, nVolumeOutput;                       /*!< \brief Number of variables printed to the history file. */
->>>>>>> 1d51f778
+==== BASE ====
+==== BASE ====
 
   /*--- all_options is a map containing all of the options. This is used during config file parsing
    to track the options which have not been set (so the default values can be used). Without this map
@@ -8518,7 +8506,6 @@
   void SetHistFile(ofstream *HistFile);
 
   /*!
-<<<<<<< HEAD
    * \brief Get the filenames of the individual config files
    * \return File name of the config file for zone "index"
    */
@@ -8571,7 +8558,8 @@
    * \return YES if multiple zones can be contained in the mesh file.
    */
   bool GetMultizone_Mesh(void);
-=======
+
+  /*!
    * \brief Get the number of screen output variables requested (maximum 6)
    */
   unsigned short GetnScreenOutput(void);
@@ -8601,7 +8589,6 @@
   */
   string GetVolumeOutput_Field(unsigned short iField);
 
->>>>>>> 1d51f778
 };
 
 #include "config_structure.inl"