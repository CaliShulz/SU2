--- conflicted
+++ resolved
@@ -214,13 +214,8 @@
   FEM_EULER = 50,                       /*!< \brief Definition of the finite element Euler's solver. */
   FEM_NAVIER_STOKES = 51,               /*!< \brief Definition of the finite element Navier-Stokes' solver. */
   FEM_RANS = 52,                        /*!< \brief Definition of the finite element Reynolds-averaged Navier-Stokes' (RANS) solver. */
-<<<<<<< HEAD
-  FEM_LES = 53,                          /*!< \brief Definition of the finite element Large Eddy Simulation Navier-Stokes' (LES) solver. */
-  MULTIZONE = 99
-=======
   FEM_LES = 53,                         /*!< \brief Definition of the finite element Large Eddy Simulation Navier-Stokes' (LES) solver. */
   MULTIPHYSICS = 99
->>>>>>> 0515509c
 };
 /* BEGIN_CONFIG_ENUMS */
 static const map<string, ENUM_SOLVER> Solver_Map = CCreateMap<string, ENUM_SOLVER>
@@ -1972,114 +1967,6 @@
 ("SU2", SU2_REF)
 ("CUSTOM", CUSTOM_REF);
 
-///*!
-// * \brief types of screen output fields
-// */
-//enum ENUM_SCREEN_OUTPUT {
-//  SOUT_INTITER,    /*!< \brief Internal iteration. */
-//  SOUT_EXTITER,    /*!< \brief External iteration. */
-//  SOUT_TIME,       /*!< \brief Time taken by the iteration. */
-//  SOUT_PHYSTIME,   /*!< \brief Physical time of the iteration. */
-//  SOUT_RHO,       /*!< \brief Density output. */
-//  SOUT_RHOU1,     /*!< \brief Momentum-x output. */
-//  SOUT_RHOU2,     /*!< \brief Momentum-y output. */
-//  SOUT_RHOU3,     /*!< \brief Momentum-z output. */
-//  SOUT_RHOE,      /*!< \brief Rho-E output. */
-//  SOUT_PRESS,     /*!< \brief Pressure output. */
-//  SOUT_CL,        /*!< \brief Lift coefficient output. */
-//  SOUT_CD,        /*!< \brief Drag coefficient output. */
-//  SOUT_CMX,       /*!< \brief Moment X coefficient output. */
-//  SOUT_CMY,       /*!< \brief Moment Y coefficient output. */
-//  SOUT_CMZ,        /*!< \brief Moment Z coefficient output. */
-//  SOUT_CFX,        /*!< \brief Force X coefficient output. */
-//  SOUT_CFY,        /*!< \brief Force Y coefficient output. */
-//  SOUT_CFZ,        /*!< \brief Force Z coefficient output. */
-//  SOUT_CEFF,       /*!< \brief Efficiency coefficient output. */
-//  SOUT_AOA,       /*!< \brief Angle of attack output. */
-//  SOUT_SA,        /*!< \brief Spalart-Allmaras Nu. */
-//  SOUT_K,         /*!< \brief k-w Kinetic energy. */
-//  SOUT_W,         /*!< \brief k-w Rate of dissipation. */
-//  SOUT_TEMP,      /*!< \brief Temperature. */
-//  SOUT_UTOL,       /*!< \brief Elasticity displacement norm. */
-//  SOUT_RTOL,       /*!< \brief Elasticity residual norm. */
-//  SOUT_ETOL,       /*!< \brief Elasticity energy norm. */
-//  SOUT_VMS,        /*!< \brief Elasticity Maximum Von Mises stress. */
-//  SOUT_DISPX,        /*!< \brief Norm of the displacement vector - x component. */
-//  SOUT_DISPY,       /*!< \brief Norm of the displacement vector - y component. */
-//  SOUT_DISPZ        /*!< \brief Norm of the displacement vector - z component. */
-//};
-
-//static const map<string, ENUM_SCREEN_OUTPUT> Screen_Output_Map = CCreateMap<string, ENUM_SCREEN_OUTPUT>
-//("INT_ITER", SOUT_INTITER)
-//("EXT_ITER", SOUT_EXTITER)
-//("TIME", SOUT_TIME)
-//("PHYSICAL_TIME", SOUT_PHYSTIME)
-//("DENSITY", SOUT_RHO)
-//("MOMENTUM-X", SOUT_RHOU1)
-//("MOMENTUM-Y", SOUT_RHOU2)
-//("MOMENTUM-Z", SOUT_RHOU3)
-//("RHO-E", SOUT_RHOE)
-//("PRESSURE", SOUT_PRESS)
-//("LIFT", SOUT_CL)
-//("DRAG", SOUT_CD)
-//("MOMENT-X", SOUT_CMX)
-//("MOMENT-Y", SOUT_CMY)
-//("MOMENT-Z", SOUT_CMZ)
-//("FORCE-X", SOUT_CFX)
-//("FORCE-Y", SOUT_CFY)
-//("FORCE-Z", SOUT_CFZ)
-//("AOA", SOUT_AOA)
-//("EFFICIENCY", SOUT_CEFF)
-//("SA-NU", SOUT_SA)
-//("K-W_KINETIC", SOUT_K)
-//("K-W_DISSIPATION", SOUT_W)
-//("TEMPERATURE", SOUT_TEMP)
-//("UTOL", SOUT_UTOL)
-//("RTOL", SOUT_RTOL)
-//("ETOL", SOUT_ETOL)
-//("DISPX", SOUT_DISPX)
-//("DISPY", SOUT_DISPY)
-//("DISPZ", SOUT_DISPZ)
-//("VON_MISES_STRESS", SOUT_VMS);
-
-///*!
-// * \brief types of screen output fields
-// */
-//enum ENUM_HISTFILE_OUTPUT {
-//  HOUT_INTITER = 0,    /*!< \brief Internal iteration. */
-//  HOUT_EXTITER = 1,    /*!< \brief External iteration. */
-//  HOUT_TIME = 2,       /*!< \brief Time taken by the iteration. */
-//  HOUT_PHYSTIME = 3,   /*!< \brief Physical time of the iteration. */
-//  HOUT_RESIDUALS = 4,       /*!< \brief Residuals output. */
-//  HOUT_LINSOL_ITER = 5,     /*!< \brief Linear solver iteration. */
-//  HOUT_CUSTOM_OF = 6,       /*!< \brief Custom objective function. */
-//  HOUT_AEROCOEFF = 10,      /*!< \brief Aerodynamic coefficients. */
-//  HOUT_FORCECOEFF = 11,     /*!< \brief Force coefficients(projection in X, Y, Z) . */
-//  HOUT_AOA = 12,            /*!< \brief Angle of attack. */
-//  HOUT_EFF = 13,            /*!< \brief Efficiency. */
-//  HOUT_CFL = 14,            /*!< \brief CFL Number. */
-//  HOUT_LOAD_RAMP = 50,      /*!< \brief Load coefficient transfered as a ramp. */
-//  HOUT_LOAD_INCREMENT = 51,       /*!< \brief Load increment (non-linear elasticity). */
-//  HOUT_VMS = 53        /*!< \brief Elasticity Maximum Von Mises stress. */
-//};
-
-//static const map<string, ENUM_HISTFILE_OUTPUT> HistFile_Output_Map = CCreateMap<string, ENUM_HISTFILE_OUTPUT>
-//("INT_ITER", HOUT_INTITER)
-//("EXT_ITER", HOUT_EXTITER)
-//("TIME", HOUT_TIME)
-//("PHYSICAL_TIME", HOUT_PHYSTIME)
-//("RESIDUALS", HOUT_RESIDUALS)
-//("LINEAR_SOLVER_ITER", HOUT_LINSOL_ITER)
-//("CUSTOM_OF", HOUT_CUSTOM_OF)
-//("AEROCOEFF", HOUT_AEROCOEFF)
-//("FORCECOEFF", HOUT_FORCECOEFF)
-//("AOA", HOUT_AOA)
-//("EFFICIENCY", HOUT_EFF)
-//("CFL_NUMBER", HOUT_CFL)
-//("LOAD_RAMP", HOUT_LOAD_RAMP)
-//("LOAD_INCREMENT", HOUT_LOAD_INCREMENT)
-//("VON_MISES_STRESS", HOUT_VMS);
-
 /*!
  * \brief Vertex-based quantities exchanged during periodic marker communications.
  */
