--- conflicted
+++ resolved
@@ -209,10 +209,6 @@
   ADJ_NAVIER_STOKES = 11,				/*!< \brief Definition of the continuous adjoint Navier-Stokes' solver. */
   ADJ_RANS = 12,						/*!< \brief Definition of the continuous adjoint Reynolds-averaged Navier-Stokes' (RANS) solver. */
   TEMPLATE_SOLVER = 13,                 /*!< \brief Definition of template solver. */
-<<<<<<< HEAD
-  ZONE_SPECIFIC = 14,          /*!< \brief Definition of a solver option that will induce a zone-wise definition once the driver is created. Not a reference to an own solver. */
-=======
->>>>>>> 9977c3e7
   DISC_ADJ_EULER = 15,
   DISC_ADJ_RANS = 16,
   DISC_ADJ_NAVIER_STOKES = 17,
