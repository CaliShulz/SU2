--- conflicted
+++ resolved
@@ -269,10 +269,6 @@
  * \class su2_adtPointsOnlyClass
  * \brief  Class for storing an ADT of only points in an arbitrary number of dimensions.
  * \author E. van der Weide
-<<<<<<< HEAD
- * \version 5.0.0 "Raven"
-=======
->>>>>>> b53e3bd2
  */
 class su2_adtPointsOnlyClass : public su2_adtBaseClass {
 private:
