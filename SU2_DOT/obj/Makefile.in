# Makefile.in generated by automake 1.12.5 from Makefile.am.
# @configure_input@

# Copyright (C) 1994-2012 Free Software Foundation, Inc.

# This Makefile.in is free software; the Free Software Foundation
# gives unlimited permission to copy and/or distribute it,
# with or without modifications, as long as this notice is preserved.

# This program is distributed in the hope that it will be useful,
# but WITHOUT ANY WARRANTY, to the extent permitted by law; without
# even the implied warranty of MERCHANTABILITY or FITNESS FOR A
# PARTICULAR PURPOSE.

@SET_MAKE@

################################################################################
#
# \file Makefile.am
# \brief Makefile for SU2_DOT
# \author M. Colonno, T. Economon, F. Palacios
# \version 4.3.0 "Cardinal"
#
# SU2 Lead Developers: Dr. Francisco Palacios (Francisco.D.Palacios@boeing.com).
#                      Dr. Thomas D. Economon (economon@stanford.edu).
#
# SU2 Developers: Prof. Juan J. Alonso's group at Stanford University.
#                 Prof. Piero Colonna's group at Delft University of Technology.
#                 Prof. Nicolas R. Gauger's group at Kaiserslautern University of Technology.
#                 Prof. Alberto Guardone's group at Polytechnic University of Milan.
#                 Prof. Rafael Palacios' group at Imperial College London.
#                 Prof. Edwin van der Weide's group at the University of Twente.
#                 Prof. Vincent Terrapon's group at the University of Liege.
#
# Copyright (C) 2012-2016 SU2, the open-source CFD code.
#
# SU2 is free software; you can redistribute it and/or
# modify it under the terms of the GNU Lesser General Public
# License as published by the Free Software Foundation; either
# version 2.1 of the License, or (at your option) any later version.
#
# SU2 is distributed in the hope that it will be useful,
# but WITHOUT ANY WARRANTY; without even the implied warranty of
# MERCHANTABILITY or FITNESS FOR A PARTICULAR PURPOSE. See the GNU
# Lesser General Public License for more details.
#
# You should have received a copy of the GNU Lesser General Public
# License along with SU2. If not, see <http://www.gnu.org/licenses/>.
#
################################################################################

VPATH = @srcdir@
am__make_dryrun = \
  { \
    am__dry=no; \
    case $$MAKEFLAGS in \
      *\\[\ \	]*) \
        echo 'am--echo: ; @echo "AM"  OK' | $(MAKE) -f - 2>/dev/null \
          | grep '^AM OK$$' >/dev/null || am__dry=yes;; \
      *) \
        for am__flg in $$MAKEFLAGS; do \
          case $$am__flg in \
            *=*|--*) ;; \
            *n*) am__dry=yes; break;; \
          esac; \
        done;; \
    esac; \
    test $$am__dry = yes; \
  }
pkgdatadir = $(datadir)/@PACKAGE@
pkgincludedir = $(includedir)/@PACKAGE@
pkglibdir = $(libdir)/@PACKAGE@
pkglibexecdir = $(libexecdir)/@PACKAGE@
am__cd = CDPATH="$${ZSH_VERSION+.}$(PATH_SEPARATOR)" && cd
install_sh_DATA = $(install_sh) -c -m 644
install_sh_PROGRAM = $(install_sh) -c
install_sh_SCRIPT = $(install_sh) -c
INSTALL_HEADER = $(INSTALL_DATA)
transform = $(program_transform_name)
NORMAL_INSTALL = :
PRE_INSTALL = :
POST_INSTALL = :
NORMAL_UNINSTALL = :
PRE_UNINSTALL = :
POST_UNINSTALL = :
build_triplet = @build@
host_triplet = @host@
target_triplet = @target@
bin_PROGRAMS = $(am__EXEEXT_1) $(am__EXEEXT_2)
@BUILD_NORMAL_TRUE@am__append_1 = ../bin/SU2_DOT
@BUILD_REVERSE_TRUE@am__append_2 = ../bin/SU2_DOT_AD
@BUILD_NORMAL_TRUE@am__append_3 = \
@BUILD_NORMAL_TRUE@  ../../SU2_CFD/src/libSU2Core_a-solver_structure.$(OBJEXT) \
@BUILD_NORMAL_TRUE@  ../../SU2_CFD/src/libSU2Core_a-output_structure.$(OBJEXT) \
@BUILD_NORMAL_TRUE@  ../../SU2_CFD/src/libSU2Core_a-output_cgns.$(OBJEXT) \
@BUILD_NORMAL_TRUE@  ../../SU2_CFD/src/libSU2Core_a-output_tecplot.$(OBJEXT) \
@BUILD_NORMAL_TRUE@  ../../SU2_CFD/src/libSU2Core_a-output_fieldview.$(OBJEXT) \
@BUILD_NORMAL_TRUE@  ../../SU2_CFD/src/libSU2Core_a-output_su2.$(OBJEXT) \
@BUILD_NORMAL_TRUE@  ../../SU2_CFD/src/libSU2Core_a-output_paraview.$(OBJEXT) \
@BUILD_NORMAL_TRUE@  ../../SU2_CFD/src/libSU2Core_a-variable_structure.$(OBJEXT) \
@BUILD_NORMAL_TRUE@  ../../Common/lib/libSU2.a

@BUILD_REVERSE_TRUE@am__append_4 = \
@BUILD_REVERSE_TRUE@  ../../SU2_CFD/src/___bin_SU2_CFD_AD-solver_structure.$(OBJEXT) \
@BUILD_REVERSE_TRUE@  ../../SU2_CFD/src/___bin_SU2_CFD_AD-output_structure.$(OBJEXT) \
@BUILD_REVERSE_TRUE@  ../../SU2_CFD/src/___bin_SU2_CFD_AD-output_cgns.$(OBJEXT) \
@BUILD_REVERSE_TRUE@  ../../SU2_CFD/src/___bin_SU2_CFD_AD-output_tecplot.$(OBJEXT) \
@BUILD_REVERSE_TRUE@  ../../SU2_CFD/src/___bin_SU2_CFD_AD-output_fieldview.$(OBJEXT) \
@BUILD_REVERSE_TRUE@  ../../SU2_CFD/src/___bin_SU2_CFD_AD-output_su2.$(OBJEXT) \
@BUILD_REVERSE_TRUE@  ../../SU2_CFD/src/___bin_SU2_CFD_AD-output_paraview.$(OBJEXT) \
@BUILD_REVERSE_TRUE@  ../../SU2_CFD/src/___bin_SU2_CFD_AD-variable_structure.$(OBJEXT) \
@BUILD_REVERSE_TRUE@   ../../Common/lib/libSU2_AD.a

subdir = SU2_DOT/obj
DIST_COMMON = $(srcdir)/Makefile.am $(srcdir)/Makefile.in \
	$(top_srcdir)/depcomp
ACLOCAL_M4 = $(top_srcdir)/aclocal.m4
am__aclocal_m4_deps = $(top_srcdir)/m4/cgns.m4 \
	$(top_srcdir)/m4/codi.m4 $(top_srcdir)/m4/compiler.m4 \
	$(top_srcdir)/m4/metis.m4 $(top_srcdir)/m4/parmetis.m4 \
	$(top_srcdir)/m4/tecio.m4 $(top_srcdir)/configure.ac
am__configure_deps = $(am__aclocal_m4_deps) $(CONFIGURE_DEPENDENCIES) \
	$(ACLOCAL_M4)
mkinstalldirs = $(install_sh) -d
CONFIG_CLEAN_FILES =
CONFIG_CLEAN_VPATH_FILES =
@BUILD_NORMAL_TRUE@am__EXEEXT_1 = ../bin/SU2_DOT$(EXEEXT)
@BUILD_REVERSE_TRUE@am__EXEEXT_2 = ../bin/SU2_DOT_AD$(EXEEXT)
am__installdirs = "$(DESTDIR)$(bindir)"
PROGRAMS = $(bin_PROGRAMS)
am_____bin_SU2_DOT_SOURCES_DIST = ../include/SU2_DOT.hpp \
	../src/SU2_DOT.cpp
am__dirstamp = $(am__leading_dot)dirstamp
am__objects_1 = ../src/___bin_SU2_DOT-SU2_DOT.$(OBJEXT)
@BUILD_NORMAL_TRUE@am____bin_SU2_DOT_OBJECTS = $(am__objects_1)
___bin_SU2_DOT_OBJECTS = $(am____bin_SU2_DOT_OBJECTS)
am__DEPENDENCIES_1 = $(am__append_3) $(am__append_4)
@BUILD_NORMAL_TRUE@___bin_SU2_DOT_DEPENDENCIES =  \
@BUILD_NORMAL_TRUE@	$(am__DEPENDENCIES_1)
___bin_SU2_DOT_LINK = $(CXXLD) $(___bin_SU2_DOT_CXXFLAGS) $(CXXFLAGS) \
	$(AM_LDFLAGS) $(LDFLAGS) -o $@
am_____bin_SU2_DOT_AD_SOURCES_DIST = ../include/SU2_DOT.hpp \
	../src/SU2_DOT.cpp
am__objects_2 = ../src/___bin_SU2_DOT_AD-SU2_DOT.$(OBJEXT)
@BUILD_REVERSE_TRUE@am____bin_SU2_DOT_AD_OBJECTS = $(am__objects_2)
___bin_SU2_DOT_AD_OBJECTS = $(am____bin_SU2_DOT_AD_OBJECTS)
@BUILD_REVERSE_TRUE@___bin_SU2_DOT_AD_DEPENDENCIES =  \
@BUILD_REVERSE_TRUE@	$(am__DEPENDENCIES_1)
___bin_SU2_DOT_AD_LINK = $(CXXLD) $(___bin_SU2_DOT_AD_CXXFLAGS) \
	$(CXXFLAGS) $(AM_LDFLAGS) $(LDFLAGS) -o $@
AM_V_P = $(am__v_P_@AM_V@)
am__v_P_ = $(am__v_P_@AM_DEFAULT_V@)
am__v_P_0 = false
am__v_P_1 = :
AM_V_GEN = $(am__v_GEN_@AM_V@)
am__v_GEN_ = $(am__v_GEN_@AM_DEFAULT_V@)
am__v_GEN_0 = @echo "  GEN     " $@;
am__v_GEN_1 = 
AM_V_at = $(am__v_at_@AM_V@)
am__v_at_ = $(am__v_at_@AM_DEFAULT_V@)
am__v_at_0 = @
am__v_at_1 = 
DEFAULT_INCLUDES = -I.@am__isrc@
depcomp = $(SHELL) $(top_srcdir)/depcomp
am__depfiles_maybe = depfiles
am__mv = mv -f
AM_V_lt = $(am__v_lt_@AM_V@)
am__v_lt_ = $(am__v_lt_@AM_DEFAULT_V@)
am__v_lt_0 = --silent
am__v_lt_1 = 
CXXCOMPILE = $(CXX) $(DEFS) $(DEFAULT_INCLUDES) $(INCLUDES) \
	$(AM_CPPFLAGS) $(CPPFLAGS) $(AM_CXXFLAGS) $(CXXFLAGS)
AM_V_CXX = $(am__v_CXX_@AM_V@)
am__v_CXX_ = $(am__v_CXX_@AM_DEFAULT_V@)
am__v_CXX_0 = @echo "  CXX     " $@;
am__v_CXX_1 = 
CXXLD = $(CXX)
CXXLINK = $(CXXLD) $(AM_CXXFLAGS) $(CXXFLAGS) $(AM_LDFLAGS) $(LDFLAGS) \
	-o $@
AM_V_CXXLD = $(am__v_CXXLD_@AM_V@)
am__v_CXXLD_ = $(am__v_CXXLD_@AM_DEFAULT_V@)
am__v_CXXLD_0 = @echo "  CXXLD   " $@;
am__v_CXXLD_1 = 
COMPILE = $(CC) $(DEFS) $(DEFAULT_INCLUDES) $(INCLUDES) $(AM_CPPFLAGS) \
	$(CPPFLAGS) $(AM_CFLAGS) $(CFLAGS)
AM_V_CC = $(am__v_CC_@AM_V@)
am__v_CC_ = $(am__v_CC_@AM_DEFAULT_V@)
am__v_CC_0 = @echo "  CC      " $@;
am__v_CC_1 = 
CCLD = $(CC)
LINK = $(CCLD) $(AM_CFLAGS) $(CFLAGS) $(AM_LDFLAGS) $(LDFLAGS) -o $@
AM_V_CCLD = $(am__v_CCLD_@AM_V@)
am__v_CCLD_ = $(am__v_CCLD_@AM_DEFAULT_V@)
am__v_CCLD_0 = @echo "  CCLD    " $@;
am__v_CCLD_1 = 
SOURCES = $(___bin_SU2_DOT_SOURCES) $(___bin_SU2_DOT_AD_SOURCES)
DIST_SOURCES = $(am_____bin_SU2_DOT_SOURCES_DIST) \
	$(am_____bin_SU2_DOT_AD_SOURCES_DIST)
am__can_run_installinfo = \
  case $$AM_UPDATE_INFO_DIR in \
    n|no|NO) false;; \
    *) (install-info --version) >/dev/null 2>&1;; \
  esac
ETAGS = etags
CTAGS = ctags
DISTFILES = $(DIST_COMMON) $(DIST_SOURCES) $(TEXINFOS) $(EXTRA_DIST)
ACLOCAL = @ACLOCAL@
AMTAR = @AMTAR@
AM_DEFAULT_VERBOSITY = @AM_DEFAULT_VERBOSITY@
AUTOCONF = @AUTOCONF@
AUTOHEADER = @AUTOHEADER@
AUTOMAKE = @AUTOMAKE@
AWK = @AWK@
BLAS_CXX = @BLAS_CXX@
BLAS_LD = @BLAS_LD@
CBLAS_CXX = @CBLAS_CXX@
CBLAS_LD = @CBLAS_LD@
CC = @CC@
CCDEPMODE = @CCDEPMODE@
CFLAGS = @CFLAGS@
CGNS_INCLUDE = @CGNS_INCLUDE@
CGNS_LIB = @CGNS_LIB@
CPP = @CPP@
CPPFLAGS = @CPPFLAGS@
CXX = @CXX@
CXXDEPMODE = @CXXDEPMODE@
CXXFLAGS = @CXXFLAGS@
CYGPATH_W = @CYGPATH_W@
DEFS = @DEFS@
DEPDIR = @DEPDIR@
DIRECTDIFF_CXX = @DIRECTDIFF_CXX@
DIRECTDIFF_LIBS = @DIRECTDIFF_LIBS@
ECHO_C = @ECHO_C@
ECHO_N = @ECHO_N@
ECHO_T = @ECHO_T@
EGREP = @EGREP@
EXEEXT = @EXEEXT@
GELITE_CXX = @GELITE_CXX@
GELITE_LD = @GELITE_LD@
GREP = @GREP@
HDF5_CXX = @HDF5_CXX@
HDF5_LD = @HDF5_LD@
INSTALL = @INSTALL@
INSTALL_DATA = @INSTALL_DATA@
INSTALL_PROGRAM = @INSTALL_PROGRAM@
INSTALL_SCRIPT = @INSTALL_SCRIPT@
INSTALL_STRIP_PROGRAM = @INSTALL_STRIP_PROGRAM@
JSONCPP_CXX = @JSONCPP_CXX@
JSONCPP_LD = @JSONCPP_LD@
LAPACK_CXX = @LAPACK_CXX@
LAPACK_LD = @LAPACK_LD@
LDFLAGS = @LDFLAGS@
LIBOBJS = @LIBOBJS@
LIBS = @LIBS@
LTLIBOBJS = @LTLIBOBJS@
MAKEINFO = @MAKEINFO@
METIS_INCLUDE = @METIS_INCLUDE@
METIS_LIB = @METIS_LIB@
MKDIR_P = @MKDIR_P@
MUTATIONPP_CXX = @MUTATIONPP_CXX@
MUTATIONPP_LD = @MUTATIONPP_LD@
OBJEXT = @OBJEXT@
PACKAGE = @PACKAGE@
PACKAGE_BUGREPORT = @PACKAGE_BUGREPORT@
PACKAGE_NAME = @PACKAGE_NAME@
PACKAGE_STRING = @PACKAGE_STRING@
PACKAGE_TARNAME = @PACKAGE_TARNAME@
PACKAGE_URL = @PACKAGE_URL@
PACKAGE_VERSION = @PACKAGE_VERSION@
PARMETIS_INCLUDE = @PARMETIS_INCLUDE@
PARMETIS_LIB = @PARMETIS_LIB@
PATH_SEPARATOR = @PATH_SEPARATOR@
RANLIB = @RANLIB@
REVERSE_CXX = @REVERSE_CXX@
REVERSE_LIBS = @REVERSE_LIBS@
SET_MAKE = @SET_MAKE@
SHELL = @SHELL@
STRIP = @STRIP@
SU2_CGNS_CPPFLAGS = @SU2_CGNS_CPPFLAGS@
SU2_METIS_CPPFLAGS = @SU2_METIS_CPPFLAGS@
SU2_PARMETIS_CPPFLAGS = @SU2_PARMETIS_CPPFLAGS@
SZIP_CXX = @SZIP_CXX@
SZIP_LD = @SZIP_LD@
TECIO_CPPFLAGS = @TECIO_CPPFLAGS@
TECIO_INCLUDE = @TECIO_INCLUDE@
VERSION = @VERSION@
ZLIB_CXX = @ZLIB_CXX@
ZLIB_LD = @ZLIB_LD@
abs_builddir = @abs_builddir@
abs_srcdir = @abs_srcdir@
abs_top_builddir = @abs_top_builddir@
abs_top_srcdir = @abs_top_srcdir@
ac_ct_CC = @ac_ct_CC@
ac_ct_CXX = @ac_ct_CXX@
am__include = @am__include@
am__leading_dot = @am__leading_dot@
am__quote = @am__quote@
am__tar = @am__tar@
am__untar = @am__untar@
bindir = @bindir@
build = @build@
build_alias = @build_alias@
build_cpu = @build_cpu@
build_os = @build_os@
build_vendor = @build_vendor@
builddir = @builddir@
datadir = @datadir@
datarootdir = @datarootdir@
docdir = @docdir@
dvidir = @dvidir@
exec_prefix = @exec_prefix@
host = @host@
host_alias = @host_alias@
host_cpu = @host_cpu@
host_os = @host_os@
host_vendor = @host_vendor@
htmldir = @htmldir@
includedir = @includedir@
infodir = @infodir@
install_sh = @install_sh@
libdir = @libdir@
libexecdir = @libexecdir@
localedir = @localedir@
localstatedir = @localstatedir@
mandir = @mandir@
mkdir_p = @mkdir_p@
oldincludedir = @oldincludedir@
pdfdir = @pdfdir@
prefix = @prefix@
program_transform_name = @program_transform_name@
psdir = @psdir@
sbindir = @sbindir@
sharedstatedir = @sharedstatedir@
srcdir = @srcdir@
su2_externals_INCLUDES = @su2_externals_INCLUDES@
su2_externals_LIBS = @su2_externals_LIBS@
sysconfdir = @sysconfdir@
target = @target@
target_alias = @target_alias@
target_cpu = @target_cpu@
target_os = @target_os@
target_vendor = @target_vendor@
top_build_prefix = @top_build_prefix@
top_builddir = @top_builddir@
top_srcdir = @top_srcdir@
AUTOMAKE_OPTIONS = subdir-objects
ACLOCAL_AMFLAGS = ${ACLOCAL_FLAGS}
su2_dot_sources = ../include/SU2_DOT.hpp \
		../src/SU2_DOT.cpp

su2_dot_ldadd = $(am__append_3) $(am__append_4) @su2_externals_LIBS@ \
<<<<<<< HEAD
	@CGNS_LD@ @LAPACK_LD@ @BLAS_LD@ @CBLAS_LD@ @MUTATIONPP_LD@ \
	@JSONCPP_LD@ @HDF5_LD@ @SZIP_LD@ @ZLIB_LD@ @GELITE_LD@ \
=======
	@MUTATIONPP_LD@ @JSONCPP_LD@ @HDF5_LD@ @SZIP_LD@ @ZLIB_LD@ \
>>>>>>> 43243f3c
	$(am__empty)

# always link to built dependencies from ./externals

<<<<<<< HEAD
# if BUILD_CGNS
# endif

# if BUILD_LAPACK
# endif

# if BUILD_BLAS
# endif

# if BUILD_CBLAS
# endif

=======
>>>>>>> 43243f3c
# if BUILD_MUTATIONPP
# endif

# if BUILD_JSONCPP
# endif

# if BUILD_HDF5
# endif

# if BUILD_SZIP
# endif

# if BUILD_ZLIB
<<<<<<< HEAD
# endif

# if BUILD_GELITE
su2_dot_cxx_flags = @su2_externals_INCLUDES@ @CGNS_CXX@ @LAPACK_CXX@ \
	@BLAS_CXX@ @CBLAS_CXX@ @MUTATIONPP_CXX@ @JSONCPP_CXX@ \
	@HDF5_CXX@ @SZIP_CXX@ @ZLIB_CXX@ @GELITE_CXX@ $(am__empty)
=======
su2_dot_cxx_flags = @su2_externals_INCLUDES@ @MUTATIONPP_CXX@ \
	@JSONCPP_CXX@ @HDF5_CXX@ @SZIP_CXX@ @ZLIB_CXX@ $(am__empty)
>>>>>>> 43243f3c
# endif
@BUILD_NORMAL_TRUE@___bin_SU2_DOT_SOURCES = ${su2_dot_sources}
@BUILD_NORMAL_TRUE@___bin_SU2_DOT_CXXFLAGS = ${su2_dot_cxx_flags}
@BUILD_NORMAL_TRUE@___bin_SU2_DOT_LDADD = ${su2_dot_ldadd}
@BUILD_REVERSE_TRUE@___bin_SU2_DOT_AD_SOURCES = ${su2_dot_sources}
@BUILD_REVERSE_TRUE@___bin_SU2_DOT_AD_CXXFLAGS = @REVERSE_CXX@ ${su2_dot_cxx_flags} 
@BUILD_REVERSE_TRUE@___bin_SU2_DOT_AD_LDADD = @REVERSE_LIBS@ ${su2_dot_ldadd}
all: all-am

.SUFFIXES:
.SUFFIXES: .cpp .o .obj
$(srcdir)/Makefile.in:  $(srcdir)/Makefile.am  $(am__configure_deps)
	@for dep in $?; do \
	  case '$(am__configure_deps)' in \
	    *$$dep*) \
	      ( cd $(top_builddir) && $(MAKE) $(AM_MAKEFLAGS) am--refresh ) \
	        && { if test -f $@; then exit 0; else break; fi; }; \
	      exit 1;; \
	  esac; \
	done; \
	echo ' cd $(top_srcdir) && $(AUTOMAKE) --foreign SU2_DOT/obj/Makefile'; \
	$(am__cd) $(top_srcdir) && \
	  $(AUTOMAKE) --foreign SU2_DOT/obj/Makefile
.PRECIOUS: Makefile
Makefile: $(srcdir)/Makefile.in $(top_builddir)/config.status
	@case '$?' in \
	  *config.status*) \
	    cd $(top_builddir) && $(MAKE) $(AM_MAKEFLAGS) am--refresh;; \
	  *) \
	    echo ' cd $(top_builddir) && $(SHELL) ./config.status $(subdir)/$@ $(am__depfiles_maybe)'; \
	    cd $(top_builddir) && $(SHELL) ./config.status $(subdir)/$@ $(am__depfiles_maybe);; \
	esac;

$(top_builddir)/config.status: $(top_srcdir)/configure $(CONFIG_STATUS_DEPENDENCIES)
	cd $(top_builddir) && $(MAKE) $(AM_MAKEFLAGS) am--refresh

$(top_srcdir)/configure:  $(am__configure_deps)
	cd $(top_builddir) && $(MAKE) $(AM_MAKEFLAGS) am--refresh
$(ACLOCAL_M4):  $(am__aclocal_m4_deps)
	cd $(top_builddir) && $(MAKE) $(AM_MAKEFLAGS) am--refresh
$(am__aclocal_m4_deps):
install-binPROGRAMS: $(bin_PROGRAMS)
	@$(NORMAL_INSTALL)
	@list='$(bin_PROGRAMS)'; test -n "$(bindir)" || list=; \
	if test -n "$$list"; then \
	  echo " $(MKDIR_P) '$(DESTDIR)$(bindir)'"; \
	  $(MKDIR_P) "$(DESTDIR)$(bindir)" || exit 1; \
	fi; \
	for p in $$list; do echo "$$p $$p"; done | \
	sed 's/$(EXEEXT)$$//' | \
	while read p p1; do if test -f $$p; \
	  then echo "$$p"; echo "$$p"; else :; fi; \
	done | \
	sed -e 'p;s,.*/,,;n;h' -e 's|.*|.|' \
	    -e 'p;x;s,.*/,,;s/$(EXEEXT)$$//;$(transform);s/$$/$(EXEEXT)/' | \
	sed 'N;N;N;s,\n, ,g' | \
	$(AWK) 'BEGIN { files["."] = ""; dirs["."] = 1 } \
	  { d=$$3; if (dirs[d] != 1) { print "d", d; dirs[d] = 1 } \
	    if ($$2 == $$4) files[d] = files[d] " " $$1; \
	    else { print "f", $$3 "/" $$4, $$1; } } \
	  END { for (d in files) print "f", d, files[d] }' | \
	while read type dir files; do \
	    if test "$$dir" = .; then dir=; else dir=/$$dir; fi; \
	    test -z "$$files" || { \
	      echo " $(INSTALL_PROGRAM_ENV) $(INSTALL_PROGRAM) $$files '$(DESTDIR)$(bindir)$$dir'"; \
	      $(INSTALL_PROGRAM_ENV) $(INSTALL_PROGRAM) $$files "$(DESTDIR)$(bindir)$$dir" || exit $$?; \
	    } \
	; done

uninstall-binPROGRAMS:
	@$(NORMAL_UNINSTALL)
	@list='$(bin_PROGRAMS)'; test -n "$(bindir)" || list=; \
	files=`for p in $$list; do echo "$$p"; done | \
	  sed -e 'h;s,^.*/,,;s/$(EXEEXT)$$//;$(transform)' \
	      -e 's/$$/$(EXEEXT)/' `; \
	test -n "$$list" || exit 0; \
	echo " ( cd '$(DESTDIR)$(bindir)' && rm -f" $$files ")"; \
	cd "$(DESTDIR)$(bindir)" && rm -f $$files

clean-binPROGRAMS:
	-test -z "$(bin_PROGRAMS)" || rm -f $(bin_PROGRAMS)
../src/$(am__dirstamp):
	@$(MKDIR_P) ../src
	@: > ../src/$(am__dirstamp)
../src/$(DEPDIR)/$(am__dirstamp):
	@$(MKDIR_P) ../src/$(DEPDIR)
	@: > ../src/$(DEPDIR)/$(am__dirstamp)
../src/___bin_SU2_DOT-SU2_DOT.$(OBJEXT): ../src/$(am__dirstamp) \
	../src/$(DEPDIR)/$(am__dirstamp)
../bin/$(am__dirstamp):
	@$(MKDIR_P) ../bin
	@: > ../bin/$(am__dirstamp)
../bin/SU2_DOT$(EXEEXT): $(___bin_SU2_DOT_OBJECTS) $(___bin_SU2_DOT_DEPENDENCIES) $(EXTRA____bin_SU2_DOT_DEPENDENCIES) ../bin/$(am__dirstamp)
	@rm -f ../bin/SU2_DOT$(EXEEXT)
	$(AM_V_CXXLD)$(___bin_SU2_DOT_LINK) $(___bin_SU2_DOT_OBJECTS) $(___bin_SU2_DOT_LDADD) $(LIBS)
../src/___bin_SU2_DOT_AD-SU2_DOT.$(OBJEXT): ../src/$(am__dirstamp) \
	../src/$(DEPDIR)/$(am__dirstamp)
../bin/SU2_DOT_AD$(EXEEXT): $(___bin_SU2_DOT_AD_OBJECTS) $(___bin_SU2_DOT_AD_DEPENDENCIES) $(EXTRA____bin_SU2_DOT_AD_DEPENDENCIES) ../bin/$(am__dirstamp)
	@rm -f ../bin/SU2_DOT_AD$(EXEEXT)
	$(AM_V_CXXLD)$(___bin_SU2_DOT_AD_LINK) $(___bin_SU2_DOT_AD_OBJECTS) $(___bin_SU2_DOT_AD_LDADD) $(LIBS)

mostlyclean-compile:
	-rm -f *.$(OBJEXT)
	-rm -f ../src/*.$(OBJEXT)

distclean-compile:
	-rm -f *.tab.c

@AMDEP_TRUE@@am__include@ @am__quote@../src/$(DEPDIR)/___bin_SU2_DOT-SU2_DOT.Po@am__quote@
@AMDEP_TRUE@@am__include@ @am__quote@../src/$(DEPDIR)/___bin_SU2_DOT_AD-SU2_DOT.Po@am__quote@

.cpp.o:
@am__fastdepCXX_TRUE@	$(AM_V_CXX)depbase=`echo $@ | sed 's|[^/]*$$|$(DEPDIR)/&|;s|\.o$$||'`;\
@am__fastdepCXX_TRUE@	$(CXXCOMPILE) -MT $@ -MD -MP -MF $$depbase.Tpo -c -o $@ $< &&\
@am__fastdepCXX_TRUE@	$(am__mv) $$depbase.Tpo $$depbase.Po
@AMDEP_TRUE@@am__fastdepCXX_FALSE@	$(AM_V_CXX)source='$<' object='$@' libtool=no @AMDEPBACKSLASH@
@AMDEP_TRUE@@am__fastdepCXX_FALSE@	DEPDIR=$(DEPDIR) $(CXXDEPMODE) $(depcomp) @AMDEPBACKSLASH@
@am__fastdepCXX_FALSE@	$(AM_V_CXX@am__nodep@)$(CXXCOMPILE) -c -o $@ $<

.cpp.obj:
@am__fastdepCXX_TRUE@	$(AM_V_CXX)depbase=`echo $@ | sed 's|[^/]*$$|$(DEPDIR)/&|;s|\.obj$$||'`;\
@am__fastdepCXX_TRUE@	$(CXXCOMPILE) -MT $@ -MD -MP -MF $$depbase.Tpo -c -o $@ `$(CYGPATH_W) '$<'` &&\
@am__fastdepCXX_TRUE@	$(am__mv) $$depbase.Tpo $$depbase.Po
@AMDEP_TRUE@@am__fastdepCXX_FALSE@	$(AM_V_CXX)source='$<' object='$@' libtool=no @AMDEPBACKSLASH@
@AMDEP_TRUE@@am__fastdepCXX_FALSE@	DEPDIR=$(DEPDIR) $(CXXDEPMODE) $(depcomp) @AMDEPBACKSLASH@
@am__fastdepCXX_FALSE@	$(AM_V_CXX@am__nodep@)$(CXXCOMPILE) -c -o $@ `$(CYGPATH_W) '$<'`

../src/___bin_SU2_DOT-SU2_DOT.o: ../src/SU2_DOT.cpp
@am__fastdepCXX_TRUE@	$(AM_V_CXX)$(CXX) $(DEFS) $(DEFAULT_INCLUDES) $(INCLUDES) $(AM_CPPFLAGS) $(CPPFLAGS) $(___bin_SU2_DOT_CXXFLAGS) $(CXXFLAGS) -MT ../src/___bin_SU2_DOT-SU2_DOT.o -MD -MP -MF ../src/$(DEPDIR)/___bin_SU2_DOT-SU2_DOT.Tpo -c -o ../src/___bin_SU2_DOT-SU2_DOT.o `test -f '../src/SU2_DOT.cpp' || echo '$(srcdir)/'`../src/SU2_DOT.cpp
@am__fastdepCXX_TRUE@	$(AM_V_at)$(am__mv) ../src/$(DEPDIR)/___bin_SU2_DOT-SU2_DOT.Tpo ../src/$(DEPDIR)/___bin_SU2_DOT-SU2_DOT.Po
@AMDEP_TRUE@@am__fastdepCXX_FALSE@	$(AM_V_CXX)source='../src/SU2_DOT.cpp' object='../src/___bin_SU2_DOT-SU2_DOT.o' libtool=no @AMDEPBACKSLASH@
@AMDEP_TRUE@@am__fastdepCXX_FALSE@	DEPDIR=$(DEPDIR) $(CXXDEPMODE) $(depcomp) @AMDEPBACKSLASH@
@am__fastdepCXX_FALSE@	$(AM_V_CXX@am__nodep@)$(CXX) $(DEFS) $(DEFAULT_INCLUDES) $(INCLUDES) $(AM_CPPFLAGS) $(CPPFLAGS) $(___bin_SU2_DOT_CXXFLAGS) $(CXXFLAGS) -c -o ../src/___bin_SU2_DOT-SU2_DOT.o `test -f '../src/SU2_DOT.cpp' || echo '$(srcdir)/'`../src/SU2_DOT.cpp

../src/___bin_SU2_DOT-SU2_DOT.obj: ../src/SU2_DOT.cpp
@am__fastdepCXX_TRUE@	$(AM_V_CXX)$(CXX) $(DEFS) $(DEFAULT_INCLUDES) $(INCLUDES) $(AM_CPPFLAGS) $(CPPFLAGS) $(___bin_SU2_DOT_CXXFLAGS) $(CXXFLAGS) -MT ../src/___bin_SU2_DOT-SU2_DOT.obj -MD -MP -MF ../src/$(DEPDIR)/___bin_SU2_DOT-SU2_DOT.Tpo -c -o ../src/___bin_SU2_DOT-SU2_DOT.obj `if test -f '../src/SU2_DOT.cpp'; then $(CYGPATH_W) '../src/SU2_DOT.cpp'; else $(CYGPATH_W) '$(srcdir)/../src/SU2_DOT.cpp'; fi`
@am__fastdepCXX_TRUE@	$(AM_V_at)$(am__mv) ../src/$(DEPDIR)/___bin_SU2_DOT-SU2_DOT.Tpo ../src/$(DEPDIR)/___bin_SU2_DOT-SU2_DOT.Po
@AMDEP_TRUE@@am__fastdepCXX_FALSE@	$(AM_V_CXX)source='../src/SU2_DOT.cpp' object='../src/___bin_SU2_DOT-SU2_DOT.obj' libtool=no @AMDEPBACKSLASH@
@AMDEP_TRUE@@am__fastdepCXX_FALSE@	DEPDIR=$(DEPDIR) $(CXXDEPMODE) $(depcomp) @AMDEPBACKSLASH@
@am__fastdepCXX_FALSE@	$(AM_V_CXX@am__nodep@)$(CXX) $(DEFS) $(DEFAULT_INCLUDES) $(INCLUDES) $(AM_CPPFLAGS) $(CPPFLAGS) $(___bin_SU2_DOT_CXXFLAGS) $(CXXFLAGS) -c -o ../src/___bin_SU2_DOT-SU2_DOT.obj `if test -f '../src/SU2_DOT.cpp'; then $(CYGPATH_W) '../src/SU2_DOT.cpp'; else $(CYGPATH_W) '$(srcdir)/../src/SU2_DOT.cpp'; fi`

../src/___bin_SU2_DOT_AD-SU2_DOT.o: ../src/SU2_DOT.cpp
@am__fastdepCXX_TRUE@	$(AM_V_CXX)$(CXX) $(DEFS) $(DEFAULT_INCLUDES) $(INCLUDES) $(AM_CPPFLAGS) $(CPPFLAGS) $(___bin_SU2_DOT_AD_CXXFLAGS) $(CXXFLAGS) -MT ../src/___bin_SU2_DOT_AD-SU2_DOT.o -MD -MP -MF ../src/$(DEPDIR)/___bin_SU2_DOT_AD-SU2_DOT.Tpo -c -o ../src/___bin_SU2_DOT_AD-SU2_DOT.o `test -f '../src/SU2_DOT.cpp' || echo '$(srcdir)/'`../src/SU2_DOT.cpp
@am__fastdepCXX_TRUE@	$(AM_V_at)$(am__mv) ../src/$(DEPDIR)/___bin_SU2_DOT_AD-SU2_DOT.Tpo ../src/$(DEPDIR)/___bin_SU2_DOT_AD-SU2_DOT.Po
@AMDEP_TRUE@@am__fastdepCXX_FALSE@	$(AM_V_CXX)source='../src/SU2_DOT.cpp' object='../src/___bin_SU2_DOT_AD-SU2_DOT.o' libtool=no @AMDEPBACKSLASH@
@AMDEP_TRUE@@am__fastdepCXX_FALSE@	DEPDIR=$(DEPDIR) $(CXXDEPMODE) $(depcomp) @AMDEPBACKSLASH@
@am__fastdepCXX_FALSE@	$(AM_V_CXX@am__nodep@)$(CXX) $(DEFS) $(DEFAULT_INCLUDES) $(INCLUDES) $(AM_CPPFLAGS) $(CPPFLAGS) $(___bin_SU2_DOT_AD_CXXFLAGS) $(CXXFLAGS) -c -o ../src/___bin_SU2_DOT_AD-SU2_DOT.o `test -f '../src/SU2_DOT.cpp' || echo '$(srcdir)/'`../src/SU2_DOT.cpp

../src/___bin_SU2_DOT_AD-SU2_DOT.obj: ../src/SU2_DOT.cpp
@am__fastdepCXX_TRUE@	$(AM_V_CXX)$(CXX) $(DEFS) $(DEFAULT_INCLUDES) $(INCLUDES) $(AM_CPPFLAGS) $(CPPFLAGS) $(___bin_SU2_DOT_AD_CXXFLAGS) $(CXXFLAGS) -MT ../src/___bin_SU2_DOT_AD-SU2_DOT.obj -MD -MP -MF ../src/$(DEPDIR)/___bin_SU2_DOT_AD-SU2_DOT.Tpo -c -o ../src/___bin_SU2_DOT_AD-SU2_DOT.obj `if test -f '../src/SU2_DOT.cpp'; then $(CYGPATH_W) '../src/SU2_DOT.cpp'; else $(CYGPATH_W) '$(srcdir)/../src/SU2_DOT.cpp'; fi`
@am__fastdepCXX_TRUE@	$(AM_V_at)$(am__mv) ../src/$(DEPDIR)/___bin_SU2_DOT_AD-SU2_DOT.Tpo ../src/$(DEPDIR)/___bin_SU2_DOT_AD-SU2_DOT.Po
@AMDEP_TRUE@@am__fastdepCXX_FALSE@	$(AM_V_CXX)source='../src/SU2_DOT.cpp' object='../src/___bin_SU2_DOT_AD-SU2_DOT.obj' libtool=no @AMDEPBACKSLASH@
@AMDEP_TRUE@@am__fastdepCXX_FALSE@	DEPDIR=$(DEPDIR) $(CXXDEPMODE) $(depcomp) @AMDEPBACKSLASH@
@am__fastdepCXX_FALSE@	$(AM_V_CXX@am__nodep@)$(CXX) $(DEFS) $(DEFAULT_INCLUDES) $(INCLUDES) $(AM_CPPFLAGS) $(CPPFLAGS) $(___bin_SU2_DOT_AD_CXXFLAGS) $(CXXFLAGS) -c -o ../src/___bin_SU2_DOT_AD-SU2_DOT.obj `if test -f '../src/SU2_DOT.cpp'; then $(CYGPATH_W) '../src/SU2_DOT.cpp'; else $(CYGPATH_W) '$(srcdir)/../src/SU2_DOT.cpp'; fi`

ID: $(HEADERS) $(SOURCES) $(LISP) $(TAGS_FILES)
	list='$(SOURCES) $(HEADERS) $(LISP) $(TAGS_FILES)'; \
	unique=`for i in $$list; do \
	    if test -f "$$i"; then echo $$i; else echo $(srcdir)/$$i; fi; \
	  done | \
	  $(AWK) '{ files[$$0] = 1; nonempty = 1; } \
	      END { if (nonempty) { for (i in files) print i; }; }'`; \
	mkid -fID $$unique
tags: TAGS

TAGS:  $(HEADERS) $(SOURCES)  $(TAGS_DEPENDENCIES) \
		$(TAGS_FILES) $(LISP)
	set x; \
	here=`pwd`; \
	list='$(SOURCES) $(HEADERS)  $(LISP) $(TAGS_FILES)'; \
	unique=`for i in $$list; do \
	    if test -f "$$i"; then echo $$i; else echo $(srcdir)/$$i; fi; \
	  done | \
	  $(AWK) '{ files[$$0] = 1; nonempty = 1; } \
	      END { if (nonempty) { for (i in files) print i; }; }'`; \
	shift; \
	if test -z "$(ETAGS_ARGS)$$*$$unique"; then :; else \
	  test -n "$$unique" || unique=$$empty_fix; \
	  if test $$# -gt 0; then \
	    $(ETAGS) $(ETAGSFLAGS) $(AM_ETAGSFLAGS) $(ETAGS_ARGS) \
	      "$$@" $$unique; \
	  else \
	    $(ETAGS) $(ETAGSFLAGS) $(AM_ETAGSFLAGS) $(ETAGS_ARGS) \
	      $$unique; \
	  fi; \
	fi
ctags: CTAGS
CTAGS:  $(HEADERS) $(SOURCES)  $(TAGS_DEPENDENCIES) \
		$(TAGS_FILES) $(LISP)
	list='$(SOURCES) $(HEADERS)  $(LISP) $(TAGS_FILES)'; \
	unique=`for i in $$list; do \
	    if test -f "$$i"; then echo $$i; else echo $(srcdir)/$$i; fi; \
	  done | \
	  $(AWK) '{ files[$$0] = 1; nonempty = 1; } \
	      END { if (nonempty) { for (i in files) print i; }; }'`; \
	test -z "$(CTAGS_ARGS)$$unique" \
	  || $(CTAGS) $(CTAGSFLAGS) $(AM_CTAGSFLAGS) $(CTAGS_ARGS) \
	     $$unique

GTAGS:
	here=`$(am__cd) $(top_builddir) && pwd` \
	  && $(am__cd) $(top_srcdir) \
	  && gtags -i $(GTAGS_ARGS) "$$here"

cscopelist:  $(HEADERS) $(SOURCES) $(LISP)
	list='$(SOURCES) $(HEADERS) $(LISP)'; \
	case "$(srcdir)" in \
	  [\\/]* | ?:[\\/]*) sdir="$(srcdir)" ;; \
	  *) sdir=$(subdir)/$(srcdir) ;; \
	esac; \
	for i in $$list; do \
	  if test -f "$$i"; then \
	    echo "$(subdir)/$$i"; \
	  else \
	    echo "$$sdir/$$i"; \
	  fi; \
	done >> $(top_builddir)/cscope.files

distclean-tags:
	-rm -f TAGS ID GTAGS GRTAGS GSYMS GPATH tags

distdir: $(DISTFILES)
	@srcdirstrip=`echo "$(srcdir)" | sed 's/[].[^$$\\*]/\\\\&/g'`; \
	topsrcdirstrip=`echo "$(top_srcdir)" | sed 's/[].[^$$\\*]/\\\\&/g'`; \
	list='$(DISTFILES)'; \
	  dist_files=`for file in $$list; do echo $$file; done | \
	  sed -e "s|^$$srcdirstrip/||;t" \
	      -e "s|^$$topsrcdirstrip/|$(top_builddir)/|;t"`; \
	case $$dist_files in \
	  */*) $(MKDIR_P) `echo "$$dist_files" | \
			   sed '/\//!d;s|^|$(distdir)/|;s,/[^/]*$$,,' | \
			   sort -u` ;; \
	esac; \
	for file in $$dist_files; do \
	  if test -f $$file || test -d $$file; then d=.; else d=$(srcdir); fi; \
	  if test -d $$d/$$file; then \
	    dir=`echo "/$$file" | sed -e 's,/[^/]*$$,,'`; \
	    if test -d "$(distdir)/$$file"; then \
	      find "$(distdir)/$$file" -type d ! -perm -700 -exec chmod u+rwx {} \;; \
	    fi; \
	    if test -d $(srcdir)/$$file && test $$d != $(srcdir); then \
	      cp -fpR $(srcdir)/$$file "$(distdir)$$dir" || exit 1; \
	      find "$(distdir)/$$file" -type d ! -perm -700 -exec chmod u+rwx {} \;; \
	    fi; \
	    cp -fpR $$d/$$file "$(distdir)$$dir" || exit 1; \
	  else \
	    test -f "$(distdir)/$$file" \
	    || cp -p $$d/$$file "$(distdir)/$$file" \
	    || exit 1; \
	  fi; \
	done
check-am: all-am
check: check-am
all-am: Makefile $(PROGRAMS)
installdirs:
	for dir in "$(DESTDIR)$(bindir)"; do \
	  test -z "$$dir" || $(MKDIR_P) "$$dir"; \
	done
install: install-am
install-exec: install-exec-am
install-data: install-data-am
uninstall: uninstall-am

install-am: all-am
	@$(MAKE) $(AM_MAKEFLAGS) install-exec-am install-data-am

installcheck: installcheck-am
install-strip:
	if test -z '$(STRIP)'; then \
	  $(MAKE) $(AM_MAKEFLAGS) INSTALL_PROGRAM="$(INSTALL_STRIP_PROGRAM)" \
	    install_sh_PROGRAM="$(INSTALL_STRIP_PROGRAM)" INSTALL_STRIP_FLAG=-s \
	      install; \
	else \
	  $(MAKE) $(AM_MAKEFLAGS) INSTALL_PROGRAM="$(INSTALL_STRIP_PROGRAM)" \
	    install_sh_PROGRAM="$(INSTALL_STRIP_PROGRAM)" INSTALL_STRIP_FLAG=-s \
	    "INSTALL_PROGRAM_ENV=STRIPPROG='$(STRIP)'" install; \
	fi
mostlyclean-generic:

clean-generic:

distclean-generic:
	-test -z "$(CONFIG_CLEAN_FILES)" || rm -f $(CONFIG_CLEAN_FILES)
	-test . = "$(srcdir)" || test -z "$(CONFIG_CLEAN_VPATH_FILES)" || rm -f $(CONFIG_CLEAN_VPATH_FILES)
	-rm -f ../bin/$(am__dirstamp)
	-rm -f ../src/$(DEPDIR)/$(am__dirstamp)
	-rm -f ../src/$(am__dirstamp)

maintainer-clean-generic:
	@echo "This command is intended for maintainers to use"
	@echo "it deletes files that may require special tools to rebuild."
clean: clean-am

clean-am: clean-binPROGRAMS clean-generic mostlyclean-am

distclean: distclean-am
	-rm -rf ../src/$(DEPDIR)
	-rm -f Makefile
distclean-am: clean-am distclean-compile distclean-generic \
	distclean-tags

dvi: dvi-am

dvi-am:

html: html-am

html-am:

info: info-am

info-am:

install-data-am:

install-dvi: install-dvi-am

install-dvi-am:

install-exec-am: install-binPROGRAMS

install-html: install-html-am

install-html-am:

install-info: install-info-am

install-info-am:

install-man:

install-pdf: install-pdf-am

install-pdf-am:

install-ps: install-ps-am

install-ps-am:

installcheck-am:

maintainer-clean: maintainer-clean-am
	-rm -rf ../src/$(DEPDIR)
	-rm -f Makefile
maintainer-clean-am: distclean-am maintainer-clean-generic

mostlyclean: mostlyclean-am

mostlyclean-am: mostlyclean-compile mostlyclean-generic

pdf: pdf-am

pdf-am:

ps: ps-am

ps-am:

uninstall-am: uninstall-binPROGRAMS

.MAKE: install-am install-strip

.PHONY: CTAGS GTAGS all all-am check check-am clean clean-binPROGRAMS \
	clean-generic cscopelist ctags distclean distclean-compile \
	distclean-generic distclean-tags distdir dvi dvi-am html \
	html-am info info-am install install-am install-binPROGRAMS \
	install-data install-data-am install-dvi install-dvi-am \
	install-exec install-exec-am install-html install-html-am \
	install-info install-info-am install-man install-pdf \
	install-pdf-am install-ps install-ps-am install-strip \
	installcheck installcheck-am installdirs maintainer-clean \
	maintainer-clean-generic mostlyclean mostlyclean-compile \
	mostlyclean-generic pdf pdf-am ps ps-am tags uninstall \
	uninstall-am uninstall-binPROGRAMS


# Tell versions [3.59,3.63) of GNU make to not export all variables.
# Otherwise a system limit (for SysV at least) may be exceeded.
.NOEXPORT:<|MERGE_RESOLUTION|>--- conflicted
+++ resolved
@@ -349,31 +349,11 @@
 		../src/SU2_DOT.cpp
 
 su2_dot_ldadd = $(am__append_3) $(am__append_4) @su2_externals_LIBS@ \
-<<<<<<< HEAD
-	@CGNS_LD@ @LAPACK_LD@ @BLAS_LD@ @CBLAS_LD@ @MUTATIONPP_LD@ \
-	@JSONCPP_LD@ @HDF5_LD@ @SZIP_LD@ @ZLIB_LD@ @GELITE_LD@ \
-=======
 	@MUTATIONPP_LD@ @JSONCPP_LD@ @HDF5_LD@ @SZIP_LD@ @ZLIB_LD@ \
->>>>>>> 43243f3c
-	$(am__empty)
+	@GELITE_LD@ $(am__empty)
 
 # always link to built dependencies from ./externals
 
-<<<<<<< HEAD
-# if BUILD_CGNS
-# endif
-
-# if BUILD_LAPACK
-# endif
-
-# if BUILD_BLAS
-# endif
-
-# if BUILD_CBLAS
-# endif
-
-=======
->>>>>>> 43243f3c
 # if BUILD_MUTATIONPP
 # endif
 
@@ -387,17 +367,12 @@
 # endif
 
 # if BUILD_ZLIB
-<<<<<<< HEAD
 # endif
 
 # if BUILD_GELITE
-su2_dot_cxx_flags = @su2_externals_INCLUDES@ @CGNS_CXX@ @LAPACK_CXX@ \
-	@BLAS_CXX@ @CBLAS_CXX@ @MUTATIONPP_CXX@ @JSONCPP_CXX@ \
-	@HDF5_CXX@ @SZIP_CXX@ @ZLIB_CXX@ @GELITE_CXX@ $(am__empty)
-=======
 su2_dot_cxx_flags = @su2_externals_INCLUDES@ @MUTATIONPP_CXX@ \
-	@JSONCPP_CXX@ @HDF5_CXX@ @SZIP_CXX@ @ZLIB_CXX@ $(am__empty)
->>>>>>> 43243f3c
+	@JSONCPP_CXX@ @HDF5_CXX@ @SZIP_CXX@ @ZLIB_CXX@ @GELITE_CXX@ \
+	$(am__empty)
 # endif
 @BUILD_NORMAL_TRUE@___bin_SU2_DOT_SOURCES = ${su2_dot_sources}
 @BUILD_NORMAL_TRUE@___bin_SU2_DOT_CXXFLAGS = ${su2_dot_cxx_flags}
