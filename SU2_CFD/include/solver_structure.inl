/*!
 * \file solver_structure.inl
 * \brief In-Line subroutines of the <i>solver_structure.hpp</i> file.
 * \author F. Palacios, T. Economon
 * \version 6.2.0 "Falcon"
 *
 * The current SU2 release has been coordinated by the
 * SU2 International Developers Society <www.su2devsociety.org>
 * with selected contributions from the open-source community.
 *
 * The main research teams contributing to the current release are:
 *  - Prof. Juan J. Alonso's group at Stanford University.
 *  - Prof. Piero Colonna's group at Delft University of Technology.
 *  - Prof. Nicolas R. Gauger's group at Kaiserslautern University of Technology.
 *  - Prof. Alberto Guardone's group at Polytechnic University of Milan.
 *  - Prof. Rafael Palacios' group at Imperial College London.
 *  - Prof. Vincent Terrapon's group at the University of Liege.
 *  - Prof. Edwin van der Weide's group at the University of Twente.
 *  - Lab. of New Concepts in Aeronautics at Tech. Institute of Aeronautics.
 *
 * Copyright 2012-2019, Francisco D. Palacios, Thomas D. Economon,
 *                      Tim Albring, and the SU2 contributors.
 *
 * SU2 is free software; you can redistribute it and/or
 * modify it under the terms of the GNU Lesser General Public
 * License as published by the Free Software Foundation; either
 * version 2.1 of the License, or (at your option) any later version.
 *
 * SU2 is distributed in the hope that it will be useful,
 * but WITHOUT ANY WARRANTY; without even the implied warranty of
 * MERCHANTABILITY or FITNESS FOR A PARTICULAR PURPOSE. See the GNU
 * Lesser General Public License for more details.
 *
 * You should have received a copy of the GNU Lesser General Public
 * License along with SU2. If not, see <http://www.gnu.org/licenses/>.
 */

#pragma once

inline void CSolver::SetIterLinSolver(unsigned short val_iterlinsolver) { IterLinSolver = val_iterlinsolver; }

inline void CSolver::SetNondimensionalization(CConfig *config, unsigned short iMesh) { }

inline unsigned short CSolver::GetIterLinSolver(void) { return IterLinSolver; }

inline su2double CSolver::GetCSensitivity(unsigned short val_marker, unsigned long val_vertex) { return 0; }

inline void CSolver::SetResidual_DualTime(CGeometry *geometry, CSolver **solver_container, CConfig *config, unsigned short iRKStep, 
                                     unsigned short iMesh, unsigned short RunTime_EqSystem) { }
                                     
inline void CSolver::SetInitialCondition(CGeometry **geometry, CSolver ***solver_container, CConfig *config, unsigned long ExtIter) { }

inline void CSolver::ResetInitialCondition(CGeometry **geometry, CSolver ***solver_container, CConfig *config, unsigned long ExtIter) { }

inline void CSolver::LoadRestart(CGeometry **geometry, CSolver ***solver, CConfig *config, int val_iter, bool val_update_geo) { }

inline void CSolver::LoadRestart_FSI(CGeometry *geometry, CConfig *config, int val_iter) { }

inline void CSolver::PredictStruct_Displacement(CGeometry **fea_geometry, CConfig *fea_config, CSolver ***fea_solution) { }

inline void CSolver::ComputeAitken_Coefficient(CGeometry **fea_geometry, CConfig *fea_config, CSolver ***fea_solution, unsigned long iOuterIter) { }

inline void CSolver::SetAitken_Relaxation(CGeometry **fea_geometry, CConfig *fea_config, CSolver ***fea_solution) { }

inline void CSolver::Update_StructSolution(CGeometry **fea_geometry, CConfig *fea_config, CSolver ***fea_solution) { }

inline void CSolver::Compute_OFRefGeom(CGeometry *geometry, CSolver **solver_container, CConfig *config) { }

inline void CSolver::Compute_OFRefNode(CGeometry *geometry, CSolver **solver_container, CConfig *config) { }

inline void CSolver::Compute_OFVolFrac(CGeometry *geometry, CSolver **solver_container, CConfig *config) { }

inline void CSolver::SetForceCoeff(su2double val_forcecoeff_history) { }

inline void CSolver::SetFSI_Residual(su2double val_FSI_residual) { }

inline void CSolver::SetRelaxCoeff(su2double val_relaxecoeff_history) { }

inline su2double CSolver::GetRelaxCoeff(void) { return 0.0; }

inline su2double CSolver::GetForceCoeff(void) { return 0.0; }

inline su2double CSolver::GetFSI_Residual(void) { return 0.0; }

inline void CSolver::Stiffness_Penalty(CGeometry *geometry, CSolver **solver_container, CNumerics **numerics_container, CConfig *config) { }

inline void CSolver::SetCSensitivity(unsigned short val_marker, unsigned long val_vertex, su2double val_sensitivity) { }

inline void CSolver::Inviscid_Sensitivity(CGeometry *geometry, CSolver **solver_container, CNumerics *numerics, CConfig *config) { }

inline void CSolver::Smooth_Sensitivity(CGeometry *geometry, CSolver **solver_container, CNumerics *numerics, CConfig *config) { }

inline void CSolver::Viscous_Sensitivity(CGeometry *geometry, CSolver **solver_container, CNumerics *numerics, CConfig *config) { }

inline su2double CSolver::GetPhi_Inf(unsigned short val_dim) { return 0; }

inline su2double CSolver::GetPsiRho_Inf(void) { return 0; }

inline su2double* CSolver::GetPsiRhos_Inf(void) { return NULL; }

inline su2double CSolver::GetPsiE_Inf(void) { return 0; }

inline void CSolver::SetPrimitive_Gradient_GG(CGeometry *geometry, CConfig *config) { }

inline void CSolver::SetPrimitive_Gradient_LS(CGeometry *geometry, CConfig *config) { }

inline void CSolver::SetPrimitive_Limiter_MPI(CGeometry *geometry, CConfig *config) { }

inline void CSolver::SetPrimitive_Limiter(CGeometry *geometry, CConfig *config) { }

inline void CSolver::SetPreconditioner(CConfig *config, unsigned long iPoint) { }

inline void CSolver::SetDistance(CGeometry *geometry, CConfig *config) { };

inline su2double CSolver::GetCD_Inv(unsigned short val_marker) { return 0; }

inline su2double CSolver::GetCL_Inv(unsigned short val_marker) { return 0; }

inline su2double CSolver::GetSurface_CL(unsigned short val_marker) { return 0; }

inline su2double CSolver::GetSurface_CD(unsigned short val_marker) { return 0; }

inline su2double CSolver::GetSurface_CSF(unsigned short val_marker) { return 0; }

inline su2double CSolver::GetSurface_CEff(unsigned short val_marker) { return 0; }

inline su2double CSolver::GetSurface_CFx(unsigned short val_marker) { return 0; }

inline su2double CSolver::GetSurface_CFy(unsigned short val_marker) { return 0; }

inline su2double CSolver::GetSurface_CFz(unsigned short val_marker) { return 0; }

inline su2double CSolver::GetSurface_CMx(unsigned short val_marker) { return 0; }

inline su2double CSolver::GetSurface_CMy(unsigned short val_marker) { return 0; }

inline su2double CSolver::GetSurface_CMz(unsigned short val_marker) { return 0; }

inline su2double CSolver::GetSurface_CL_Inv(unsigned short val_marker) { return 0; }

inline su2double CSolver::GetSurface_CD_Inv(unsigned short val_marker) { return 0; }

inline su2double CSolver::GetSurface_CSF_Inv(unsigned short val_marker) { return 0; }

inline su2double CSolver::GetSurface_CEff_Inv(unsigned short val_marker) { return 0; }

inline su2double CSolver::GetSurface_CFx_Inv(unsigned short val_marker) { return 0; }

inline su2double CSolver::GetSurface_CFy_Inv(unsigned short val_marker) { return 0; }

inline su2double CSolver::GetSurface_CFz_Inv(unsigned short val_marker) { return 0; }

inline su2double CSolver::GetSurface_CMx_Inv(unsigned short val_marker) { return 0; }

inline su2double CSolver::GetSurface_CMy_Inv(unsigned short val_marker) { return 0; }

inline su2double CSolver::GetSurface_CMz_Inv(unsigned short val_marker) { return 0; }

inline su2double CSolver::GetSurface_CL_Visc(unsigned short val_marker) { return 0; }

inline su2double CSolver::GetSurface_CD_Visc(unsigned short val_marker) { return 0; }

inline su2double CSolver::GetSurface_CSF_Visc(unsigned short val_marker) { return 0; }

inline su2double CSolver::GetSurface_CEff_Visc(unsigned short val_marker) { return 0; }

inline su2double CSolver::GetSurface_CFx_Visc(unsigned short val_marker) { return 0; }

inline su2double CSolver::GetSurface_CFy_Visc(unsigned short val_marker) { return 0; }

inline su2double CSolver::GetSurface_CFz_Visc(unsigned short val_marker) { return 0; }

inline su2double CSolver::GetSurface_CMx_Visc(unsigned short val_marker) { return 0; }

inline su2double CSolver::GetSurface_CMy_Visc(unsigned short val_marker) { return 0; }

inline su2double CSolver::GetSurface_CMz_Visc(unsigned short val_marker) { return 0; }

inline su2double CSolver::GetSurface_Buffet_Metric(unsigned short val_marker) { return 0; }

inline su2double CSolver::GetSurface_CL_Mnt(unsigned short val_marker) { return 0; }

inline su2double CSolver::GetSurface_CD_Mnt(unsigned short val_marker) { return 0; }

inline su2double CSolver::GetSurface_CSF_Mnt(unsigned short val_marker) { return 0; }

inline su2double CSolver::GetSurface_CEff_Mnt(unsigned short val_marker) { return 0; }

inline su2double CSolver::GetSurface_CFx_Mnt(unsigned short val_marker) { return 0; }

inline su2double CSolver::GetSurface_CFy_Mnt(unsigned short val_marker) { return 0; }

inline su2double CSolver::GetSurface_CFz_Mnt(unsigned short val_marker) { return 0; }

inline su2double CSolver::GetSurface_CMx_Mnt(unsigned short val_marker) { return 0; }

inline su2double CSolver::GetSurface_CMy_Mnt(unsigned short val_marker) { return 0; }

inline su2double CSolver::GetSurface_CMz_Mnt(unsigned short val_marker) { return 0; }

inline su2double CSolver::GetInflow_MassFlow(unsigned short val_marker) { return 0; }

inline su2double CSolver::GetExhaust_MassFlow(unsigned short val_marker) { return 0; }

inline su2double CSolver::GetInflow_Pressure(unsigned short val_marker) { return 0; }

inline su2double CSolver::GetInflow_Mach(unsigned short val_marker) { return 0; }

inline su2double CSolver::GetCSF_Inv(unsigned short val_marker) { return 0; }

inline su2double CSolver::GetCEff_Inv(unsigned short val_marker) { return 0; }

inline su2double CSolver::GetSurface_HF_Visc(unsigned short val_marker) { return 0; }

inline su2double CSolver::GetSurface_MaxHF_Visc(unsigned short val_marker) { return 0; }

inline su2double CSolver::GetCL_Visc(unsigned short val_marker) { return 0; }

inline su2double CSolver::GetCSF_Visc(unsigned short val_marker) { return 0; }

inline su2double CSolver::GetCD_Visc(unsigned short val_marker) { return 0; }

inline su2double CSolver::GetAllBound_CL_Inv() { return 0; }

inline su2double CSolver::GetAllBound_CD_Inv() { return 0; }

inline su2double CSolver::GetAllBound_CSF_Inv() { return 0; }

inline su2double CSolver::GetAllBound_CEff_Inv() { return 0; }

inline su2double CSolver::GetAllBound_CMx_Inv() { return 0; }

inline su2double CSolver::GetAllBound_CMy_Inv() { return 0; }

inline su2double CSolver::GetAllBound_CMz_Inv() { return 0; }

inline su2double CSolver::GetAllBound_CoPx_Inv() { return 0; }

inline su2double CSolver::GetAllBound_CoPy_Inv() { return 0; }

inline su2double CSolver::GetAllBound_CoPz_Inv() { return 0; }

inline su2double CSolver::GetAllBound_CFx_Inv() { return 0; }

inline su2double CSolver::GetAllBound_CFy_Inv() { return 0; }

inline su2double CSolver::GetAllBound_CFz_Inv() { return 0; }

inline su2double CSolver::GetAllBound_CL_Mnt() { return 0; }

inline su2double CSolver::GetAllBound_CD_Mnt() { return 0; }

inline su2double CSolver::GetAllBound_CSF_Mnt() { return 0; }

inline su2double CSolver::GetAllBound_CEff_Mnt() { return 0; }

inline su2double CSolver::GetAllBound_CMx_Mnt() { return 0; }

inline su2double CSolver::GetAllBound_CMy_Mnt() { return 0; }

inline su2double CSolver::GetAllBound_CMz_Mnt() { return 0; }

inline su2double CSolver::GetAllBound_CoPx_Mnt() { return 0; }

inline su2double CSolver::GetAllBound_CoPy_Mnt() { return 0; }

inline su2double CSolver::GetAllBound_CoPz_Mnt() { return 0; }

inline su2double CSolver::GetAllBound_CFx_Mnt() { return 0; }

inline su2double CSolver::GetAllBound_CFy_Mnt() { return 0; }

inline su2double CSolver::GetAllBound_CFz_Mnt() { return 0; }

inline su2double CSolver::GetAllBound_CL_Visc() { return 0; }

inline su2double CSolver::GetAllBound_CD_Visc() { return 0; }

inline su2double CSolver::GetAllBound_CSF_Visc() { return 0; }

inline su2double CSolver::GetAllBound_CEff_Visc() { return 0; }

inline su2double CSolver::GetAllBound_CMx_Visc() { return 0; }

inline su2double CSolver::GetAllBound_CMy_Visc() { return 0; }

inline su2double CSolver::GetAllBound_CMz_Visc() { return 0; }

inline su2double CSolver::GetTotal_Buffet_Metric() { return 0; }

inline su2double CSolver::GetAllBound_CoPx_Visc() { return 0; }

inline su2double CSolver::GetAllBound_CoPy_Visc() { return 0; }

inline su2double CSolver::GetAllBound_CoPz_Visc() { return 0; }

inline su2double CSolver::GetAllBound_CFx_Visc() { return 0; }

inline su2double CSolver::GetAllBound_CFy_Visc() { return 0; }

inline su2double CSolver::GetAllBound_CFz_Visc() { return 0; }

inline void CSolver::SetForceProj_Vector(CGeometry *geometry, CSolver **solver_container, CConfig *config) { }

inline void CSolver::SetIntBoundary_Jump(CGeometry *geometry, CSolver **solver_container, CConfig *config) { }

inline su2double CSolver::GetTotal_CL() { return 0; }

inline su2double CSolver::GetTotal_CD() { return 0; }

inline su2double CSolver::GetTotal_NetThrust() { return 0; }

inline su2double CSolver::GetTotal_Power() { return 0; }

inline su2double CSolver::GetTotal_SolidCD() { return 0; }

inline su2double CSolver::GetTotal_ReverseFlow() { return 0; }

inline su2double CSolver::GetTotal_MFR() { return 0; }

inline su2double CSolver::GetTotal_Prop_Eff() { return 0; }

inline su2double CSolver::GetTotal_ByPassProp_Eff() { return 0; }

inline su2double CSolver::GetTotal_Adiab_Eff() { return 0; }

inline su2double CSolver::GetTotal_Poly_Eff() { return 0; }

inline su2double CSolver::GetTotal_IDC_Mach() { return 0; }

inline su2double CSolver::GetTotal_DC60() { return 0; }

inline su2double CSolver::GetTotal_Custom_ObjFunc() { return 0; }

inline su2double CSolver::GetTotal_CMx() { return 0; }

inline su2double CSolver::GetTotal_CMy() { return 0; }

inline su2double CSolver::GetTotal_CMz() { return 0; }

inline su2double CSolver::GetTotal_CoPx() { return 0; }

inline su2double CSolver::GetTotal_CoPy() { return 0; }

inline su2double CSolver::GetTotal_CoPz() { return 0; }

inline su2double CSolver::GetTotal_CFx() { return 0; }

inline su2double CSolver::GetTotal_CFy() { return 0; }

inline su2double CSolver::GetTotal_CFz() { return 0; }

inline su2double CSolver::GetTotal_CSF() { return 0; }

inline su2double CSolver::GetTotal_CEff() { return 0; }

inline su2double CSolver::GetTotal_CT() { return 0; }

inline void CSolver::SetTotal_CT(su2double val_Total_CT) { }

inline su2double CSolver::GetTotal_CQ() { return 0; }

inline su2double CSolver::GetTotal_HeatFlux() { return 0; }

inline su2double CSolver::GetTotal_AvgTemperature() { return 0; }

inline su2double CSolver::GetTotal_MaxHeatFlux() { return 0; }

inline su2double CSolver::Get_PressureDrag() { return 0; }

inline su2double CSolver::Get_ViscDrag() { return 0; }

inline void CSolver::SetTotal_CQ(su2double val_Total_CQ) { }

inline void CSolver::SetTotal_HeatFlux(su2double val_Total_Heat) { }

inline void CSolver::SetTotal_MaxHeatFlux(su2double val_Total_Heat) { }

inline su2double CSolver::GetTotal_CMerit() { return 0; }

inline su2double CSolver::GetTotal_CEquivArea() { return 0; }

inline su2double CSolver::GetTotal_AeroCD() { return 0; }

inline su2double CSolver::GetTotal_IDR() { return 0; }

inline su2double CSolver::GetTotal_IDC() { return 0; }

inline su2double CSolver::GetTotal_CpDiff() { return 0; }

inline su2double CSolver::GetTotal_HeatFluxDiff() { return 0; }

inline su2double CSolver::GetTotal_CFEA() { return 0; }

inline su2double CSolver::GetTotal_CNearFieldOF() { return 0; }

inline su2double CSolver::GetTotal_OFRefGeom() { return 0; }

inline su2double CSolver::GetTotal_OFRefNode() { return 0; }

inline su2double CSolver::GetTotal_OFVolFrac() { return 0; }

inline bool CSolver::IsElementBased(void){ return false; }

inline void CSolver::AddTotal_ComboObj(su2double val_obj) {}

inline void CSolver::SetTotal_CEquivArea(su2double val_cequivarea) { }

inline void CSolver::SetTotal_AeroCD(su2double val_aerocd) { }

inline void CSolver::SetTotal_CpDiff(su2double val_pressure) { }

inline void CSolver::SetTotal_HeatFluxDiff(su2double val_heat) { }

inline void CSolver::SetTotal_CFEA(su2double val_cfea) { }

inline void CSolver::SetTotal_OFRefGeom(su2double val_ofrefgeom) { }

inline void CSolver::SetTotal_OFRefNode(su2double val_ofrefnode) { }

inline su2double CSolver::GetWAitken_Dyn(void) { return 0; }

inline su2double CSolver::GetWAitken_Dyn_tn1(void) { return 0; }

inline void CSolver::SetWAitken_Dyn(su2double waitk) {  }

inline void CSolver::SetWAitken_Dyn_tn1(su2double waitk_tn1) {  }

inline void CSolver::SetLoad_Increment(su2double val_loadIncrement) {  }

inline su2double CSolver::GetLoad_Increment() { return 0; }

inline void CSolver::SetTotal_CNearFieldOF(su2double val_cnearfieldpress) { }

inline su2double CSolver::GetTotal_CWave() { return 0; }

inline su2double CSolver::GetTotal_CHeat() { return 0; }

inline void CSolver::SetTotal_CL(su2double val_Total_CL) { }

inline void CSolver::SetTotal_CD(su2double val_Total_CD) { }

inline void CSolver::SetTotal_NetThrust(su2double val_Total_NetThrust) { }

inline void CSolver::SetTotal_Power(su2double val_Total_Power) { }

inline void CSolver::SetTotal_SolidCD(su2double val_Total_SolidCD) { }

inline void CSolver::SetTotal_ReverseFlow(su2double val_Total_ReverseFlow) { }

inline void CSolver::SetTotal_MFR(su2double val_Total_MFR) { }

inline void CSolver::SetTotal_Prop_Eff(su2double val_Total_Prop_Eff) { }

inline void CSolver::SetTotal_ByPassProp_Eff(su2double val_Total_ByPassProp_Eff) { }

inline void CSolver::SetTotal_Adiab_Eff(su2double val_Total_Adiab_Eff) { }

inline void CSolver::SetTotal_Poly_Eff(su2double val_Total_Poly_Eff) { }

inline void CSolver::SetTotal_IDC(su2double val_Total_IDC) { }

inline void CSolver::SetTotal_IDC_Mach(su2double val_Total_IDC_Mach) { }

inline void CSolver::SetTotal_IDR(su2double val_Total_IDR) { }

inline void CSolver::SetTotal_DC60(su2double val_Total_DC60) { }

inline void CSolver::SetTotal_Custom_ObjFunc(su2double val_total_custom_objfunc, su2double val_weight) { }

inline void CSolver::AddTotal_Custom_ObjFunc(su2double val_total_custom_objfunc, su2double val_weight) { }

inline su2double CSolver::GetCPressure(unsigned short val_marker, unsigned long val_vertex) { return 0; }

inline su2double CSolver::GetCPressureTarget(unsigned short val_marker, unsigned long val_vertex) { return 0; }

inline void CSolver::SetCPressureTarget(unsigned short val_marker, unsigned long val_vertex, su2double val_pressure) { }

inline void CSolver::SetHeatFluxTarget(unsigned short val_marker, unsigned long val_vertex, su2double val_heat) { }

inline su2double *CSolver::GetCharacPrimVar(unsigned short val_marker, unsigned long val_vertex) { return 0; }

inline void CSolver::SetCharacPrimVar(unsigned short val_marker, unsigned long val_vertex, unsigned short val_var, su2double val_value) { }

inline su2double *CSolver::GetDonorPrimVar(unsigned short val_marker, unsigned long val_vertex) { return 0; }

inline void CSolver::SetDonorPrimVar(unsigned short val_marker, unsigned long val_vertex, unsigned short val_var, su2double val_value) { }

inline void CSolver::SetDonorAdjVar(unsigned short val_marker, unsigned long val_vertex, unsigned short val_var, su2double val_value) { }

inline su2double CSolver::GetDonorPrimVar(unsigned short val_marker, unsigned long val_vertex, unsigned short val_var) { return 0; }

inline su2double *CSolver::GetDonorAdjVar(unsigned short val_marker, unsigned long val_vertex) { return 0; }

inline su2double CSolver::GetDonorAdjVar(unsigned short val_marker, unsigned long val_vertex, unsigned short val_var) { return 0; }

inline unsigned long CSolver::GetDonorGlobalIndex(unsigned short val_marker, unsigned long val_vertex) { return 0; }

inline void CSolver::SetDonorGlobalIndex(unsigned short val_marker, unsigned long val_vertex, unsigned long val_index) { }

inline su2double CSolver::GetActDisk_DeltaP(unsigned short val_marker, unsigned long val_vertex) { return 0; }

inline void CSolver::SetActDisk_DeltaP(unsigned short val_marker, unsigned long val_vertex, su2double val_deltap) { }

inline su2double CSolver::GetActDisk_DeltaT(unsigned short val_marker, unsigned long val_vertex) { return 0; }

inline void CSolver::SetActDisk_DeltaT(unsigned short val_marker, unsigned long val_vertex, su2double val_deltat) { }

inline su2double CSolver::GetInlet_Ttotal(unsigned short val_marker, unsigned long val_vertex) { return 0; }

inline su2double CSolver::GetInlet_Ptotal(unsigned short val_marker, unsigned long val_vertex) { return 0; }

inline su2double CSolver::GetInlet_FlowDir(unsigned short val_marker, unsigned long val_vertex, unsigned short val_dim) { return 0; }

inline void CSolver::SetInlet_Ttotal(unsigned short val_marker, unsigned long val_vertex, su2double val_ttotal) { }

inline void CSolver::SetInlet_Ptotal(unsigned short val_marker, unsigned long val_vertex, su2double val_ptotal) { }

inline void CSolver::SetInlet_FlowDir(unsigned short val_marker, unsigned long val_vertex, unsigned short val_dim, su2double val_flowdir) { }

inline void CSolver::SetInlet_TurbVar(unsigned short val_marker, unsigned long val_vertex, unsigned short val_dim, su2double val_turb_var) { }

inline void CSolver::SetUniformInlet(CConfig* config, unsigned short iMarker) {};

inline void CSolver::SetInletAtVertex(su2double *val_inlet, unsigned short iMarker, unsigned long iVertex) { };

inline su2double CSolver::GetInletAtVertex(su2double *val_inlet, unsigned long val_inlet_point, unsigned short val_kind_marker, string val_marker, CGeometry *geometry, CConfig *config) { return 0; }

inline void CSolver::UpdateCustomBoundaryConditions(CGeometry **geometry_container, CConfig *config) { }

inline su2double CSolver::GetCSkinFriction(unsigned short val_marker, unsigned long val_vertex, unsigned short val_dim) { return 0; }

inline su2double CSolver::GetHeatFlux(unsigned short val_marker, unsigned long val_vertex) { return 0; }

inline su2double CSolver::GetHeatFluxTarget(unsigned short val_marker, unsigned long val_vertex) { return 0; }

inline su2double CSolver::GetBuffetSensor(unsigned short val_marker, unsigned long val_vertex) { return 0; }

inline su2double CSolver::GetYPlus(unsigned short val_marker, unsigned long val_vertex) { return 0; }

inline su2double CSolver::GetStrainMag_Max(void) { return 0; }

inline su2double CSolver::GetOmega_Max(void) { return 0; }

inline void CSolver::SetStrainMag_Max(su2double val_strainmag_max) { }

inline void CSolver::SetOmega_Max(su2double val_omega_max) { }

inline void CSolver::Viscous_Residual(CGeometry *geometry,
                                      CSolver **solver_container,
                                      CNumerics *numerics, CConfig
                                      *config, unsigned short iMesh,
                                      unsigned short iRKstep) { }
                     
inline void CSolver::AddStiffMatrix(su2double ** StiffMatrix_Elem, unsigned long Point_0, unsigned long Point_1, unsigned long Point_2, unsigned long Point_3) { }
                     
inline void CSolver::Source_Residual(CGeometry *geometry, CSolver **solver_container, 
                          CNumerics *numerics, CNumerics *second_numerics, CConfig *config, unsigned short iMesh) { }
                     
inline void CSolver::Source_Template(CGeometry *geometry, CSolver **solver_container, 
                          CNumerics *numerics, CConfig *config, unsigned short iMesh) { }

inline su2double CSolver::GetTotal_Sens_Geo() { return 0; }

inline su2double CSolver::GetTotal_Sens_Mach() { return 0; }

inline su2double CSolver::GetTotal_Sens_AoA() { return 0; }

inline su2double CSolver::GetTotal_Sens_Press() { return 0; }

inline su2double CSolver::GetTotal_Sens_Temp() { return 0; }

inline su2double CSolver::GetTotal_Sens_BPress() { return 0; }

inline su2double CSolver::GetTotal_Sens_Density() { return 0; }

inline su2double CSolver::GetTotal_Sens_ModVel() { return 0; }

inline su2double CSolver::GetDensity_Inf(void) { return 0; }

inline su2double CSolver::GetDensity_Inf(unsigned short val_var) { return 0; }

inline su2double CSolver::GetModVelocity_Inf(void) { return 0; }

inline su2double CSolver::GetDensity_Energy_Inf(void) { return 0; }

inline su2double CSolver::GetDensity_Velocity_Inf(unsigned short val_dim) { return 0; }

inline su2double CSolver::GetDensity_Velocity_Inf(unsigned short val_dim, unsigned short val_var) { return 0; }

inline su2double CSolver::GetVelocity_Inf(unsigned short val_dim) { return 0; }

inline su2double* CSolver::GetVelocity_Inf(void) { return 0; }

inline su2double CSolver::GetPressure_Inf(void) { return 0; }

inline su2double CSolver::GetViscosity_Inf(void) { return 0; }

inline su2double CSolver::GetNuTilde_Inf(void) { return 0; }

inline su2double CSolver::GetTke_Inf(void) { return 0; }

inline su2double CSolver::GetOmega_Inf(void) { return 0; }

inline su2double CSolver::GetTotal_Sens_E(unsigned short iVal) { return 0.0; }

inline su2double CSolver::GetTotal_Sens_Nu(unsigned short iVal) { return 0.0; }

inline su2double CSolver::GetTotal_Sens_Rho(unsigned short iVal) { return 0.0; }

inline su2double CSolver::GetTotal_Sens_Rho_DL(unsigned short iVal) { return 0.0; }

inline su2double CSolver::GetTotal_Sens_EField(unsigned short iEField) { return 0.0; }

inline su2double CSolver::GetTotal_Sens_DVFEA(unsigned short iDVFEA) { return 0.0; }

inline su2double CSolver::GetGlobal_Sens_E(unsigned short iVal) { return 0.0; }

inline su2double CSolver::GetGlobal_Sens_Nu(unsigned short iVal) { return 0.0; }

inline su2double CSolver::GetGlobal_Sens_Rho(unsigned short iVal) { return 0.0; }

inline su2double CSolver::GetGlobal_Sens_Rho_DL(unsigned short iVal) { return 0.0; }

inline su2double CSolver::GetGlobal_Sens_EField(unsigned short iEField) { return 0.0; }

inline su2double CSolver::GetGlobal_Sens_DVFEA(unsigned short iDVFEA) { return 0.0; }

inline su2double CSolver::GetVal_Young(unsigned short iVal) { return 0.0; }

inline su2double CSolver::GetVal_Poisson(unsigned short iVal) { return 0.0; }

inline su2double CSolver::GetVal_Rho(unsigned short iVal) { return 0.0; }

inline su2double CSolver::GetVal_Rho_DL(unsigned short iVal) { return 0.0; }

inline unsigned short CSolver::GetnEField(void) { return 0; }

inline unsigned short CSolver::GetnDVFEA(void) { return 0; }

inline void CSolver::ReadDV(CConfig *config) { }

inline su2double CSolver::GetVal_EField(unsigned short iVal) { return 0.0; }

inline su2double CSolver::GetVal_DVFEA(unsigned short iVal) { return 0.0; }

inline su2double* CSolver::GetConstants() { return NULL;}

inline void CSolver::SetTotal_ComboObj(su2double ComboObj) {}

inline su2double CSolver::GetTotal_ComboObj(void) { return 0;}

inline void CSolver::Set_Heatflux_Areas(CGeometry *geometry, CConfig *config) { }

inline void CSolver::Evaluate_ObjFunc(CConfig *config) {};

inline void CSolver::Solve_System(CGeometry *geometry, CConfig *config) { }

inline void CSolver::BC_Euler_Wall(CGeometry *geometry, CSolver **solver_container, CNumerics *numerics, CConfig *config, 
									 unsigned short val_marker) { }

inline void CSolver::BC_Clamped(CGeometry *geometry, CNumerics *numerics, CConfig *config, unsigned short val_marker) { }

inline void CSolver::BC_DispDir(CGeometry *geometry, CNumerics *numerics, CConfig *config, unsigned short val_marker) { }

inline void CSolver::BC_Clamped_Post(CGeometry *geometry, CNumerics *numerics, CConfig *config, unsigned short val_marker) { }
                   
inline void CSolver::BC_Normal_Displacement(CGeometry *geometry, CNumerics *numerics, CConfig *config, unsigned short val_marker) { }
                                                       
inline void CSolver::BC_Normal_Load(CGeometry *geometry, CNumerics *numerics, CConfig *config, unsigned short val_marker) { }

inline void CSolver::BC_Dir_Load(CGeometry *geometry, CNumerics *numerics, CConfig *config, unsigned short val_marker) { }
                   
inline void CSolver::BC_Sine_Load(CGeometry *geometry, CNumerics *numerics, CConfig *config, unsigned short val_marker) { }
                   
inline void CSolver::BC_Damper(CGeometry *geometry, CNumerics *numerics, CConfig *config, unsigned short val_marker) { }
                  
inline void CSolver::BC_Moving(CGeometry *geometry, CNumerics *numerics, CConfig *config, unsigned short val_marker) { }

inline void CSolver::BC_Isothermal_Wall(CGeometry *geometry, CSolver **solver_container, CNumerics *conv_numerics, CNumerics *visc_numerics, CConfig *config, unsigned short val_marker) { }

inline void CSolver::BC_HeatFlux_Wall(CGeometry *geometry, CSolver **solver_container, CNumerics *conv_numerics, CNumerics *visc_numerics, CConfig *config, unsigned short val_marker) { }
                  
inline void CSolver::BC_Dirichlet(CGeometry *geometry, CSolver **solver_container, CConfig *config, 
                  unsigned short val_marker) { }

inline void CSolver::BC_Fluid_Interface(CGeometry *geometry, CSolver **solver_container, CNumerics *conv_numerics, CNumerics *visc_numerics,
                                         CConfig *config) { }

inline void CSolver::BC_Interface_Boundary(CGeometry *geometry, CSolver **solver_container, CNumerics *numerics,
                                           CConfig *config, unsigned short val_marker) { }

inline void CSolver::BC_NearField_Boundary(CGeometry *geometry, CSolver **solver_container, CNumerics *numerics,
                                           CConfig *config, unsigned short val_marker) { }

inline void CSolver::BC_Periodic(CGeometry *geometry, CSolver **solver_container,
                                 CNumerics *numerics, CConfig *config) { }

inline void CSolver::BC_ActDisk_Inlet(CGeometry *geometry, CSolver **solver_container, CNumerics *conv_numerics, CNumerics *visc_numerics,
                                      CConfig *config, unsigned short val_marker) { }

inline void CSolver::BC_ActDisk_Outlet(CGeometry *geometry, CSolver **solver_container, CNumerics *conv_numerics, CNumerics *visc_numerics,
                                       CConfig *config, unsigned short val_marker) { }

inline void CSolver::BC_ActDisk(CGeometry *geometry, CSolver **solver_container, CNumerics *conv_numerics, CNumerics *visc_numerics,
                                CConfig *config, unsigned short val_marker, bool val_inlet_surface) { }

inline void CSolver::BC_Far_Field(CGeometry *geometry, CSolver **solver_container, CNumerics *conv_numerics, CNumerics *visc_numerics,
                    CConfig *config, unsigned short val_marker) { }

inline void CSolver::BC_Sym_Plane(CGeometry *geometry, CSolver **solver_container, CNumerics *conv_numerics, CNumerics *visc_numerics, 
                  CConfig *config, unsigned short val_marker) { }
                  
inline void CSolver::BC_Custom(CGeometry *geometry, CSolver **solver_container, CNumerics *conv_numerics, CNumerics *visc_numerics,
                     CConfig *config, unsigned short val_marker) { }

inline void CSolver::BC_Riemann(CGeometry *geometry, CSolver **solver_container, CNumerics *conv_numerics, CNumerics *visc_numerics, 
                     CConfig *config, unsigned short val_marker) { }

inline void CSolver::BC_TurboRiemann(CGeometry *geometry, CSolver **solver_container, CNumerics *conv_numerics, CNumerics *visc_numerics,
										 CConfig *config, unsigned short val_marker) { }

inline void CSolver::PreprocessBC_Giles(CGeometry *geometry, CConfig *config,
																								CNumerics *conv_numerics,unsigned short marker_flag){}

inline void CSolver::BC_Giles(CGeometry *geometry, CSolver **solver_container,
                            CNumerics *conv_numerics, CNumerics *visc_numerics, CConfig *config, unsigned short val_marker) { }

inline void CSolver::BC_Inlet(CGeometry *geometry, CSolver **solver_container, CNumerics *conv_numerics, CNumerics *visc_numerics, 
                     CConfig *config, unsigned short val_marker) { }

inline void CSolver::BC_Inlet_Turbo(CGeometry *geometry, CSolver **solver_container, CNumerics *conv_numerics, CNumerics *visc_numerics,
                     CConfig *config, unsigned short val_marker) { }

inline void CSolver::BC_Inlet_MixingPlane(CGeometry *geometry, CSolver **solver_container, CNumerics *conv_numerics, CNumerics *visc_numerics,
                     CConfig *config, unsigned short val_marker) { }

inline void CSolver::BC_Outlet(CGeometry *geometry, CSolver **solver_container, CNumerics *conv_numerics, CNumerics *visc_numerics, 
                      CConfig *config, unsigned short val_marker) { }
                      
inline void CSolver::BC_Supersonic_Inlet(CGeometry *geometry, CSolver **solver_container, CNumerics *conv_numerics, CNumerics *visc_numerics,
                     CConfig *config, unsigned short val_marker) { }

inline void CSolver::BC_Supersonic_Outlet(CGeometry *geometry, CSolver **solver_container, CNumerics *conv_numerics, CNumerics *visc_numerics,
                                         CConfig *config, unsigned short val_marker) { }

inline void CSolver::BC_Engine_Inflow(CGeometry *geometry, CSolver **solver_container, CNumerics *conv_numerics, CNumerics *visc_numerics, 
                      CConfig *config, unsigned short val_marker) { }

inline void CSolver::BC_Engine_Exhaust(CGeometry *geometry, CSolver **solver_container, CNumerics *conv_numerics, CNumerics *visc_numerics, 
                      CConfig *config, unsigned short val_marker) { }
                                            
inline void CSolver::BC_Neumann(CGeometry *geometry, CSolver **solver_container, CNumerics *numerics, 
                      CConfig *config, unsigned short val_marker) { }
                  
inline void CSolver::BC_Dielec(CGeometry *geometry, CSolver **solver_container, CNumerics *numerics, 
                   CConfig *config, unsigned short val_marker) { }
                                         
inline void CSolver::BC_Electrode(CGeometry *geometry, CSolver **solver_container, CNumerics *numerics, 
                  CConfig *config, unsigned short val_marker) { }

inline void CSolver::BC_ConjugateHeat_Interface(CGeometry *geometry, CSolver **solver_container, CNumerics *numerics,
                      CConfig *config, unsigned short val_marker) { }

inline void CSolver::GetPower_Properties(CGeometry *geometry, CConfig *config, unsigned short iMesh, bool Output) { }

inline void CSolver::GetOutlet_Properties(CGeometry *geometry, CConfig *config, unsigned short iMesh, bool Output) { }

inline void CSolver::GetEllipticSpanLoad_Diff(CGeometry *geometry, CConfig *config) { }

inline void CSolver::SetFarfield_AoA(CGeometry *geometry, CSolver **solver_container,
                                     CConfig *config, unsigned short iMesh, bool Output) { }

inline void CSolver::SetActDisk_BCThrust(CGeometry *geometry, CSolver **solver_container,
                                         CConfig *config, unsigned short iMesh, bool Output) { }

inline void CSolver::SetTime_Step(CGeometry *geometry, CSolver **solver_container, CConfig *config,
							        unsigned short iMesh, unsigned long Iteration) { }

inline void CSolver::CheckTimeSynchronization(CConfig         *config,
                                              const su2double TimeSync,
                                              su2double       &timeEvolved,
                                              bool            &syncTimeReached) {}

inline void CSolver::ProcessTaskList_DG(CGeometry *geometry,  CSolver **solver_container,
                                        CNumerics **numerics, CConfig *config,
                                        unsigned short iMesh) {}

inline void CSolver::ADER_SpaceTimeIntegration(CGeometry *geometry,  CSolver **solver_container,
                                               CNumerics **numerics, CConfig *config,
                                               unsigned short iMesh, unsigned short RunTime_EqSystem) {}

inline void CSolver::ComputeSpatialJacobian(CGeometry *geometry,  CSolver **solver_container,
                                            CNumerics **numerics, CConfig *config,
                                            unsigned short iMesh, unsigned short RunTime_EqSystem) {}

inline void CSolver::Postprocessing(CGeometry *geometry, CSolver **solver_container, CConfig *config,
                      unsigned short iMesh) { }

inline void CSolver::Postprocessing(CGeometry *geometry, CSolver **solver_container, CConfig *config,  CNumerics **numerics,
                      unsigned short iMesh) { }  

inline void CSolver::Centered_Residual(CGeometry *geometry, CSolver **solver_container, CNumerics *numerics, 
                    CConfig *config, unsigned short iMesh, unsigned short iRKStep) { }

inline void CSolver::Upwind_Residual(CGeometry *geometry, CSolver **solver_container, CNumerics *numerics, 
                     CConfig *config, unsigned short iMesh) { }

inline void CSolver::Convective_Residual(CGeometry *geometry, CSolver **solver_container, CNumerics *numerics,
                                       CConfig *config, unsigned short iMesh, unsigned short iRKStep) { }

inline void CSolver::Preprocessing(CGeometry *geometry, CSolver **solver_container, CConfig *config, unsigned short iMesh, unsigned short iRKStep, unsigned short RunTime_EqSystem, bool Output) { }

inline void CSolver::Preprocessing(CGeometry *geometry, CSolver **solver_container, CConfig *config, CNumerics **numerics, unsigned short iMesh, unsigned long Iteration, unsigned short RunTime_EqSystem, bool Output) { }

inline void CSolver::SetCentered_Dissipation_Sensor(CGeometry *geometry, CConfig *config) { }

inline void CSolver::SetUpwind_Ducros_Sensor(CGeometry *geometry, CConfig *config) { }

inline void CSolver::SetUndivided_Laplacian(CGeometry *geometry, CConfig *config) { }

inline void CSolver::Set_MPI_ActDisk(CSolver **solver_container, CGeometry *geometry, CConfig *config) { }

inline void CSolver::Set_MPI_Nearfield(CGeometry *geometry, CConfig *config) { }

inline void CSolver::Set_MPI_Interface(CGeometry *geometry, CConfig *config) { }

inline void CSolver::SetMax_Eigenvalue(CGeometry *geometry, CConfig *config) { }

inline void CSolver::Pressure_Forces(CGeometry *geometry, CConfig *config) { }

inline void CSolver::Momentum_Forces(CGeometry *geometry, CConfig *config) { }

inline void CSolver::Friction_Forces(CGeometry *geometry, CConfig *config) { }

inline void CSolver::Buffet_Monitoring(CGeometry *geometry, CConfig *config) { }

inline void CSolver::Heat_Fluxes(CGeometry *geometry, CSolver **solver_container, CConfig *config) { }

inline void CSolver::Inviscid_DeltaForces(CGeometry *geometry, CSolver **solver_container, CConfig *config) { }

inline void CSolver::Viscous_DeltaForces(CGeometry *geometry, CConfig *config) { }

inline void CSolver::Wave_Strength(CGeometry *geometry, CConfig *config) { }

inline void CSolver::ExplicitRK_Iteration(CGeometry *geometry, CSolver **solver_container, 
                      CConfig *config, unsigned short iRKStep) { }

inline void CSolver::ClassicalRK4_Iteration(CGeometry *geometry, CSolver **solver_container,
                                            CConfig *config, unsigned short iRKStep) { }

inline void CSolver::ExplicitEuler_Iteration(CGeometry *geometry, CSolver **solver_container, CConfig *config) { }

inline void CSolver::ImplicitEuler_Iteration(CGeometry *geometry, CSolver **solver_container, CConfig *config) { }

inline void CSolver::ImplicitNewmark_Iteration(CGeometry *geometry, CSolver **solver_container, CConfig *config) { }

inline void CSolver::ImplicitNewmark_Update(CGeometry *geometry, CSolver **solver_container, CConfig *config) { }

inline void CSolver::ImplicitNewmark_Relaxation(CGeometry *geometry, CSolver **solver_container, CConfig *config) { }

inline void CSolver::GeneralizedAlpha_Iteration(CGeometry *geometry, CSolver **solver_container, CConfig *config) { }

inline void CSolver::GeneralizedAlpha_UpdateDisp(CGeometry *geometry, CSolver **solver_container, CConfig *config) { }

inline void CSolver::GeneralizedAlpha_UpdateSolution(CGeometry *geometry, CSolver **solver_container, CConfig *config) { }

inline void CSolver::GeneralizedAlpha_UpdateLoads(CGeometry *geometry, CSolver **solver_container, CConfig *config) { }

inline void CSolver::Compute_Residual(CGeometry *geometry, CSolver **solver_container, CConfig *config, 
                    unsigned short iMesh) { }

inline void CSolver::SetRes_RMS(unsigned short val_var, su2double val_residual) { Residual_RMS[val_var] = val_residual; }

inline void CSolver::AddRes_RMS(unsigned short val_var, su2double val_residual) { Residual_RMS[val_var] += val_residual; }

inline su2double CSolver::GetRes_RMS(unsigned short val_var) { return Residual_RMS[val_var]; }

inline void CSolver::SetRes_Max(unsigned short val_var, su2double val_residual, unsigned long val_point) { Residual_Max[val_var] = val_residual; Point_Max[val_var] = val_point; }

inline void CSolver::AddRes_Max(unsigned short val_var, su2double val_residual, unsigned long val_point, su2double* val_coord) {
  if (val_residual > Residual_Max[val_var]) {
  Residual_Max[val_var] = val_residual;
  Point_Max[val_var] = val_point;
  for (unsigned short iDim = 0; iDim < nDim; iDim++)
    Point_Max_Coord[val_var][iDim] = val_coord[iDim];
  }
}

inline void CSolver::AddRes_Max(unsigned short val_var, su2double val_residual, unsigned long val_point, const su2double* val_coord) {
  if (val_residual > Residual_Max[val_var]) {
    Residual_Max[val_var] = val_residual;
    Point_Max[val_var] = val_point;
    for (unsigned short iDim = 0; iDim < nDim; iDim++)
      Point_Max_Coord[val_var][iDim] = val_coord[iDim];
  }
}

inline su2double CSolver::GetRes_Max(unsigned short val_var) { return Residual_Max[val_var]; }

inline void CSolver::ComputeResidual_Multizone(CGeometry *geometry, CConfig *config) { }

inline void CSolver::UpdateSolution_BGS(CGeometry *geometry, CConfig *config) { }

inline void CSolver::SetRes_BGS(unsigned short val_var, su2double val_residual) { Residual_BGS[val_var] = val_residual; }

inline void CSolver::AddRes_BGS(unsigned short val_var, su2double val_residual) { Residual_BGS[val_var] += val_residual; }

inline su2double CSolver::GetRes_BGS(unsigned short val_var) { return Residual_BGS[val_var]; }

inline void CSolver::SetRes_Max_BGS(unsigned short val_var, su2double val_residual, unsigned long val_point) { Residual_Max_BGS[val_var] = val_residual; Point_Max_BGS[val_var] = val_point; }

inline void CSolver::AddRes_Max_BGS(unsigned short val_var, su2double val_residual, unsigned long val_point, su2double* val_coord) {
  if (val_residual > Residual_Max_BGS[val_var]) {
  Residual_Max_BGS[val_var] = val_residual;
  Point_Max_BGS[val_var] = val_point;
  for (unsigned short iDim = 0; iDim < nDim; iDim++)
    Point_Max_Coord_BGS[val_var][iDim] = val_coord[iDim];
  }
}

inline su2double CSolver::GetRes_Max_BGS(unsigned short val_var) { return Residual_Max_BGS[val_var]; }

inline su2double CSolver::GetRes_FEM(unsigned short val_var) { return 0.0; }

inline unsigned long CSolver::GetPoint_Max(unsigned short val_var) { return Point_Max[val_var]; }

inline su2double* CSolver::GetPoint_Max_Coord(unsigned short val_var) { return Point_Max_Coord[val_var]; }

inline unsigned long CSolver::GetPoint_Max_BGS(unsigned short val_var) { return Point_Max_BGS[val_var]; }

inline su2double* CSolver::GetPoint_Max_Coord_BGS(unsigned short val_var) { return Point_Max_Coord_BGS[val_var]; }

inline void CSolver::Set_OldSolution(CGeometry *geometry) {
  for (unsigned long iPoint = 0; iPoint < geometry->GetnPoint(); iPoint++)
    node[iPoint]->Set_OldSolution(); // The loop should be over nPoints
                                     //  to guarantee that the boundaries are
                                     //  well updated
}

inline void CSolver::Set_NewSolution(CGeometry *geometry) { }

inline unsigned short CSolver::GetnVar(void) { return nVar; }

inline unsigned short CSolver::GetnOutputVariables(void) { return nOutputVariables; }

inline unsigned short CSolver::GetnPrimVar(void) { return nPrimVar; }

inline unsigned short CSolver::GetnPrimVarGrad(void) { return nPrimVarGrad; }

inline unsigned short CSolver::GetnSecondaryVar(void) { return nSecondaryVar; }

inline unsigned short CSolver::GetnSecondaryVarGrad(void) { return nSecondaryVarGrad; }

inline su2double CSolver::GetMax_Delta_Time(void) { return Max_Delta_Time; }

inline su2double CSolver::GetMin_Delta_Time(void) { return Min_Delta_Time; }

inline su2double CSolver::GetMax_Delta_Time(unsigned short val_Species) { return 0.0; }

inline su2double CSolver::GetMin_Delta_Time(unsigned short val_Species) { return 0.0; }

inline void CSolver::Copy_Zone_Solution(CSolver ***solver1_solution, CGeometry **solver1_geometry, CConfig *solver1_config, 
                      CSolver ***solver2_solution, CGeometry **solver2_geometry, CConfig *solver2_config) {};

inline CFluidModel* CSolver::GetFluidModel(void) { return NULL;}

inline su2double* CSolver::GetVecSolDOFs(void) {return NULL;}

inline unsigned long CSolver::GetnDOFsGlobal(void) {return 0;}

inline void CSolver::Set_ReferenceGeometry(CGeometry *geometry, CConfig *config) { }

inline void CSolver::Set_Prestretch(CGeometry *geometry, CConfig *config) { }

inline void CSolver::Set_ElementProperties(CGeometry *geometry, CConfig *config) { }

inline su2double CSolver::Compute_LoadCoefficient(su2double CurrentTime, su2double RampTime, CConfig *config) { return 0.0; }

inline su2double CSolver::Get_ValCoord(CGeometry *geometry, unsigned long indexNode, unsigned short iDim) {return 0.0;}
                      
inline void CSolver::Compute_StiffMatrix(CGeometry *geometry, CNumerics **numerics, CConfig *config) { }

inline void CSolver::Compute_StiffMatrix_NodalStressRes(CGeometry *geometry, CNumerics **numerics, CConfig *config) { }

inline void CSolver::Compute_MassMatrix(CGeometry *geometry, CNumerics **numerics, CConfig *config) { }

inline void CSolver::Compute_MassRes(CGeometry *geometry, CNumerics **numerics, CConfig *config) { }

inline void CSolver::Compute_NodalStressRes(CGeometry *geometry, CNumerics **numerics, CConfig *config) { }

inline void CSolver::Compute_NodalStress(CGeometry *geometry, CNumerics **numerics, CConfig *config) { }

inline void CSolver::Compute_DeadLoad(CGeometry *geometry, CNumerics **numerics, CConfig *config) { }

inline void CSolver::Initialize_SystemMatrix(CGeometry *geometry, CSolver **solver_container, CConfig *config) { }  

inline void CSolver::Compute_IntegrationConstants(CConfig *config) { }

inline void CSolver::SetFSI_ConvValue(unsigned short val_index, su2double val_criteria) { };

inline su2double CSolver::GetFSI_ConvValue(unsigned short val_index) { return 0.0; }

inline void CSolver::RegisterSolution(CGeometry *geometry_container, CConfig *config){}

inline void CSolver::RegisterOutput(CGeometry *geometry_container, CConfig *config){}

inline void CSolver::SetAdjoint_Output(CGeometry *geometry, CConfig *config){}

inline void CSolver::ExtractAdjoint_Solution(CGeometry *geometry, CConfig *config){}

inline void CSolver::RegisterObj_Func(CConfig *config){}

inline void CSolver::SetSurface_Sensitivity(CGeometry *geometry, CConfig *config){}

inline void CSolver::SetSensitivity(CGeometry *geometry, CSolver **solver, CConfig *config){}

inline void CSolver::SetAdj_ObjFunc(CGeometry *geometry, CConfig *config){}

inline unsigned long CSolver::SetPrimitive_Variables(CSolver **solver_container, CConfig *config, bool Output) {return 0;}

inline void CSolver::SetRecording(CGeometry *geometry, CConfig *config){}

inline void CSolver::SetPressure_Inf(su2double p_inf){}

inline void CSolver::SetTemperature_Inf(su2double t_inf){}

inline void CSolver::SetDensity_Inf(su2double rho_inf){}

inline void CSolver::SetVelocity_Inf(unsigned short val_dim, su2double val_velocity) { }

inline void CSolver::RegisterVariables(CGeometry *geometry, CConfig *config, bool reset){}

inline void CSolver::ExtractAdjoint_Variables(CGeometry *geometry, CConfig *config){}

inline void CSolver::SetFreeStream_Solution(CConfig *config){}

inline su2double* CBaselineSolver_FEM::GetVecSolDOFs(void) {return VecSolDOFs.data();}

inline void CSolver::SetTauWall_WF(CGeometry *geometry, CSolver** solver_container, CConfig* config){}

inline void CSolver::SetNuTilde_WF(CGeometry *geometry, CSolver **solver_container, CNumerics *conv_numerics,
                                           CNumerics *visc_numerics, CConfig *config, unsigned short val_marker) {}

inline void CEulerSolver::Set_NewSolution(CGeometry *geometry) {
  for (unsigned long iPoint = 0; iPoint < geometry->GetnPoint(); iPoint++)
    node[iPoint]->SetSolution_New();
}

inline void CSolver::InitTurboContainers(CGeometry *geometry, CConfig *config){}

inline void CSolver::PreprocessAverage(CSolver **solver, CGeometry *geometry, CConfig *config, unsigned short marker_flag){}

inline void CSolver::TurboAverageProcess(CSolver **solver, CGeometry *geometry, CConfig *config, unsigned short marker_flag){}

inline void CSolver::GatherInOutAverageValues(CConfig *config, CGeometry *geometry){ }

inline su2double CSolver::GetAverageDensity(unsigned short valMarker, unsigned short valSpan){return 0.0;}

inline su2double CSolver::GetAveragePressure(unsigned short valMarker, unsigned short valSpan){return 0.0;}

inline su2double* CSolver::GetAverageTurboVelocity(unsigned short valMarker, unsigned short valSpan){return NULL;}

inline su2double CSolver::GetAverageNu(unsigned short valMarker, unsigned short valSpan){return 0.0;}

inline su2double CSolver::GetAverageKine(unsigned short valMarker, unsigned short valSpan){return 0.0;}

inline su2double CSolver::GetAverageOmega(unsigned short valMarker, unsigned short valSpan){return 0.0;}

inline su2double CSolver::GetExtAverageNu(unsigned short valMarker, unsigned short valSpan){return 0.0;}

inline su2double CSolver::GetExtAverageKine(unsigned short valMarker, unsigned short valSpan){return 0.0;}

inline su2double CSolver::GetExtAverageOmega(unsigned short valMarker, unsigned short valSpan){return 0.0;}

inline void CSolver::SetExtAverageDensity(unsigned short valMarker, unsigned short valSpan, su2double valDensity){ }

inline void CSolver::SetExtAveragePressure(unsigned short valMarker, unsigned short valSpan, su2double valPressure){ }

inline void CSolver::SetExtAverageTurboVelocity(unsigned short valMarker, unsigned short valSpan, unsigned short valIndex, su2double valTurboVelocity){ }

inline void CSolver::SetExtAverageNu(unsigned short valMarker, unsigned short valSpan, su2double valNu){ }

inline void CSolver::SetExtAverageKine(unsigned short valMarker, unsigned short valSpan, su2double valKine){ }

inline void CSolver::SetExtAverageOmega(unsigned short valMarker, unsigned short valSpan, su2double valOmega){ }

inline su2double CSolver::GetDensityIn(unsigned short inMarkerTP, unsigned short valSpan){return 0;}

inline su2double CSolver::GetPressureIn(unsigned short inMarkerTP, unsigned short valSpan){return 0;}

inline su2double* CSolver::GetTurboVelocityIn(unsigned short inMarkerTP, unsigned short valSpan){return NULL;}

inline su2double CSolver::GetDensityOut(unsigned short inMarkerTP, unsigned short valSpan){return 0;}

inline su2double CSolver::GetPressureOut(unsigned short inMarkerTP, unsigned short valSpan){return 0;}

inline su2double* CSolver::GetTurboVelocityOut(unsigned short inMarkerTP, unsigned short valSpan){return NULL;}

inline su2double CSolver::GetKineIn(unsigned short inMarkerTP, unsigned short valSpan){return 0;}

inline su2double CSolver::GetOmegaIn(unsigned short inMarkerTP, unsigned short valSpan){return 0;}

inline su2double CSolver::GetNuIn(unsigned short inMarkerTP, unsigned short valSpan){return 0;}

inline su2double CSolver::GetKineOut(unsigned short inMarkerTP, unsigned short valSpan){return 0;}

inline su2double CSolver::GetOmegaOut(unsigned short inMarkerTP, unsigned short valSpan){return 0;}

inline su2double CSolver::GetNuOut(unsigned short inMarkerTP, unsigned short valSpan){return 0;}

inline void CSolver::SetDensityIn(su2double value, unsigned short inMarkerTP, unsigned short valSpan){ }

inline void CSolver::SetPressureIn(su2double value, unsigned short inMarkerTP, unsigned short valSpan){ }

inline void CSolver::SetTurboVelocityIn(su2double *value, unsigned short inMarkerTP, unsigned short valSpan){ }

inline void CSolver::SetDensityOut(su2double value, unsigned short inMarkerTP, unsigned short valSpan){ }

inline void CSolver::SetPressureOut(su2double value, unsigned short inMarkerTP, unsigned short valSpan){ }

inline void CSolver::SetTurboVelocityOut(su2double *value, unsigned short inMarkerTP, unsigned short valSpan){ }

inline void CSolver::SetKineIn(su2double value, unsigned short inMarkerTP, unsigned short valSpan){ }

inline void CSolver::SetOmegaIn(su2double value, unsigned short inMarkerTP, unsigned short valSpan){ }

inline void CSolver::SetNuIn(su2double value, unsigned short inMarkerTP, unsigned short valSpan){ }

inline void CSolver::SetKineOut(su2double value, unsigned short inMarkerTP, unsigned short valSpan){ }

inline void CSolver::SetOmegaOut(su2double value, unsigned short inMarkerTP, unsigned short valSpan){ }

inline void CSolver::SetNuOut(su2double value, unsigned short inMarkerTP, unsigned short valSpan){ }

inline void CSolver::SetFreeStream_TurboSolution(CConfig *config){ }

inline void CSolver::SetBeta_Parameter(CGeometry *geometry, CSolver **solver_container,
                                     CConfig *config, unsigned short iMesh) { }

inline void CSolver::SetRoe_Dissipation(CGeometry *geometry, CConfig *config) {}

inline void CSolver::SetDES_LengthScale(CSolver** solver, CGeometry *geometry, CConfig *config) { }

inline void CSolver::DeformMesh(CGeometry **geometry, CNumerics **numerics, CConfig *config) { }

inline void CSolver::SetMesh_Stiffness(CGeometry **geometry, CNumerics **numerics, CConfig *config) { }

<<<<<<< HEAD
inline void CSolver::ComputeBoundary_Displacements(CGeometry *geometry, CConfig *config) { }

=======
>>>>>>> fc772cdb
inline void CSolver::SetConjugateHeatVariable(unsigned short val_marker, unsigned long val_vertex, unsigned short pos_var, su2double relaxation_factor, su2double val_var) { }

inline su2double CSolver::GetConjugateHeatVariable(unsigned short val_marker, unsigned long val_vertex, unsigned short pos_var) { return 0.0; }

inline void CSolver::ComputeVerificationError(CGeometry *geometry, CConfig *config) { }

inline void CSolver::ComputeVertexTractions(CGeometry *geometry, CConfig *config) { }

inline su2double CSolver::GetVertexTractions(unsigned short iMarker, unsigned long iVertex,
                                             unsigned short iDim) { return 0.0; }

inline void CSolver::RegisterVertexTractions(CGeometry *geometry, CConfig *config) { }

inline void CSolver::StoreVertexTractionsAdjoint(unsigned short iMarker, unsigned long iVertex,
                                                 unsigned short iDim, su2double val_adjoint) { }

inline void CSolver::SetVertexTractionsAdjoint(CGeometry *geometry, CConfig *config) { }

inline void CSolver::SetImplicitPeriodic(bool val_implicit_periodic) { implicit_periodic = val_implicit_periodic; }

inline void CSolver::SetRotatePeriodic(bool val_rotate_periodic) { rotate_periodic = val_rotate_periodic; }

inline su2double CEulerSolver::GetDensity_Inf(void) { return Density_Inf; }

inline su2double CEulerSolver::GetModVelocity_Inf(void) { 
  su2double Vel2 = 0; 
  for (unsigned short iDim = 0; iDim < nDim; iDim++) 
    Vel2 += Velocity_Inf[iDim]*Velocity_Inf[iDim]; 
  return sqrt(Vel2);
}

inline su2double CEulerSolver::GetDensity_Energy_Inf(void) { return Density_Inf*Energy_Inf; }

inline su2double CEulerSolver::GetDensity_Velocity_Inf(unsigned short val_dim) { return Density_Inf*Velocity_Inf[val_dim]; }

inline su2double CEulerSolver::GetVelocity_Inf(unsigned short val_dim) { return Velocity_Inf[val_dim]; }

inline su2double *CEulerSolver::GetVelocity_Inf(void) { return Velocity_Inf; }

inline su2double CEulerSolver::GetPressure_Inf(void) { return Pressure_Inf; }

inline su2double CEulerSolver::GetCPressure(unsigned short val_marker, unsigned long val_vertex) { return CPressure[val_marker][val_vertex]; }

inline su2double CEulerSolver::GetCPressureTarget(unsigned short val_marker, unsigned long val_vertex) { return CPressureTarget[val_marker][val_vertex]; }

inline void CEulerSolver::SetCPressureTarget(unsigned short val_marker, unsigned long val_vertex, su2double val_pressure) { CPressureTarget[val_marker][val_vertex] = val_pressure; }

inline su2double *CEulerSolver::GetCharacPrimVar(unsigned short val_marker, unsigned long val_vertex) { return CharacPrimVar[val_marker][val_vertex]; }

inline void CEulerSolver::SetCharacPrimVar(unsigned short val_marker, unsigned long val_vertex, unsigned short val_var, su2double val_value) { CharacPrimVar[val_marker][val_vertex][val_var] = val_value; }

inline su2double *CEulerSolver::GetDonorPrimVar(unsigned short val_marker, unsigned long val_vertex) { return DonorPrimVar[val_marker][val_vertex]; }

inline void CEulerSolver::SetDonorPrimVar(unsigned short val_marker, unsigned long val_vertex, unsigned short val_var, su2double val_value) { DonorPrimVar[val_marker][val_vertex][val_var] = val_value; }

inline su2double CEulerSolver::GetDonorPrimVar(unsigned short val_marker, unsigned long val_vertex, unsigned short val_var) { return DonorPrimVar[val_marker][val_vertex][val_var]; }

inline unsigned long CEulerSolver::GetDonorGlobalIndex(unsigned short val_marker, unsigned long val_vertex) { return DonorGlobalIndex[val_marker][val_vertex]; }

inline void CEulerSolver::SetDonorGlobalIndex(unsigned short val_marker, unsigned long val_vertex, unsigned long val_index) { DonorGlobalIndex[val_marker][val_vertex] = val_index; }

inline su2double CEulerSolver::GetActDisk_DeltaP(unsigned short val_marker, unsigned long val_vertex) { return ActDisk_DeltaP[val_marker][val_vertex]; }

inline void CEulerSolver::SetActDisk_DeltaP(unsigned short val_marker, unsigned long val_vertex, su2double val_deltap) { ActDisk_DeltaP[val_marker][val_vertex] = val_deltap; }

inline su2double CEulerSolver::GetActDisk_DeltaT(unsigned short val_marker, unsigned long val_vertex) { return ActDisk_DeltaT[val_marker][val_vertex]; }

inline void CEulerSolver::SetActDisk_DeltaT(unsigned short val_marker, unsigned long val_vertex, su2double val_deltat) { ActDisk_DeltaT[val_marker][val_vertex] = val_deltat; }

inline su2double CEulerSolver::GetInlet_Ttotal(unsigned short val_marker, unsigned long val_vertex) { return Inlet_Ttotal[val_marker][val_vertex]; }

inline su2double CEulerSolver::GetInlet_Ptotal(unsigned short val_marker, unsigned long val_vertex) { return Inlet_Ptotal[val_marker][val_vertex]; }

inline su2double CEulerSolver::GetInlet_FlowDir(unsigned short val_marker, unsigned long val_vertex, unsigned short val_dim) { return Inlet_FlowDir[val_marker][val_vertex][val_dim]; }

inline void CEulerSolver::SetInlet_Ttotal(unsigned short val_marker, unsigned long val_vertex, su2double val_ttotal) {
  /*--- Since this call can be accessed indirectly using python, do some error
   * checking to prevent segmentation faults ---*/
  if (val_marker >= nMarker)
    SU2_MPI::Error("Out-of-bounds marker index used on inlet.", CURRENT_FUNCTION);
  else if (Inlet_Ttotal == NULL || Inlet_Ttotal[val_marker] == NULL)
    SU2_MPI::Error("Tried to set custom inlet BC on an invalid marker.", CURRENT_FUNCTION);
  else if (val_vertex >= nVertex[val_marker])
    SU2_MPI::Error("Out-of-bounds vertex index used on inlet.", CURRENT_FUNCTION);
  else
    Inlet_Ttotal[val_marker][val_vertex] = val_ttotal;
}

inline void CEulerSolver::SetInlet_Ptotal(unsigned short val_marker, unsigned long val_vertex, su2double val_ptotal) {
  /*--- Since this call can be accessed indirectly using python, do some error
   * checking to prevent segmentation faults ---*/
  if (val_marker >= nMarker)
    SU2_MPI::Error("Out-of-bounds marker index used on inlet.", CURRENT_FUNCTION);
  else if (Inlet_Ptotal == NULL || Inlet_Ptotal[val_marker] == NULL)
    SU2_MPI::Error("Tried to set custom inlet BC on an invalid marker.", CURRENT_FUNCTION);
  else if (val_vertex >= nVertex[val_marker])
    SU2_MPI::Error("Out-of-bounds vertex index used on inlet.", CURRENT_FUNCTION);
  else
    Inlet_Ptotal[val_marker][val_vertex] = val_ptotal;
}

inline void CEulerSolver::SetInlet_FlowDir(unsigned short val_marker, unsigned long val_vertex, unsigned short val_dim, su2double val_flowdir) {
  /*--- Since this call can be accessed indirectly using python, do some error
   * checking to prevent segmentation faults ---*/
  if (val_marker >= nMarker)
    SU2_MPI::Error("Out-of-bounds marker index used on inlet.", CURRENT_FUNCTION);
  else if (Inlet_FlowDir == NULL || Inlet_FlowDir[val_marker] == NULL)
      SU2_MPI::Error("Tried to set custom inlet BC on an invalid marker.", CURRENT_FUNCTION);
  else if (val_vertex >= nVertex[val_marker])
    SU2_MPI::Error("Out-of-bounds vertex index used on inlet.", CURRENT_FUNCTION);
  else
    Inlet_FlowDir[val_marker][val_vertex][val_dim] = val_flowdir;
}

inline su2double CEulerSolver::GetCL_Inv(unsigned short val_marker) { return CL_Inv[val_marker]; }

inline su2double CEulerSolver::GetCD_Inv(unsigned short val_marker) { return CD_Inv[val_marker]; }

inline su2double CEulerSolver::GetSurface_CL(unsigned short val_marker) { return Surface_CL[val_marker]; }

inline su2double CEulerSolver::GetSurface_CD(unsigned short val_marker) { return Surface_CD[val_marker]; }

inline su2double CEulerSolver::GetSurface_CSF(unsigned short val_marker) { return Surface_CSF[val_marker]; }

inline su2double CEulerSolver::GetSurface_CEff(unsigned short val_marker) { return Surface_CEff[val_marker]; }

inline su2double CEulerSolver::GetSurface_CFx(unsigned short val_marker) { return Surface_CFx[val_marker]; }

inline su2double CEulerSolver::GetSurface_CFy(unsigned short val_marker) { return Surface_CFy[val_marker]; }

inline su2double CEulerSolver::GetSurface_CFz(unsigned short val_marker) { return Surface_CFz[val_marker]; }

inline su2double CEulerSolver::GetSurface_CMx(unsigned short val_marker) { return Surface_CMx[val_marker]; }

inline su2double CEulerSolver::GetSurface_CMy(unsigned short val_marker) { return Surface_CMy[val_marker]; }

inline su2double CEulerSolver::GetSurface_CMz(unsigned short val_marker) { return Surface_CMz[val_marker]; }

inline su2double CEulerSolver::GetSurface_CL_Inv(unsigned short val_marker) { return Surface_CL_Inv[val_marker]; }

inline su2double CEulerSolver::GetSurface_CD_Inv(unsigned short val_marker) { return Surface_CD_Inv[val_marker]; }

inline su2double CEulerSolver::GetSurface_CSF_Inv(unsigned short val_marker) { return Surface_CSF_Inv[val_marker]; }

inline su2double CEulerSolver::GetSurface_CEff_Inv(unsigned short val_marker) { return Surface_CEff_Inv[val_marker]; }

inline su2double CEulerSolver::GetSurface_CFx_Inv(unsigned short val_marker) { return Surface_CFx_Inv[val_marker]; }

inline su2double CEulerSolver::GetSurface_CFy_Inv(unsigned short val_marker) { return Surface_CFy_Inv[val_marker]; }

inline su2double CEulerSolver::GetSurface_CFz_Inv(unsigned short val_marker) { return Surface_CFz_Inv[val_marker]; }

inline su2double CEulerSolver::GetSurface_CMx_Inv(unsigned short val_marker) { return Surface_CMx_Inv[val_marker]; }

inline su2double CEulerSolver::GetSurface_CMy_Inv(unsigned short val_marker) { return Surface_CMy_Inv[val_marker]; }

inline su2double CEulerSolver::GetSurface_CMz_Inv(unsigned short val_marker) { return Surface_CMz_Inv[val_marker]; }

inline su2double CEulerSolver::GetSurface_CL_Mnt(unsigned short val_marker) { return Surface_CL_Mnt[val_marker]; }

inline su2double CEulerSolver::GetSurface_CD_Mnt(unsigned short val_marker) { return Surface_CD_Mnt[val_marker]; }

inline su2double CEulerSolver::GetSurface_CSF_Mnt(unsigned short val_marker) { return Surface_CSF_Mnt[val_marker]; }

inline su2double CEulerSolver::GetSurface_CEff_Mnt(unsigned short val_marker) { return Surface_CEff_Mnt[val_marker]; }

inline su2double CEulerSolver::GetSurface_CFx_Mnt(unsigned short val_marker) { return Surface_CFx_Mnt[val_marker]; }

inline su2double CEulerSolver::GetSurface_CFy_Mnt(unsigned short val_marker) { return Surface_CFy_Mnt[val_marker]; }

inline su2double CEulerSolver::GetSurface_CFz_Mnt(unsigned short val_marker) { return Surface_CFz_Mnt[val_marker]; }

inline su2double CEulerSolver::GetSurface_CMx_Mnt(unsigned short val_marker) { return Surface_CMx_Mnt[val_marker]; }

inline su2double CEulerSolver::GetSurface_CMy_Mnt(unsigned short val_marker) { return Surface_CMy_Mnt[val_marker]; }

inline su2double CEulerSolver::GetSurface_CMz_Mnt(unsigned short val_marker) { return Surface_CMz_Mnt[val_marker]; }

inline su2double CEulerSolver::GetInflow_MassFlow(unsigned short val_marker) { return Inflow_MassFlow[val_marker]; }

inline su2double CEulerSolver::GetExhaust_MassFlow(unsigned short val_marker) { return Exhaust_MassFlow[val_marker]; }

inline su2double CEulerSolver::GetInflow_Pressure(unsigned short val_marker) { return Inflow_Pressure[val_marker]; }

inline su2double CEulerSolver::GetInflow_Mach(unsigned short val_marker) { return Inflow_Mach[val_marker]; }

inline su2double CEulerSolver::GetCSF_Inv(unsigned short val_marker) { return CSF_Inv[val_marker]; }

inline su2double CEulerSolver::GetCEff_Inv(unsigned short val_marker) { return CEff_Inv[val_marker]; }

inline su2double CEulerSolver::GetTotal_CL() { return Total_CL; }

inline void CEulerSolver::SetTotal_ComboObj(su2double ComboObj) {Total_ComboObj = ComboObj; }

inline su2double CEulerSolver::GetTotal_ComboObj() { return Total_ComboObj; }

inline su2double CEulerSolver::GetTotal_CD() { return Total_CD; }

inline su2double CEulerSolver::GetTotal_NetThrust() { return Total_NetThrust; }

inline su2double CEulerSolver::GetTotal_Power() { return Total_Power; }

inline su2double CEulerSolver::GetTotal_SolidCD() { return Total_SolidCD; }

inline su2double CEulerSolver::GetTotal_ReverseFlow() { return Total_ReverseFlow; }

inline su2double CEulerSolver::GetTotal_MFR() { return Total_MFR; }

inline su2double CEulerSolver::GetTotal_Prop_Eff() { return Total_Prop_Eff; }

inline su2double CEulerSolver::GetTotal_ByPassProp_Eff() { return Total_ByPassProp_Eff; }

inline su2double CEulerSolver::GetTotal_Adiab_Eff() { return Total_Adiab_Eff; }

inline su2double CEulerSolver::GetTotal_Poly_Eff() { return Total_Poly_Eff; }

inline su2double CEulerSolver::GetTotal_IDC_Mach() { return Total_IDC_Mach; }

inline su2double CEulerSolver::GetTotal_DC60() { return Total_DC60; }

inline su2double CEulerSolver::GetTotal_Custom_ObjFunc() { return Total_Custom_ObjFunc; }

inline su2double CEulerSolver::GetTotal_CMx() { return Total_CMx; }

inline su2double CEulerSolver::GetTotal_CMy() { return Total_CMy; }

inline su2double CEulerSolver::GetTotal_CMz() { return Total_CMz; }

inline su2double CEulerSolver::GetTotal_CoPx() { return Total_CoPx; }

inline su2double CEulerSolver::GetTotal_CoPy() { return Total_CoPy; }

inline su2double CEulerSolver::GetTotal_CoPz() { return Total_CoPz; }

inline su2double CEulerSolver::GetTotal_CFx() { return Total_CFx; }

inline su2double CEulerSolver::GetTotal_CFy() { return Total_CFy; }

inline su2double CEulerSolver::GetTotal_CFz() { return Total_CFz; }

inline su2double CEulerSolver::GetTotal_CSF() { return Total_CSF; }

inline su2double CEulerSolver::GetTotal_CEff() { return Total_CEff; }

inline su2double CEulerSolver::GetTotal_CT() { return Total_CT; }

inline void CEulerSolver::SetTotal_CT(su2double val_Total_CT) { Total_CT = val_Total_CT; }

inline su2double CEulerSolver::GetTotal_CQ() { return Total_CQ; }

inline su2double CEulerSolver::GetTotal_HeatFlux() { return Total_Heat; }

inline su2double CEulerSolver::GetTotal_MaxHeatFlux() { return Total_MaxHeat; }

inline void CEulerSolver::SetTotal_CQ(su2double val_Total_CQ) { Total_CQ = val_Total_CQ; }

inline void CEulerSolver::SetTotal_HeatFlux(su2double val_Total_Heat) { Total_Heat = val_Total_Heat; }

inline void CEulerSolver::SetTotal_MaxHeatFlux(su2double val_Total_MaxHeat) { Total_MaxHeat = val_Total_MaxHeat; }

inline su2double CEulerSolver::GetTotal_CMerit() { return Total_CMerit; }

inline su2double CEulerSolver::GetTotal_CEquivArea() { return Total_CEquivArea; }

inline su2double CEulerSolver::GetTotal_AeroCD() { return Total_AeroCD; }

inline su2double CEulerSolver::GetTotal_IDR() { return Total_IDR; }

inline su2double CEulerSolver::GetTotal_IDC() { return Total_IDC; }

inline su2double CEulerSolver::GetTotal_CpDiff() { return Total_CpDiff; }

inline su2double CEulerSolver::GetTotal_HeatFluxDiff() { return Total_HeatFluxDiff; }

inline su2double CEulerSolver::GetTotal_CNearFieldOF() { return Total_CNearFieldOF; }

inline void CEulerSolver::AddTotal_ComboObj(su2double val_obj) {Total_ComboObj +=val_obj;}

inline void CEulerSolver::SetTotal_CEquivArea(su2double val_cequivarea) { Total_CEquivArea = val_cequivarea; }

inline void CEulerSolver::SetTotal_AeroCD(su2double val_aerocd) { Total_AeroCD = val_aerocd; }

inline void CEulerSolver::SetTotal_CpDiff(su2double pressure) { Total_CpDiff = pressure; }

inline void CEulerSolver::SetTotal_HeatFluxDiff(su2double heat) { Total_HeatFluxDiff = heat; }

inline void CEulerSolver::SetTotal_CNearFieldOF(su2double cnearfieldpress) { Total_CNearFieldOF = cnearfieldpress; }

inline void CEulerSolver::SetTotal_CL(su2double val_Total_CL) { Total_CL = val_Total_CL; }

inline void CEulerSolver::SetTotal_CD(su2double val_Total_CD) { Total_CD = val_Total_CD; }

inline void CEulerSolver::SetTotal_NetThrust(su2double val_Total_NetThrust) { Total_NetThrust = val_Total_NetThrust; }

inline void CEulerSolver::SetTotal_Power(su2double val_Total_Power) { Total_Power = val_Total_Power; }

inline void CEulerSolver::SetTotal_SolidCD(su2double val_Total_SolidCD) { Total_SolidCD = val_Total_SolidCD; }

inline void CEulerSolver::SetTotal_ReverseFlow(su2double val_Total_ReverseFlow) { Total_ReverseFlow = val_Total_ReverseFlow; }

inline void CEulerSolver::SetTotal_MFR(su2double val_Total_MFR) { Total_MFR = val_Total_MFR; }

inline void CEulerSolver::SetTotal_Prop_Eff(su2double val_Total_Prop_Eff) { Total_Prop_Eff = val_Total_Prop_Eff; }

inline void CEulerSolver::SetTotal_ByPassProp_Eff(su2double val_Total_ByPassProp_Eff) { Total_ByPassProp_Eff = val_Total_ByPassProp_Eff; }

inline void CEulerSolver::SetTotal_Adiab_Eff(su2double val_Total_Adiab_Eff) { Total_Adiab_Eff = val_Total_Adiab_Eff; }

inline void CEulerSolver::SetTotal_Poly_Eff(su2double val_Total_Poly_Eff) { Total_Poly_Eff = val_Total_Poly_Eff; }

inline void CEulerSolver::SetTotal_IDC(su2double val_Total_IDC) { Total_IDC = val_Total_IDC; }

inline void CEulerSolver::SetTotal_IDC_Mach(su2double val_Total_IDC_Mach) { Total_IDC_Mach = val_Total_IDC_Mach; }

inline void CEulerSolver::SetTotal_IDR(su2double val_Total_IDR) { Total_IDR = val_Total_IDR; }

inline void CEulerSolver::SetTotal_DC60(su2double val_Total_DC60) { Total_DC60 = val_Total_DC60; }

inline void CEulerSolver::SetTotal_Custom_ObjFunc(su2double val_total_custom_objfunc, su2double val_weight) { Total_Custom_ObjFunc = val_total_custom_objfunc*val_weight; }

inline void CEulerSolver::AddTotal_Custom_ObjFunc(su2double val_total_custom_objfunc, su2double val_weight) { Total_Custom_ObjFunc += val_total_custom_objfunc*val_weight; }

inline su2double CEulerSolver::GetAllBound_CL_Inv() { return AllBound_CL_Inv; }

inline su2double CEulerSolver::GetAllBound_CD_Inv() { return AllBound_CD_Inv; }

inline su2double CEulerSolver::GetAllBound_CSF_Inv() { return AllBound_CSF_Inv; }

inline su2double CEulerSolver::GetAllBound_CEff_Inv() { return AllBound_CEff_Inv; }

inline su2double CEulerSolver::GetAllBound_CMx_Inv() { return AllBound_CMx_Inv; }

inline su2double CEulerSolver::GetAllBound_CMy_Inv() { return AllBound_CMy_Inv; }

inline su2double CEulerSolver::GetAllBound_CMz_Inv() { return AllBound_CMz_Inv; }

inline su2double CEulerSolver::GetAllBound_CoPx_Inv() { return AllBound_CoPx_Inv; }

inline su2double CEulerSolver::GetAllBound_CoPy_Inv() { return AllBound_CoPy_Inv; }

inline su2double CEulerSolver::GetAllBound_CoPz_Inv() { return AllBound_CoPz_Inv; }

inline su2double CEulerSolver::GetAllBound_CFx_Inv() { return AllBound_CFx_Inv; }

inline su2double CEulerSolver::GetAllBound_CFy_Inv() { return AllBound_CFy_Inv; }

inline su2double CEulerSolver::GetAllBound_CFz_Inv() { return AllBound_CFz_Inv; }

inline su2double CEulerSolver::GetAllBound_CL_Mnt() { return AllBound_CL_Mnt; }

inline su2double CEulerSolver::GetAllBound_CD_Mnt() { return AllBound_CD_Mnt; }

inline su2double CEulerSolver::GetAllBound_CSF_Mnt() { return AllBound_CSF_Mnt; }

inline su2double CEulerSolver::GetAllBound_CEff_Mnt() { return AllBound_CEff_Mnt; }

inline su2double CEulerSolver::GetAllBound_CMx_Mnt() { return AllBound_CMx_Mnt; }

inline su2double CEulerSolver::GetAllBound_CMy_Mnt() { return AllBound_CMy_Mnt; }

inline su2double CEulerSolver::GetAllBound_CMz_Mnt() { return AllBound_CMz_Mnt; }

inline su2double CEulerSolver::GetAllBound_CoPx_Mnt() { return AllBound_CoPx_Mnt; }

inline su2double CEulerSolver::GetAllBound_CoPy_Mnt() { return AllBound_CoPy_Mnt; }

inline su2double CEulerSolver::GetAllBound_CoPz_Mnt() { return AllBound_CoPz_Mnt; }

inline su2double CEulerSolver::GetAllBound_CFx_Mnt() { return AllBound_CFx_Mnt; }

inline su2double CEulerSolver::GetAllBound_CFy_Mnt() { return AllBound_CFy_Mnt; }

inline su2double CEulerSolver::GetAllBound_CFz_Mnt() { return AllBound_CFz_Mnt; }

inline su2double CEulerSolver::GetAverageDensity(unsigned short valMarker, unsigned short valSpan){return AverageDensity[valMarker][valSpan];}

inline su2double CEulerSolver::GetAveragePressure(unsigned short valMarker, unsigned short valSpan){return AveragePressure[valMarker][valSpan];}

inline su2double* CEulerSolver::GetAverageTurboVelocity(unsigned short valMarker, unsigned short valSpan){return AverageTurboVelocity[valMarker][valSpan];}

inline su2double CEulerSolver::GetAverageNu(unsigned short valMarker, unsigned short valSpan){return AverageNu[valMarker][valSpan];}

inline su2double CEulerSolver::GetAverageKine(unsigned short valMarker, unsigned short valSpan){return AverageKine[valMarker][valSpan];}

inline su2double CEulerSolver::GetAverageOmega(unsigned short valMarker, unsigned short valSpan){return AverageOmega[valMarker][valSpan];}

inline su2double CEulerSolver::GetExtAverageNu(unsigned short valMarker, unsigned short valSpan){return ExtAverageNu[valMarker][valSpan];}

inline su2double CEulerSolver::GetExtAverageKine(unsigned short valMarker, unsigned short valSpan){return ExtAverageKine[valMarker][valSpan];}

inline su2double CEulerSolver::GetExtAverageOmega(unsigned short valMarker, unsigned short valSpan){return ExtAverageOmega[valMarker][valSpan];}

inline void CEulerSolver::SetExtAverageDensity(unsigned short valMarker, unsigned short valSpan, su2double valDensity){ExtAverageDensity[valMarker][valSpan] = valDensity;}

inline void CEulerSolver::SetExtAveragePressure(unsigned short valMarker, unsigned short valSpan, su2double valPressure){ExtAveragePressure[valMarker][valSpan] = valPressure;}

inline void CEulerSolver::SetExtAverageTurboVelocity(unsigned short valMarker, unsigned short valSpan, unsigned short valIndex, su2double valTurboVelocity){ExtAverageTurboVelocity[valMarker][valSpan][valIndex] = valTurboVelocity;}

inline void CEulerSolver::SetExtAverageNu(unsigned short valMarker, unsigned short valSpan, su2double valNu){ExtAverageNu[valMarker][valSpan] = valNu;}

inline void CEulerSolver::SetExtAverageKine(unsigned short valMarker, unsigned short valSpan, su2double valKine){ExtAverageKine[valMarker][valSpan] = valKine;}

inline void CEulerSolver::SetExtAverageOmega(unsigned short valMarker, unsigned short valSpan, su2double valOmega){ExtAverageOmega[valMarker][valSpan] = valOmega;}

inline su2double  CEulerSolver::GetDensityIn(unsigned short inMarkerTP, unsigned short valSpan){return DensityIn[inMarkerTP][valSpan];}

inline su2double  CEulerSolver::GetPressureIn(unsigned short inMarkerTP, unsigned short valSpan){return PressureIn[inMarkerTP][valSpan];}

inline su2double* CEulerSolver::GetTurboVelocityIn(unsigned short inMarkerTP, unsigned short valSpan){return TurboVelocityIn[inMarkerTP][valSpan];}

inline su2double  CEulerSolver::GetDensityOut(unsigned short inMarkerTP, unsigned short valSpan){return DensityOut[inMarkerTP][valSpan];}

inline su2double  CEulerSolver::GetPressureOut(unsigned short inMarkerTP, unsigned short valSpan){return PressureOut[inMarkerTP][valSpan];}

inline su2double* CEulerSolver::GetTurboVelocityOut(unsigned short inMarkerTP, unsigned short valSpan){return TurboVelocityOut[inMarkerTP][valSpan];}

inline su2double CEulerSolver::GetKineIn(unsigned short inMarkerTP, unsigned short valSpan){return KineIn[inMarkerTP][valSpan];}

inline su2double CEulerSolver::GetOmegaIn(unsigned short inMarkerTP, unsigned short valSpan){return OmegaIn[inMarkerTP][valSpan];}

inline su2double CEulerSolver::GetNuIn(unsigned short inMarkerTP, unsigned short valSpan){return NuIn[inMarkerTP][valSpan];}

inline su2double CEulerSolver::GetKineOut(unsigned short inMarkerTP, unsigned short valSpan){return KineOut[inMarkerTP][valSpan];}

inline su2double CEulerSolver::GetOmegaOut(unsigned short inMarkerTP, unsigned short valSpan){return OmegaOut[inMarkerTP][valSpan];}

inline su2double CEulerSolver::GetNuOut(unsigned short inMarkerTP, unsigned short valSpan){return NuOut[inMarkerTP][valSpan];}

inline void CEulerSolver::SetDensityIn(su2double value, unsigned short inMarkerTP, unsigned short valSpan){DensityIn[inMarkerTP][valSpan] = value;}

inline void CEulerSolver::SetPressureIn(su2double value, unsigned short inMarkerTP, unsigned short valSpan){PressureIn[inMarkerTP][valSpan] = value;}

inline void CEulerSolver::SetTurboVelocityIn(su2double *value, unsigned short inMarkerTP, unsigned short valSpan){
  unsigned short iDim;

  for(iDim = 0; iDim < nDim; iDim++)
    TurboVelocityIn[inMarkerTP][valSpan][iDim] = value[iDim];
}

inline void CEulerSolver::SetDensityOut(su2double value, unsigned short inMarkerTP, unsigned short valSpan){DensityOut[inMarkerTP][valSpan] = value;}

inline void CEulerSolver::SetPressureOut(su2double value, unsigned short inMarkerTP, unsigned short valSpan){PressureOut[inMarkerTP][valSpan] = value;}

inline void CEulerSolver::SetTurboVelocityOut(su2double *value, unsigned short inMarkerTP, unsigned short valSpan){
  unsigned short iDim;

  for(iDim = 0; iDim < nDim; iDim++)
    TurboVelocityOut[inMarkerTP][valSpan][iDim] = value[iDim];
}

inline void CEulerSolver::SetKineIn(su2double value, unsigned short inMarkerTP, unsigned short valSpan){KineIn[inMarkerTP][valSpan] = value;}

inline void CEulerSolver::SetOmegaIn(su2double value, unsigned short inMarkerTP, unsigned short valSpan){OmegaIn[inMarkerTP][valSpan] = value;}

inline void CEulerSolver::SetNuIn(su2double value, unsigned short inMarkerTP, unsigned short valSpan){NuIn[inMarkerTP][valSpan] = value;}

inline void CEulerSolver::SetKineOut(su2double value, unsigned short inMarkerTP, unsigned short valSpan){KineOut[inMarkerTP][valSpan] = value;}

inline void CEulerSolver::SetOmegaOut(su2double value, unsigned short inMarkerTP, unsigned short valSpan){OmegaOut[inMarkerTP][valSpan] = value;}

inline void CEulerSolver::SetNuOut(su2double value, unsigned short inMarkerTP, unsigned short valSpan){NuOut[inMarkerTP][valSpan] = value;}

inline void CEulerSolver::ComputeTurboVelocity(su2double *cartesianVelocity, su2double *turboNormal, su2double *turboVelocity, unsigned short marker_flag, unsigned short kind_turb) {

  if ((kind_turb == AXIAL && nDim == 3) || (kind_turb == CENTRIPETAL_AXIAL && marker_flag == OUTFLOW) || (kind_turb == AXIAL_CENTRIFUGAL && marker_flag == INFLOW) ){
    turboVelocity[2] =  turboNormal[0]*cartesianVelocity[0] + cartesianVelocity[1]*turboNormal[1];
    turboVelocity[1] =  turboNormal[0]*cartesianVelocity[1] - turboNormal[1]*cartesianVelocity[0];
    turboVelocity[0] = cartesianVelocity[2];
  }
  else{
    turboVelocity[0] =  turboNormal[0]*cartesianVelocity[0] + cartesianVelocity[1]*turboNormal[1];
    turboVelocity[1] =  turboNormal[0]*cartesianVelocity[1] - turboNormal[1]*cartesianVelocity[0];
    if (marker_flag == INFLOW){
      turboVelocity[0] *= -1.0;
      turboVelocity[1] *= -1.0;
    }
    if(nDim == 3)
      turboVelocity[2] = cartesianVelocity[2];
  }
}

inline void CEulerSolver::ComputeBackVelocity(su2double *turboVelocity, su2double *turboNormal, su2double *cartesianVelocity, unsigned short marker_flag, unsigned short kind_turb){

  if ((kind_turb == AXIAL && nDim == 3) || (kind_turb == CENTRIPETAL_AXIAL && marker_flag == OUTFLOW) || (kind_turb == AXIAL_CENTRIFUGAL && marker_flag == INFLOW)){
    cartesianVelocity[0] = turboVelocity[2]*turboNormal[0] - turboVelocity[1]*turboNormal[1];
    cartesianVelocity[1] = turboVelocity[2]*turboNormal[1] + turboVelocity[1]*turboNormal[0];
    cartesianVelocity[2] = turboVelocity[0];
  }
  else{
    cartesianVelocity[0] =  turboVelocity[0]*turboNormal[0] - turboVelocity[1]*turboNormal[1];
    cartesianVelocity[1] =  turboVelocity[0]*turboNormal[1] + turboVelocity[1]*turboNormal[0];

    if (marker_flag == INFLOW){
      cartesianVelocity[0] *= -1.0;
      cartesianVelocity[1] *= -1.0;
    }

    if(nDim == 3)
      cartesianVelocity[2] = turboVelocity[2];
  }
}


inline CFluidModel* CEulerSolver::GetFluidModel(void) { return FluidModel;}

inline void CEulerSolver::SetPressure_Inf(su2double p_inf) {Pressure_Inf = p_inf;}

inline void CEulerSolver::SetTemperature_Inf(su2double t_inf) {Temperature_Inf = t_inf;}

inline su2double CEulerSolver::GetVertexTractions(unsigned short iMarker, unsigned long iVertex,
                                                  unsigned short iDim) {
  return VertexTraction[iMarker][iVertex][iDim];
}

inline void CEulerSolver::StoreVertexTractionsAdjoint(unsigned short iMarker, unsigned long iVertex,
                                                      unsigned short iDim, su2double val_adjoint) {
  VertexTractionAdjoint[iMarker][iVertex][iDim] = val_adjoint;
}

inline su2double CNSSolver::GetViscosity_Inf(void) { return Viscosity_Inf; }

inline su2double CNSSolver::GetTke_Inf(void) { return Tke_Inf; }

inline su2double CNSSolver::GetSurface_HF_Visc(unsigned short val_marker) { return Surface_HF_Visc[val_marker]; }

inline su2double CNSSolver::GetSurface_MaxHF_Visc(unsigned short val_marker) { return Surface_MaxHF_Visc[val_marker]; }

inline su2double CNSSolver::GetCL_Visc(unsigned short val_marker) { return CL_Visc[val_marker]; }

inline su2double CNSSolver::GetCSF_Visc(unsigned short val_marker) { return CSF_Visc[val_marker]; }

inline su2double CNSSolver::GetCD_Visc(unsigned short val_marker) { return CD_Visc[val_marker]; }

inline su2double CNSSolver::GetAllBound_CL_Visc() { return AllBound_CL_Visc; }

inline su2double CNSSolver::GetAllBound_CD_Visc() { return AllBound_CD_Visc; }

inline su2double CNSSolver::GetAllBound_CSF_Visc() { return AllBound_CSF_Visc; }

inline su2double CNSSolver::GetAllBound_CEff_Visc() { return AllBound_CEff_Visc; }

inline su2double CNSSolver::GetAllBound_CMx_Visc() { return AllBound_CMx_Visc; }

inline su2double CNSSolver::GetAllBound_CMy_Visc() { return AllBound_CMy_Visc; }

inline su2double CNSSolver::GetAllBound_CMz_Visc() { return AllBound_CMz_Visc; }

inline su2double CNSSolver::GetAllBound_CoPx_Visc() { return AllBound_CoPx_Visc; }

inline su2double CNSSolver::GetAllBound_CoPy_Visc() { return AllBound_CoPy_Visc; }

inline su2double CNSSolver::GetAllBound_CoPz_Visc() { return AllBound_CoPz_Visc; }

inline su2double CNSSolver::GetAllBound_CFx_Visc() { return AllBound_CFx_Visc; }

inline su2double CNSSolver::GetAllBound_CFy_Visc() { return AllBound_CFy_Visc; }

inline su2double CNSSolver::GetAllBound_CFz_Visc() { return AllBound_CFz_Visc; }

inline su2double CNSSolver::GetTotal_Buffet_Metric() { return Total_Buffet_Metric; }

inline su2double CNSSolver::GetSurface_CL_Visc(unsigned short val_marker) { return Surface_CL_Visc[val_marker]; }

inline su2double CNSSolver::GetSurface_CD_Visc(unsigned short val_marker) { return Surface_CD_Visc[val_marker]; }

inline su2double CNSSolver::GetSurface_CSF_Visc(unsigned short val_marker) { return Surface_CSF_Visc[val_marker]; }

inline su2double CNSSolver::GetSurface_CEff_Visc(unsigned short val_marker) { return Surface_CEff_Visc[val_marker]; }

inline su2double CNSSolver::GetSurface_CFx_Visc(unsigned short val_marker) { return Surface_CFx_Visc[val_marker]; }

inline su2double CNSSolver::GetSurface_CFy_Visc(unsigned short val_marker) { return Surface_CFy_Visc[val_marker]; }

inline su2double CNSSolver::GetSurface_CFz_Visc(unsigned short val_marker) { return Surface_CFz_Visc[val_marker]; }

inline su2double CNSSolver::GetSurface_CMx_Visc(unsigned short val_marker) { return Surface_CMx_Visc[val_marker]; }

inline su2double CNSSolver::GetSurface_CMy_Visc(unsigned short val_marker) { return Surface_CMy_Visc[val_marker]; }

inline su2double CNSSolver::GetSurface_CMz_Visc(unsigned short val_marker) { return Surface_CMz_Visc[val_marker]; }

inline su2double CNSSolver::GetSurface_Buffet_Metric(unsigned short val_marker) { return Surface_Buffet_Metric[val_marker]; }

inline su2double CNSSolver::GetCSkinFriction(unsigned short val_marker, unsigned long val_vertex, unsigned short val_dim) { return CSkinFriction[val_marker][val_dim][val_vertex]; }

inline su2double CNSSolver::GetHeatFlux(unsigned short val_marker, unsigned long val_vertex) { return HeatFlux[val_marker][val_vertex]; }

inline su2double CNSSolver::GetHeatFluxTarget(unsigned short val_marker, unsigned long val_vertex) { return HeatFluxTarget[val_marker][val_vertex]; }

inline void CNSSolver::SetHeatFluxTarget(unsigned short val_marker, unsigned long val_vertex, su2double val_heat) { HeatFluxTarget[val_marker][val_vertex] = val_heat; }

inline su2double CNSSolver::GetBuffetSensor(unsigned short val_marker, unsigned long val_vertex) { return Buffet_Sensor[val_marker][val_vertex]; }

inline su2double CNSSolver::GetYPlus(unsigned short val_marker, unsigned long val_vertex) { return YPlus[val_marker][val_vertex]; }

inline su2double CNSSolver::GetStrainMag_Max(void) { return StrainMag_Max; }

inline su2double CNSSolver::GetOmega_Max(void) { return Omega_Max; }

inline void CNSSolver::SetStrainMag_Max(su2double val_strainmag_max) { StrainMag_Max = val_strainmag_max; }

inline void CNSSolver::SetOmega_Max(su2double val_omega_max) { Omega_Max = val_omega_max; }

inline su2double CNSSolver::GetConjugateHeatVariable(unsigned short val_marker, unsigned long val_vertex, unsigned short pos_var) { return HeatConjugateVar[val_marker][val_vertex][pos_var]; }

inline void CNSSolver::SetConjugateHeatVariable(unsigned short val_marker, unsigned long val_vertex, unsigned short pos_var, su2double relaxation_factor, su2double val_var) {
  HeatConjugateVar[val_marker][val_vertex][pos_var] = relaxation_factor*val_var + (1.0-relaxation_factor)*HeatConjugateVar[val_marker][val_vertex][pos_var]; }

inline CFluidModel* CFEM_DG_EulerSolver::GetFluidModel(void) { return FluidModel;}

inline su2double* CFEM_DG_EulerSolver::GetVecSolDOFs(void) {return VecSolDOFs.data();}

inline unsigned long CFEM_DG_EulerSolver::GetnDOFsGlobal(void) {return nDOFsGlobal;}

inline su2double CFEM_DG_EulerSolver::GetDensity_Inf(void) { return Density_Inf; }

inline su2double CFEM_DG_EulerSolver::GetModVelocity_Inf(void) {
  su2double Vel2 = 0;
  for (unsigned short iDim = 0; iDim < nDim; iDim++)
    Vel2 += Velocity_Inf[iDim]*Velocity_Inf[iDim];
  return sqrt(Vel2);
}

inline su2double CFEM_DG_EulerSolver::GetDensity_Energy_Inf(void) { return Density_Inf*Energy_Inf; }

inline su2double CFEM_DG_EulerSolver::GetDensity_Velocity_Inf(unsigned short val_dim) { return Density_Inf*Velocity_Inf[val_dim]; }

inline su2double CFEM_DG_EulerSolver::GetVelocity_Inf(unsigned short val_dim) { return Velocity_Inf[val_dim]; }

inline su2double *CFEM_DG_EulerSolver::GetVelocity_Inf(void) { return Velocity_Inf; }

inline su2double CFEM_DG_EulerSolver::GetPressure_Inf(void) { return Pressure_Inf; }

inline su2double CFEM_DG_EulerSolver::GetCL_Inv(unsigned short val_marker) { return CL_Inv[val_marker]; }

inline su2double CFEM_DG_EulerSolver::GetCMz_Inv(unsigned short val_marker) { return CMz_Inv[val_marker]; }

inline su2double CFEM_DG_EulerSolver::GetCD_Inv(unsigned short val_marker) { return CD_Inv[val_marker]; }

inline su2double CFEM_DG_EulerSolver::GetSurface_CL(unsigned short val_marker) { return Surface_CL[val_marker]; }

inline su2double CFEM_DG_EulerSolver::GetSurface_CD(unsigned short val_marker) { return Surface_CD[val_marker]; }

inline su2double CFEM_DG_EulerSolver::GetSurface_CSF(unsigned short val_marker) { return Surface_CSF[val_marker]; }

inline su2double CFEM_DG_EulerSolver::GetSurface_CEff(unsigned short val_marker) { return Surface_CEff[val_marker]; }

inline su2double CFEM_DG_EulerSolver::GetSurface_CFx(unsigned short val_marker) { return Surface_CFx[val_marker]; }

inline su2double CFEM_DG_EulerSolver::GetSurface_CFy(unsigned short val_marker) { return Surface_CFy[val_marker]; }

inline su2double CFEM_DG_EulerSolver::GetSurface_CFz(unsigned short val_marker) { return Surface_CFz[val_marker]; }

inline su2double CFEM_DG_EulerSolver::GetSurface_CMx(unsigned short val_marker) { return Surface_CMx[val_marker]; }

inline su2double CFEM_DG_EulerSolver::GetSurface_CMy(unsigned short val_marker) { return Surface_CMy[val_marker]; }

inline su2double CFEM_DG_EulerSolver::GetSurface_CMz(unsigned short val_marker) { return Surface_CMz[val_marker]; }

inline su2double CFEM_DG_EulerSolver::GetSurface_CL_Inv(unsigned short val_marker) { return Surface_CL_Inv[val_marker]; }

inline su2double CFEM_DG_EulerSolver::GetSurface_CD_Inv(unsigned short val_marker) { return Surface_CD_Inv[val_marker]; }

inline su2double CFEM_DG_EulerSolver::GetSurface_CSF_Inv(unsigned short val_marker) { return Surface_CSF_Inv[val_marker]; }

inline su2double CFEM_DG_EulerSolver::GetSurface_CEff_Inv(unsigned short val_marker) { return Surface_CEff_Inv[val_marker]; }

inline su2double CFEM_DG_EulerSolver::GetSurface_CFx_Inv(unsigned short val_marker) { return Surface_CFx_Inv[val_marker]; }

inline su2double CFEM_DG_EulerSolver::GetSurface_CFy_Inv(unsigned short val_marker) { return Surface_CFy_Inv[val_marker]; }

inline su2double CFEM_DG_EulerSolver::GetSurface_CFz_Inv(unsigned short val_marker) { return Surface_CFz_Inv[val_marker]; }

inline su2double CFEM_DG_EulerSolver::GetSurface_CMx_Inv(unsigned short val_marker) { return Surface_CMx_Inv[val_marker]; }

inline su2double CFEM_DG_EulerSolver::GetSurface_CMy_Inv(unsigned short val_marker) { return Surface_CMy_Inv[val_marker]; }

inline su2double CFEM_DG_EulerSolver::GetSurface_CMz_Inv(unsigned short val_marker) { return Surface_CMz_Inv[val_marker]; }

inline su2double CFEM_DG_EulerSolver::GetCSF_Inv(unsigned short val_marker) { return CSF_Inv[val_marker]; }

inline su2double CFEM_DG_EulerSolver::GetCEff_Inv(unsigned short val_marker) { return CEff_Inv[val_marker]; }

inline su2double CFEM_DG_EulerSolver::GetTotal_CL() { return Total_CL; }

inline su2double CFEM_DG_EulerSolver::GetTotal_CD() { return Total_CD; }

inline su2double CFEM_DG_EulerSolver::GetTotal_CMx() { return Total_CMx; }

inline su2double CFEM_DG_EulerSolver::GetTotal_CMy() { return Total_CMy; }

inline su2double CFEM_DG_EulerSolver::GetTotal_CMz() { return Total_CMz; }

inline su2double CFEM_DG_EulerSolver::GetTotal_CFx() { return Total_CFx; }

inline su2double CFEM_DG_EulerSolver::GetTotal_CFy() { return Total_CFy; }

inline su2double CFEM_DG_EulerSolver::GetTotal_CFz() { return Total_CFz; }

inline su2double CFEM_DG_EulerSolver::GetTotal_CSF() { return Total_CSF; }

inline su2double CFEM_DG_EulerSolver::GetTotal_CEff() { return Total_CEff; }

inline void CFEM_DG_EulerSolver::SetTotal_CL(su2double val_Total_CL) { Total_CL = val_Total_CL; }

inline void CFEM_DG_EulerSolver::SetTotal_CD(su2double val_Total_CD) { Total_CD = val_Total_CD; }

inline su2double CFEM_DG_EulerSolver::GetAllBound_CL_Inv() { return AllBound_CL_Inv; }

inline su2double CFEM_DG_EulerSolver::GetAllBound_CD_Inv() { return AllBound_CD_Inv; }

inline su2double CFEM_DG_EulerSolver::GetAllBound_CSF_Inv() { return AllBound_CSF_Inv; }

inline su2double CFEM_DG_EulerSolver::GetAllBound_CEff_Inv() { return AllBound_CEff_Inv; }

inline su2double CFEM_DG_EulerSolver::GetAllBound_CMx_Inv() { return AllBound_CMx_Inv; }

inline su2double CFEM_DG_EulerSolver::GetAllBound_CMy_Inv() { return AllBound_CMy_Inv; }

inline su2double CFEM_DG_EulerSolver::GetAllBound_CMz_Inv() { return AllBound_CMz_Inv; }

inline su2double CFEM_DG_EulerSolver::GetAllBound_CFx_Inv() { return AllBound_CFx_Inv; }

inline su2double CFEM_DG_EulerSolver::GetAllBound_CFy_Inv() { return AllBound_CFy_Inv; }

inline su2double CFEM_DG_EulerSolver::GetAllBound_CFz_Inv() { return AllBound_CFz_Inv; }

inline void CFEM_DG_EulerSolver::SetPressure_Inf(su2double p_inf){Pressure_Inf = p_inf;}

inline void CFEM_DG_EulerSolver::SetTemperature_Inf(su2double t_inf){Temperature_Inf = t_inf;}

inline void CFEM_DG_EulerSolver::BC_HeatFlux_Wall(CConfig                  *config,
                                                  const unsigned long      surfElemBeg,
                                                  const unsigned long      surfElemEnd,
                                                  const CSurfaceElementFEM *surfElem,
                                                  su2double                *resFaces,
                                                  CNumerics                *conv_numerics,
                                                  unsigned short           val_marker,
                                                  su2double                *workArray) {}

inline void CFEM_DG_EulerSolver::BC_Isothermal_Wall(CConfig                  *config,
                                                    const unsigned long      surfElemBeg,
                                                    const unsigned long      surfElemEnd,
                                                    const CSurfaceElementFEM *surfElem,
                                                    su2double                *resFaces,
                                                    CNumerics                *conv_numerics,
                                                    unsigned short           val_marker,
                                                    su2double                *workArray) {}

inline su2double CFEM_DG_NSSolver::GetViscosity_Inf(void) { return Viscosity_Inf; }

inline su2double CFEM_DG_NSSolver::GetTke_Inf(void) { return Tke_Inf; }

inline su2double CFEM_DG_NSSolver::GetCL_Visc(unsigned short val_marker) { return CL_Visc[val_marker]; }

inline su2double CFEM_DG_NSSolver::GetCMz_Visc(unsigned short val_marker) { return CMz_Visc[val_marker]; }

inline su2double CFEM_DG_NSSolver::GetCSF_Visc(unsigned short val_marker) { return CSF_Visc[val_marker]; }

inline su2double CFEM_DG_NSSolver::GetCD_Visc(unsigned short val_marker) { return CD_Visc[val_marker]; }

inline su2double CFEM_DG_NSSolver::GetAllBound_CL_Visc() { return AllBound_CL_Visc; }

inline su2double CFEM_DG_NSSolver::GetAllBound_CSF_Visc() { return AllBound_CSF_Visc; }

inline su2double CFEM_DG_NSSolver::GetAllBound_CD_Visc() { return AllBound_CD_Visc; }

inline su2double CFEM_DG_NSSolver::GetStrainMag_Max(void) { return StrainMag_Max; }

inline su2double CFEM_DG_NSSolver::GetOmega_Max(void) { return Omega_Max; }

inline void CFEM_DG_NSSolver::SetStrainMag_Max(su2double val_strainmag_max) { StrainMag_Max = val_strainmag_max; }

inline void CFEM_DG_NSSolver::SetOmega_Max(su2double val_omega_max) { Omega_Max = val_omega_max; }

inline su2double CAdjEulerSolver::GetCSensitivity(unsigned short val_marker, unsigned long val_vertex) { return CSensitivity[val_marker][val_vertex]; }

inline void CAdjEulerSolver::SetCSensitivity(unsigned short val_marker, unsigned long val_vertex, su2double val_sensitivity) { CSensitivity[val_marker][val_vertex] = val_sensitivity; }

inline unsigned long CAdjEulerSolver::GetDonorGlobalIndex(unsigned short val_marker, unsigned long val_vertex) { return DonorGlobalIndex[val_marker][val_vertex]; }

inline void CAdjEulerSolver::SetDonorGlobalIndex(unsigned short val_marker, unsigned long val_vertex, unsigned long val_index) { DonorGlobalIndex[val_marker][val_vertex] = val_index; }

inline void CAdjEulerSolver::SetDonorAdjVar(unsigned short val_marker, unsigned long val_vertex, unsigned short val_var, su2double val_value) { DonorAdjVar[val_marker][val_vertex][val_var] = val_value; }

inline su2double CAdjEulerSolver::GetTotal_Sens_Geo() { return Total_Sens_Geo; }

inline su2double CAdjEulerSolver::GetTotal_Sens_Mach() { return Total_Sens_Mach; }

inline su2double CAdjEulerSolver::GetTotal_Sens_AoA() { return Total_Sens_AoA; }

inline su2double CAdjEulerSolver::GetTotal_Sens_Press() { return Total_Sens_Press; }

inline su2double CAdjEulerSolver::GetTotal_Sens_Temp() { return Total_Sens_Temp; }

inline su2double CAdjEulerSolver::GetTotal_Sens_BPress() { return Total_Sens_BPress; }

inline su2double CAdjEulerSolver::GetPsiRho_Inf(void) { return PsiRho_Inf; }

inline su2double CAdjEulerSolver::GetPsiE_Inf(void) { return PsiE_Inf; }

inline su2double *CAdjEulerSolver::GetDonorAdjVar(unsigned short val_marker, unsigned long val_vertex) { return DonorAdjVar[val_marker][val_vertex]; }

inline su2double CAdjEulerSolver::GetDonorAdjVar(unsigned short val_marker, unsigned long val_vertex, unsigned short val_var) { return DonorAdjVar[val_marker][val_vertex][val_var]; }

inline su2double CAdjEulerSolver::GetPhi_Inf(unsigned short val_dim) { return Phi_Inf[val_dim]; }

inline void CSolver::RefGeom_Sensitivity(CGeometry *geometry, CSolver **solver_container, CConfig *config){ }

inline void CSolver::DE_Sensitivity(CGeometry *geometry, CSolver **solver_container, CNumerics **numerics, CConfig *config){ }

inline void CSolver::Stiffness_Sensitivity(CGeometry *geometry, CSolver **solver_container, CNumerics **numerics, CConfig *config){ }

inline unsigned short CSolver::Get_iElem_iDe(unsigned long iElem){ return 0; }

inline void CSolver::Set_DV_Val(su2double val_EField, unsigned short i_DV){ }

inline su2double CSolver::Get_DV_Val(unsigned short i_DV){ return 0.0; }

inline su2double CSolver::Get_val_I(void){ return 0.0; }

inline su2double CSolver::Get_MassMatrix(unsigned long iPoint, unsigned long jPoint, unsigned short iVar, unsigned short jVar){ return 0.0; }

inline su2double CIncEulerSolver::GetDensity_Inf(void) { return Density_Inf; }

inline su2double CIncEulerSolver::GetModVelocity_Inf(void) {
  su2double Vel2 = 0;
  for (unsigned short iDim = 0; iDim < nDim; iDim++)
    Vel2 += Velocity_Inf[iDim]*Velocity_Inf[iDim];
  return sqrt(Vel2);
}

inline CFluidModel* CIncEulerSolver::GetFluidModel(void) { return FluidModel;}

inline su2double CIncEulerSolver::GetDensity_Velocity_Inf(unsigned short val_dim) { return Density_Inf*Velocity_Inf[val_dim]; }

inline su2double CIncEulerSolver::GetVelocity_Inf(unsigned short val_dim) { return Velocity_Inf[val_dim]; }

inline void CIncEulerSolver::SetVelocity_Inf(unsigned short val_dim, su2double val_velocity) { Velocity_Inf[val_dim] = val_velocity; }

inline su2double *CIncEulerSolver::GetVelocity_Inf(void) { return Velocity_Inf; }

inline su2double CIncEulerSolver::GetPressure_Inf(void) { return Pressure_Inf; }

inline su2double CIncEulerSolver::GetTemperature_Inf(void) { return Temperature_Inf; }

inline su2double CIncEulerSolver::GetCPressure(unsigned short val_marker, unsigned long val_vertex) { return CPressure[val_marker][val_vertex]; }

inline su2double CIncEulerSolver::GetCPressureTarget(unsigned short val_marker, unsigned long val_vertex) { return CPressureTarget[val_marker][val_vertex]; }

inline void CIncEulerSolver::SetCPressureTarget(unsigned short val_marker, unsigned long val_vertex, su2double val_pressure) { CPressureTarget[val_marker][val_vertex] = val_pressure; }

inline su2double *CIncEulerSolver::GetCharacPrimVar(unsigned short val_marker, unsigned long val_vertex) { return CharacPrimVar[val_marker][val_vertex]; }

inline su2double CIncEulerSolver::GetInlet_Ttotal(unsigned short val_marker, unsigned long val_vertex) { return Inlet_Ttotal[val_marker][val_vertex]; }

inline su2double CIncEulerSolver::GetInlet_Ptotal(unsigned short val_marker, unsigned long val_vertex) { return Inlet_Ptotal[val_marker][val_vertex]; }

inline su2double CIncEulerSolver::GetInlet_FlowDir(unsigned short val_marker, unsigned long val_vertex, unsigned short val_dim) { return Inlet_FlowDir[val_marker][val_vertex][val_dim]; }

inline su2double CIncEulerSolver::GetCD_Inv(unsigned short val_marker) { return CD_Inv[val_marker]; }

inline su2double CIncEulerSolver::GetSurface_CL(unsigned short val_marker) { return Surface_CL[val_marker]; }

inline su2double CIncEulerSolver::GetSurface_CD(unsigned short val_marker) { return Surface_CD[val_marker]; }

inline su2double CIncEulerSolver::GetSurface_CSF(unsigned short val_marker) { return Surface_CSF[val_marker]; }

inline su2double CIncEulerSolver::GetSurface_CEff(unsigned short val_marker) { return Surface_CEff[val_marker]; }

inline su2double CIncEulerSolver::GetSurface_CFx(unsigned short val_marker) { return Surface_CFx[val_marker]; }

inline su2double CIncEulerSolver::GetSurface_CFy(unsigned short val_marker) { return Surface_CFy[val_marker]; }

inline su2double CIncEulerSolver::GetSurface_CFz(unsigned short val_marker) { return Surface_CFz[val_marker]; }

inline su2double CIncEulerSolver::GetSurface_CMx(unsigned short val_marker) { return Surface_CMx[val_marker]; }

inline su2double CIncEulerSolver::GetSurface_CMy(unsigned short val_marker) { return Surface_CMy[val_marker]; }

inline su2double CIncEulerSolver::GetSurface_CMz(unsigned short val_marker) { return Surface_CMz[val_marker]; }

inline su2double CIncEulerSolver::GetSurface_CL_Inv(unsigned short val_marker) { return Surface_CL_Inv[val_marker]; }

inline su2double CIncEulerSolver::GetSurface_CD_Inv(unsigned short val_marker) { return Surface_CD_Inv[val_marker]; }

inline su2double CIncEulerSolver::GetSurface_CSF_Inv(unsigned short val_marker) { return Surface_CSF_Inv[val_marker]; }

inline su2double CIncEulerSolver::GetSurface_CEff_Inv(unsigned short val_marker) { return Surface_CEff_Inv[val_marker]; }

inline su2double CIncEulerSolver::GetSurface_CFx_Inv(unsigned short val_marker) { return Surface_CFx_Inv[val_marker]; }

inline su2double CIncEulerSolver::GetSurface_CFy_Inv(unsigned short val_marker) { return Surface_CFy_Inv[val_marker]; }

inline su2double CIncEulerSolver::GetSurface_CFz_Inv(unsigned short val_marker) { return Surface_CFz_Inv[val_marker]; }

inline su2double CIncEulerSolver::GetSurface_CMx_Inv(unsigned short val_marker) { return Surface_CMx_Inv[val_marker]; }

inline su2double CIncEulerSolver::GetSurface_CMy_Inv(unsigned short val_marker) { return Surface_CMy_Inv[val_marker]; }

inline su2double CIncEulerSolver::GetSurface_CMz_Inv(unsigned short val_marker) { return Surface_CMz_Inv[val_marker]; }

inline su2double CIncEulerSolver::GetCSF_Inv(unsigned short val_marker) { return CSF_Inv[val_marker]; }

inline su2double CIncEulerSolver::GetCEff_Inv(unsigned short val_marker) { return CEff_Inv[val_marker]; }

inline su2double CIncEulerSolver::GetTotal_CL() { return Total_CL; }

inline su2double CIncEulerSolver::GetTotal_CD() { return Total_CD; }

inline su2double CIncEulerSolver::GetTotal_CMx() { return Total_CMx; }

inline su2double CIncEulerSolver::GetTotal_CMy() { return Total_CMy; }

inline su2double CIncEulerSolver::GetTotal_CMz() { return Total_CMz; }

inline su2double CIncEulerSolver::GetTotal_CoPx() { return Total_CoPx; }

inline su2double CIncEulerSolver::GetTotal_CoPy() { return Total_CoPy; }

inline su2double CIncEulerSolver::GetTotal_CoPz() { return Total_CoPz; }

inline su2double CIncEulerSolver::GetTotal_CFx() { return Total_CFx; }

inline su2double CIncEulerSolver::GetTotal_CFy() { return Total_CFy; }

inline su2double CIncEulerSolver::GetTotal_CFz() { return Total_CFz; }

inline su2double CIncEulerSolver::GetTotal_CSF() { return Total_CSF; }

inline su2double CIncEulerSolver::GetTotal_CEff() { return Total_CEff; }

inline su2double CIncEulerSolver::GetTotal_CT() { return Total_CT; }

inline void CIncEulerSolver::SetTotal_CT(su2double val_Total_CT) { Total_CT = val_Total_CT; }

inline su2double CIncEulerSolver::GetTotal_CQ() { return Total_CQ; }

inline su2double CIncEulerSolver::GetTotal_HeatFlux() { return Total_Heat; }

inline su2double CIncEulerSolver::GetTotal_MaxHeatFlux() { return Total_MaxHeat; }

inline void CIncEulerSolver::SetTotal_CQ(su2double val_Total_CQ) { Total_CQ = val_Total_CQ; }

inline void CIncEulerSolver::SetTotal_HeatFlux(su2double val_Total_Heat) { Total_Heat = val_Total_Heat; }

inline void CIncEulerSolver::SetTotal_MaxHeatFlux(su2double val_Total_MaxHeat) { Total_MaxHeat = val_Total_MaxHeat; }

inline su2double CIncEulerSolver::GetTotal_CMerit() { return Total_CMerit; }

inline su2double CIncEulerSolver::GetTotal_CpDiff() { return Total_CpDiff; }

inline su2double CIncEulerSolver::GetTotal_HeatFluxDiff() { return Total_HeatFluxDiff; }

inline void CIncEulerSolver::SetTotal_CpDiff(su2double pressure) { Total_CpDiff = pressure; }

inline void CIncEulerSolver::SetTotal_HeatFluxDiff(su2double heat) { Total_HeatFluxDiff = heat; }

inline void CIncEulerSolver::SetTotal_CD(su2double val_Total_CD) { Total_CD = val_Total_CD; }

inline su2double CIncEulerSolver::GetTotal_Custom_ObjFunc() { return Total_Custom_ObjFunc; }

inline void CIncEulerSolver::SetTotal_Custom_ObjFunc(su2double val_total_custom_objfunc, su2double val_weight) { Total_Custom_ObjFunc = val_total_custom_objfunc*val_weight; }

inline void CIncEulerSolver::AddTotal_Custom_ObjFunc(su2double val_total_custom_objfunc, su2double val_weight) { Total_Custom_ObjFunc += val_total_custom_objfunc*val_weight; }

inline su2double CIncEulerSolver::GetAllBound_CL_Inv() { return AllBound_CL_Inv; }

inline su2double CIncEulerSolver::GetAllBound_CD_Inv() { return AllBound_CD_Inv; }

inline su2double CIncEulerSolver::GetAllBound_CSF_Inv() { return AllBound_CSF_Inv; }

inline su2double CIncEulerSolver::GetAllBound_CEff_Inv() { return AllBound_CEff_Inv; }

inline su2double CIncEulerSolver::GetAllBound_CMx_Inv() { return AllBound_CMx_Inv; }

inline su2double CIncEulerSolver::GetAllBound_CMy_Inv() { return AllBound_CMy_Inv; }

inline su2double CIncEulerSolver::GetAllBound_CMz_Inv() { return AllBound_CMz_Inv; }

inline su2double CIncEulerSolver::GetAllBound_CoPx_Inv() { return AllBound_CoPx_Inv; }

inline su2double CIncEulerSolver::GetAllBound_CoPy_Inv() { return AllBound_CoPy_Inv; }

inline su2double CIncEulerSolver::GetAllBound_CoPz_Inv() { return AllBound_CoPz_Inv; }

inline su2double CIncEulerSolver::GetAllBound_CFx_Inv() { return AllBound_CFx_Inv; }

inline su2double CIncEulerSolver::GetAllBound_CFy_Inv() { return AllBound_CFy_Inv; }

inline su2double CIncEulerSolver::GetAllBound_CFz_Inv() { return AllBound_CFz_Inv; }

inline su2double CIncEulerSolver::GetAllBound_CL_Mnt() { return AllBound_CL_Mnt; }

inline su2double CIncEulerSolver::GetAllBound_CD_Mnt() { return AllBound_CD_Mnt; }

inline su2double CIncEulerSolver::GetAllBound_CSF_Mnt() { return AllBound_CSF_Mnt; }

inline su2double CIncEulerSolver::GetAllBound_CEff_Mnt() { return AllBound_CEff_Mnt; }

inline su2double CIncEulerSolver::GetAllBound_CMx_Mnt() { return AllBound_CMx_Mnt; }

inline su2double CIncEulerSolver::GetAllBound_CMy_Mnt() { return AllBound_CMy_Mnt; }

inline su2double CIncEulerSolver::GetAllBound_CMz_Mnt() { return AllBound_CMz_Mnt; }

inline su2double CIncEulerSolver::GetAllBound_CoPx_Mnt() { return AllBound_CoPx_Mnt; }

inline su2double CIncEulerSolver::GetAllBound_CoPy_Mnt() { return AllBound_CoPy_Mnt; }

inline su2double CIncEulerSolver::GetAllBound_CoPz_Mnt() { return AllBound_CoPz_Mnt; }

inline su2double CIncEulerSolver::GetAllBound_CFx_Mnt() { return AllBound_CFx_Mnt; }

inline su2double CIncEulerSolver::GetAllBound_CFy_Mnt() { return AllBound_CFy_Mnt; }

inline su2double CIncEulerSolver::GetAllBound_CFz_Mnt() { return AllBound_CFz_Mnt; }

inline su2double CIncEulerSolver::GetSurface_CL_Mnt(unsigned short val_marker) { return Surface_CL_Mnt[val_marker]; }

inline su2double CIncEulerSolver::GetSurface_CD_Mnt(unsigned short val_marker) { return Surface_CD_Mnt[val_marker]; }

inline su2double CIncEulerSolver::GetSurface_CSF_Mnt(unsigned short val_marker) { return Surface_CSF_Mnt[val_marker]; }

inline su2double CIncEulerSolver::GetSurface_CEff_Mnt(unsigned short val_marker) { return Surface_CEff_Mnt[val_marker]; }

inline su2double CIncEulerSolver::GetSurface_CFx_Mnt(unsigned short val_marker) { return Surface_CFx_Mnt[val_marker]; }

inline su2double CIncEulerSolver::GetSurface_CFy_Mnt(unsigned short val_marker) { return Surface_CFy_Mnt[val_marker]; }

inline su2double CIncEulerSolver::GetSurface_CFz_Mnt(unsigned short val_marker) { return Surface_CFz_Mnt[val_marker]; }

inline su2double CIncEulerSolver::GetSurface_CMx_Mnt(unsigned short val_marker) { return Surface_CMx_Mnt[val_marker]; }

inline su2double CIncEulerSolver::GetSurface_CMy_Mnt(unsigned short val_marker) { return Surface_CMy_Mnt[val_marker]; }

inline su2double CIncEulerSolver::GetSurface_CMz_Mnt(unsigned short val_marker) { return Surface_CMz_Mnt[val_marker]; }

inline void CIncEulerSolver::SetPressure_Inf(su2double p_inf){Pressure_Inf = p_inf;}

inline void CIncEulerSolver::SetTemperature_Inf(su2double t_inf){Temperature_Inf = t_inf;}

inline void CIncEulerSolver::SetDensity_Inf(su2double rho_inf){Density_Inf = rho_inf;}

inline void CIncEulerSolver::SetTotal_ComboObj(su2double ComboObj) {Total_ComboObj = ComboObj; }

inline su2double CIncEulerSolver::GetTotal_ComboObj() { return Total_ComboObj; }

inline su2double CIncEulerSolver::GetVertexTractions(unsigned short iMarker, unsigned long iVertex,
                                                     unsigned short iDim) {
  return VertexTraction[iMarker][iVertex][iDim];
}

inline void CIncEulerSolver::StoreVertexTractionsAdjoint(unsigned short iMarker, unsigned long iVertex,
                                                         unsigned short iDim, su2double val_adjoint) {
  VertexTractionAdjoint[iMarker][iVertex][iDim] = val_adjoint;
}

inline su2double CIncNSSolver::GetViscosity_Inf(void) { return Viscosity_Inf; }

inline su2double CIncNSSolver::GetTke_Inf(void) { return Tke_Inf; }

inline su2double CIncNSSolver::GetSurface_HF_Visc(unsigned short val_marker) { return Surface_HF_Visc[val_marker]; }

inline su2double CIncNSSolver::GetSurface_MaxHF_Visc(unsigned short val_marker) { return Surface_MaxHF_Visc[val_marker]; }

inline su2double CIncNSSolver::GetCL_Visc(unsigned short val_marker) { return CL_Visc[val_marker]; }

inline su2double CIncNSSolver::GetCSF_Visc(unsigned short val_marker) { return CSF_Visc[val_marker]; }

inline su2double CIncNSSolver::GetCD_Visc(unsigned short val_marker) { return CD_Visc[val_marker]; }

inline su2double CIncNSSolver::GetAllBound_CL_Visc() { return AllBound_CL_Visc; }

inline su2double CIncNSSolver::GetAllBound_CSF_Visc() { return AllBound_CSF_Visc; }

inline su2double CIncNSSolver::GetAllBound_CD_Visc() { return AllBound_CD_Visc; }

inline su2double CIncNSSolver::GetAllBound_CEff_Visc() { return AllBound_CEff_Visc; }

inline su2double CIncNSSolver::GetAllBound_CMx_Visc() { return AllBound_CMx_Visc; }

inline su2double CIncNSSolver::GetAllBound_CMy_Visc() { return AllBound_CMy_Visc; }

inline su2double CIncNSSolver::GetAllBound_CMz_Visc() { return AllBound_CMz_Visc; }

inline su2double CIncNSSolver::GetAllBound_CoPx_Visc() { return AllBound_CoPx_Visc; }

inline su2double CIncNSSolver::GetAllBound_CoPy_Visc() { return AllBound_CoPy_Visc; }

inline su2double CIncNSSolver::GetAllBound_CoPz_Visc() { return AllBound_CoPz_Visc; }

inline su2double CIncNSSolver::GetAllBound_CFx_Visc() { return AllBound_CFx_Visc; }

inline su2double CIncNSSolver::GetAllBound_CFy_Visc() { return AllBound_CFy_Visc; }

inline su2double CIncNSSolver::GetAllBound_CFz_Visc() { return AllBound_CFz_Visc; }

inline su2double CIncNSSolver::GetSurface_CL_Visc(unsigned short val_marker) { return Surface_CL_Visc[val_marker]; }

inline su2double CIncNSSolver::GetSurface_CD_Visc(unsigned short val_marker) { return Surface_CD_Visc[val_marker]; }

inline su2double CIncNSSolver::GetSurface_CSF_Visc(unsigned short val_marker) { return Surface_CSF_Visc[val_marker]; }

inline su2double CIncNSSolver::GetSurface_CEff_Visc(unsigned short val_marker) { return Surface_CEff_Visc[val_marker]; }

inline su2double CIncNSSolver::GetSurface_CFx_Visc(unsigned short val_marker) { return Surface_CFx_Visc[val_marker]; }

inline su2double CIncNSSolver::GetSurface_CFy_Visc(unsigned short val_marker) { return Surface_CFy_Visc[val_marker]; }

inline su2double CIncNSSolver::GetSurface_CFz_Visc(unsigned short val_marker) { return Surface_CFz_Visc[val_marker]; }

inline su2double CIncNSSolver::GetSurface_CMx_Visc(unsigned short val_marker) { return Surface_CMx_Visc[val_marker]; }

inline su2double CIncNSSolver::GetSurface_CMy_Visc(unsigned short val_marker) { return Surface_CMy_Visc[val_marker]; }

inline su2double CIncNSSolver::GetSurface_CMz_Visc(unsigned short val_marker) { return Surface_CMz_Visc[val_marker]; }

inline su2double CIncNSSolver::GetCSkinFriction(unsigned short val_marker, unsigned long val_vertex, unsigned short val_dim) { return CSkinFriction[val_marker][val_dim][val_vertex]; }

inline su2double CIncNSSolver::GetHeatFlux(unsigned short val_marker, unsigned long val_vertex) { return HeatFlux[val_marker][val_vertex]; }

inline su2double CIncNSSolver::GetHeatFluxTarget(unsigned short val_marker, unsigned long val_vertex) { return HeatFluxTarget[val_marker][val_vertex]; }

inline void CIncNSSolver::SetHeatFluxTarget(unsigned short val_marker, unsigned long val_vertex, su2double val_heat) { HeatFluxTarget[val_marker][val_vertex] = val_heat; }

inline su2double CIncNSSolver::GetYPlus(unsigned short val_marker, unsigned long val_vertex) { return YPlus[val_marker][val_vertex]; }

inline su2double CIncNSSolver::GetStrainMag_Max(void) { return StrainMag_Max; }

inline su2double CIncNSSolver::GetOmega_Max(void) { return Omega_Max; }

inline void CIncNSSolver::SetStrainMag_Max(su2double val_strainmag_max) { StrainMag_Max = val_strainmag_max; }

inline void CIncNSSolver::SetOmega_Max(su2double val_omega_max) { Omega_Max = val_omega_max; }

inline su2double CIncNSSolver::GetConjugateHeatVariable(unsigned short val_marker, unsigned long val_vertex, unsigned short pos_var) { return HeatConjugateVar[val_marker][val_vertex][pos_var]; }

inline void CIncNSSolver::SetConjugateHeatVariable(unsigned short val_marker, unsigned long val_vertex, unsigned short pos_var, su2double relaxation_factor, su2double val_var) {
  HeatConjugateVar[val_marker][val_vertex][pos_var] = relaxation_factor*val_var + (1.0-relaxation_factor)*HeatConjugateVar[val_marker][val_vertex][pos_var]; }

inline su2double CHeatSolverFVM::GetTotal_HeatFlux() { return Total_HeatFlux; }

inline su2double CHeatSolverFVM::GetTotal_AvgTemperature() { return Total_AvgTemperature; }

inline su2double CHeatSolverFVM::GetConjugateHeatVariable(unsigned short val_marker, unsigned long val_vertex, unsigned short pos_var) { return ConjugateVar[val_marker][val_vertex][pos_var]; }

inline void CHeatSolverFVM::SetConjugateHeatVariable(unsigned short val_marker, unsigned long val_vertex, unsigned short pos_var, su2double relaxation_factor, su2double val_var) {
  ConjugateVar[val_marker][val_vertex][pos_var] = relaxation_factor*val_var + (1.0-relaxation_factor)*ConjugateVar[val_marker][val_vertex][pos_var]; }

inline su2double CFEASolver::Get_MassMatrix(unsigned long iPoint, unsigned long jPoint, unsigned short iVar, unsigned short jVar){ 
  return MassMatrix.GetBlock(iPoint, jPoint, iVar, jVar); }

inline unsigned short CFEASolver::Get_iElem_iDe(unsigned long iElem){ return iElem_iDe[iElem]; }

inline su2double CFEASolver::GetRes_FEM(unsigned short val_var) { return Conv_Check[val_var]; }

inline su2double CFEASolver::GetTotal_CFEA() { return Total_CFEA; }

inline void CFEASolver::SetTotal_CFEA(su2double cfea) { Total_CFEA = cfea; }

inline void CFEASolver::SetTotal_OFRefGeom(su2double val_ofrefgeom) { Total_OFRefGeom = val_ofrefgeom; }

inline void CFEASolver::SetTotal_OFRefNode(su2double val_ofrefnode) { Total_OFRefNode = val_ofrefnode; }

inline su2double CFEASolver::GetWAitken_Dyn(void) { return WAitken_Dyn; }

inline su2double CFEASolver::GetWAitken_Dyn_tn1(void) { return WAitken_Dyn_tn1; }

inline void CFEASolver::SetWAitken_Dyn(su2double waitk) { WAitken_Dyn = waitk; }

inline void CFEASolver::SetWAitken_Dyn_tn1(su2double waitk_tn1) { WAitken_Dyn_tn1 = waitk_tn1; }

inline void CFEASolver::SetLoad_Increment(su2double val_loadIncrement) { loadIncrement = val_loadIncrement; }

inline su2double CFEASolver::GetLoad_Increment(void) { return loadIncrement; }

inline void CFEASolver::SetFSI_ConvValue(unsigned short val_index, su2double val_criteria) { FSI_Conv[val_index] = val_criteria; }

inline su2double CFEASolver::GetFSI_ConvValue(unsigned short val_index){ return FSI_Conv[val_index]; }

inline su2double CFEASolver::GetTotal_OFRefGeom(void){ return Total_OFRefGeom; }

inline su2double CFEASolver::GetTotal_OFRefNode(void){ return Total_OFRefNode; }

inline su2double CFEASolver::GetTotal_OFVolFrac(void){ return Total_OFVolFrac; }

inline bool CFEASolver::IsElementBased(void){ return element_based; }

inline void CFEASolver::SetForceCoeff(su2double val_forcecoeff_history) { ForceCoeff = val_forcecoeff_history; }

inline void CFEASolver::SetRelaxCoeff(su2double val_relaxecoeff_history) { RelaxCoeff = val_relaxecoeff_history; }

inline void CFEASolver::SetFSI_Residual(su2double val_FSI_residual) { FSI_Residual = val_FSI_residual; }

inline su2double CFEASolver::GetForceCoeff(void) { return ForceCoeff; }

inline su2double CFEASolver::GetRelaxCoeff(void) { return RelaxCoeff; }

inline su2double CFEASolver::GetFSI_Residual(void) { return FSI_Residual; }

inline su2double CFEASolver::Get_ValCoord(CGeometry *geometry, unsigned long indexNode, unsigned short iDim) {return geometry->node[indexNode]->GetCoord(iDim);}

inline void CSolver::SetAdjoint_OutputMesh(CGeometry *geometry, CConfig *config) {}

inline void CSolver::ExtractAdjoint_Geometry(CGeometry *geometry, CConfig *config) {}

inline void CSolver::ExtractAdjoint_CrossTerm(CGeometry *geometry, CConfig *config) {}

inline void CSolver::ExtractAdjoint_CrossTerm_Geometry(CGeometry *geometry, CConfig *config) {}

inline void CSolver::ExtractAdjoint_CrossTerm_Geometry_Flow(CGeometry *geometry, CConfig *config) {}

inline void CSolver::SetMesh_Recording(CGeometry **geometry, CVolumetricMovement *grid_movement, CConfig *config) {}

inline su2double CDiscAdjSolver::GetTotal_Sens_Geo() { return Total_Sens_Geo; }

inline su2double CDiscAdjSolver::GetTotal_Sens_Mach() { return Total_Sens_Mach; }

inline su2double CDiscAdjSolver::GetTotal_Sens_AoA() { return Total_Sens_AoA; }

inline su2double CDiscAdjSolver::GetTotal_Sens_Press() { return Total_Sens_Press; }

inline su2double CDiscAdjSolver::GetTotal_Sens_Temp() { return Total_Sens_Temp; }

inline su2double CDiscAdjSolver::GetTotal_Sens_BPress() { return Total_Sens_BPress; }

inline su2double CDiscAdjSolver::GetTotal_Sens_Density() { return Total_Sens_Density; }

inline su2double CDiscAdjSolver::GetTotal_Sens_ModVel() { return Total_Sens_ModVel; }

inline su2double CDiscAdjSolver::GetCSensitivity(unsigned short val_marker, unsigned long val_vertex) { return CSensitivity[val_marker][val_vertex]; }

inline void CEulerSolver::SetSlidingState(unsigned short val_marker, unsigned long val_vertex, unsigned short val_state, unsigned long donor_index, su2double component){ 
  SlidingState[val_marker][val_vertex][val_state][donor_index] = component; 
}

inline void CIncEulerSolver::SetSlidingState(unsigned short val_marker, unsigned long val_vertex, unsigned short val_state, unsigned long donor_index, su2double component){
  SlidingState[val_marker][val_vertex][val_state][donor_index] = component;
}

inline void CSolver::SetSlidingState(unsigned short val_marker, unsigned long val_vertex, unsigned short val_state, unsigned long donor_index, su2double component){ }

inline su2double CEulerSolver::GetSlidingState(unsigned short val_marker, unsigned long val_vertex, unsigned short val_state, unsigned long donor_index) { return SlidingState[val_marker][val_vertex][val_state][donor_index]; }

inline su2double CIncEulerSolver::GetSlidingState(unsigned short val_marker, unsigned long val_vertex, unsigned short val_state, unsigned long donor_index) { return SlidingState[val_marker][val_vertex][val_state][donor_index]; }

inline su2double CSolver::GetSlidingState(unsigned short val_marker, unsigned long val_vertex, unsigned short val_state, unsigned long donor_index) { return 0; }

inline int CEulerSolver::GetnSlidingStates(unsigned short val_marker, unsigned long val_vertex){ return SlidingStateNodes[val_marker][val_vertex]; }

inline int CIncEulerSolver::GetnSlidingStates(unsigned short val_marker, unsigned long val_vertex){ return SlidingStateNodes[val_marker][val_vertex]; }

inline int CSolver::GetnSlidingStates(unsigned short val_marker, unsigned long val_vertex){ return 0; }

inline void CEulerSolver::SetnSlidingStates(unsigned short val_marker, unsigned long val_vertex, int value){ SlidingStateNodes[val_marker][val_vertex] = value; }

inline void CIncEulerSolver::SetnSlidingStates(unsigned short val_marker, unsigned long val_vertex, int value){ SlidingStateNodes[val_marker][val_vertex] = value; }

inline void CSolver::SetnSlidingStates(unsigned short val_marker, unsigned long val_vertex, int value){}

inline void CSolver::SetSlidingStateStructure(unsigned short val_marker, unsigned long val_vertex){}

inline void CEulerSolver::SetSlidingStateStructure(unsigned short val_marker, unsigned long val_vertex){	
  int iVar;

  for( iVar = 0; iVar < nPrimVar+1; iVar++){
    if( SlidingState[val_marker][val_vertex][iVar] != NULL )
      delete [] SlidingState[val_marker][val_vertex][iVar];
  }

  for( iVar = 0; iVar < nPrimVar+1; iVar++)
    SlidingState[val_marker][val_vertex][iVar] = new su2double[ GetnSlidingStates(val_marker, val_vertex) ];
}


inline void CIncEulerSolver::SetSlidingStateStructure(unsigned short val_marker, unsigned long val_vertex){
  int iVar;

  for( iVar = 0; iVar < nPrimVar+1; iVar++){
    if( SlidingState[val_marker][val_vertex][iVar] != NULL )
      delete [] SlidingState[val_marker][val_vertex][iVar];
  }

  for( iVar = 0; iVar < nPrimVar+1; iVar++)
    SlidingState[val_marker][val_vertex][iVar] = new su2double[ GetnSlidingStates(val_marker, val_vertex) ];
}



inline void CTurbSolver::SetSlidingState(unsigned short val_marker, unsigned long val_vertex, unsigned short val_state, unsigned long donor_index, su2double component){ 
  SlidingState[val_marker][val_vertex][val_state][donor_index] = component; 
}

inline int CTurbSolver::GetnSlidingStates(unsigned short val_marker, unsigned long val_vertex){ return SlidingStateNodes[val_marker][val_vertex]; }

inline void CTurbSolver::SetSlidingStateStructure(unsigned short val_marker, unsigned long val_vertex){	
  int iVar;

  for( iVar = 0; iVar < nVar+1; iVar++){
    if( SlidingState[val_marker][val_vertex][iVar] != NULL )
      delete [] SlidingState[val_marker][val_vertex][iVar];
  }

  for( iVar = 0; iVar < nVar+1; iVar++)
    SlidingState[val_marker][val_vertex][iVar] = new su2double[ GetnSlidingStates(val_marker, val_vertex) ];
}

inline void CTurbSolver::SetnSlidingStates(unsigned short val_marker, unsigned long val_vertex, int value){ SlidingStateNodes[val_marker][val_vertex] = value; }

inline su2double CTurbSolver::GetSlidingState(unsigned short val_marker, unsigned long val_vertex, unsigned short val_state, unsigned long donor_index) { return SlidingState[val_marker][val_vertex][val_state][donor_index]; }

inline void CTurbSolver::SetInlet_TurbVar(unsigned short val_marker, unsigned long val_vertex, unsigned short val_dim, su2double val_turb_var) {
  /*--- Since this call can be accessed indirectly using python, do some error
   * checking to prevent segmentation faults ---*/
  if (val_marker >= nMarker)
    SU2_MPI::Error("Out-of-bounds marker index used on inlet.", CURRENT_FUNCTION);
  else if (Inlet_TurbVars == NULL || Inlet_TurbVars[val_marker] == NULL)
    SU2_MPI::Error("Tried to set custom inlet BC on an invalid marker.", CURRENT_FUNCTION);
  else if (val_vertex >= nVertex[val_marker])
    SU2_MPI::Error("Out-of-bounds vertex index used on inlet.", CURRENT_FUNCTION);
  else if (val_dim >= nVar)
    SU2_MPI::Error("Out-of-bounds index used for inlet turbulence variable.", CURRENT_FUNCTION);
  else
    Inlet_TurbVars[val_marker][val_vertex][val_dim] = val_turb_var;
}

inline void CTurbSASolver::SetFreeStream_Solution(CConfig *config) {
  for (unsigned long iPoint = 0; iPoint < nPoint; iPoint++)
    node[iPoint]->SetSolution(0, nu_tilde_Inf);
}

inline su2double CTurbSASolver::GetNuTilde_Inf(void) { return nu_tilde_Inf; }

inline void CTurbSSTSolver::SetFreeStream_Solution(CConfig *config){
  for (unsigned long iPoint = 0; iPoint < nPoint; iPoint++){
    node[iPoint]->SetSolution(0, kine_Inf);
    node[iPoint]->SetSolution(1, omega_Inf);
  }
}

inline su2double CTurbSSTSolver::GetTke_Inf(void) { return kine_Inf; }

inline su2double CTurbSSTSolver::GetOmega_Inf(void) { return omega_Inf; }

inline su2double CDiscAdjFEASolver::GetTotal_Sens_E(unsigned short iVal) { return Total_Sens_E[iVal]; }

inline su2double CDiscAdjFEASolver::GetTotal_Sens_Nu(unsigned short iVal) { return Total_Sens_Nu[iVal]; }

inline su2double CDiscAdjFEASolver::GetTotal_Sens_Rho(unsigned short iVal) { return Total_Sens_Rho[iVal]; }

inline su2double CDiscAdjFEASolver::GetTotal_Sens_Rho_DL(unsigned short iVal) { return Total_Sens_Rho_DL[iVal]; }

inline su2double CDiscAdjFEASolver::GetTotal_Sens_EField(unsigned short iEField) { return Total_Sens_EField[iEField]; }

inline su2double CDiscAdjFEASolver::GetTotal_Sens_DVFEA(unsigned short iDVFEA) { return Total_Sens_DV[iDVFEA]; }

inline su2double CDiscAdjFEASolver::GetGlobal_Sens_E(unsigned short iVal) { return Global_Sens_E[iVal]; }

inline su2double CDiscAdjFEASolver::GetGlobal_Sens_Nu(unsigned short iVal) { return Global_Sens_Nu[iVal]; }

inline su2double CDiscAdjFEASolver::GetGlobal_Sens_Rho(unsigned short iVal) { return Global_Sens_Rho[iVal]; }

inline su2double CDiscAdjFEASolver::GetGlobal_Sens_Rho_DL(unsigned short iVal) { return Global_Sens_Rho_DL[iVal]; }

inline su2double CDiscAdjFEASolver::GetGlobal_Sens_EField(unsigned short iEField) { return Global_Sens_EField[iEField]; }

inline su2double CDiscAdjFEASolver::GetGlobal_Sens_DVFEA(unsigned short iDVFEA) { return Global_Sens_DV[iDVFEA]; }

inline su2double CDiscAdjFEASolver::GetVal_Young(unsigned short iVal) { return E_i[iVal]; }

inline su2double CDiscAdjFEASolver::GetVal_Poisson(unsigned short iVal) { return Nu_i[iVal]; }

inline su2double CDiscAdjFEASolver::GetVal_Rho(unsigned short iVal) { return Rho_i[iVal]; }

inline su2double CDiscAdjFEASolver::GetVal_Rho_DL(unsigned short iVal) { return Rho_DL_i[iVal]; }

inline unsigned short CDiscAdjFEASolver::GetnEField(void) { return nEField; }

inline unsigned short CDiscAdjFEASolver::GetnDVFEA(void) { return nDV; }

inline su2double CDiscAdjFEASolver::GetVal_EField(unsigned short iVal) { return EField[iVal]; }

inline su2double CDiscAdjFEASolver::GetVal_DVFEA(unsigned short iVal) { return DV_Val[iVal]; }

inline void CMeshSolver::SetSolution_Old(void){
  for (unsigned long iPoint = 0; iPoint < nPoint; iPoint++)
    node[iPoint]->SetSolution_Old();
}

inline su2double CMeshSolver::Get_ValCoord(CGeometry *geometry, unsigned long indexNode, unsigned short iDim) {return node[indexNode]->GetMesh_Coord(iDim);}

inline void CSolver::SetDualTime_Mesh(void){ }<|MERGE_RESOLUTION|>--- conflicted
+++ resolved
@@ -1146,11 +1146,6 @@
 
 inline void CSolver::SetMesh_Stiffness(CGeometry **geometry, CNumerics **numerics, CConfig *config) { }
 
-<<<<<<< HEAD
-inline void CSolver::ComputeBoundary_Displacements(CGeometry *geometry, CConfig *config) { }
-
-=======
->>>>>>> fc772cdb
 inline void CSolver::SetConjugateHeatVariable(unsigned short val_marker, unsigned long val_vertex, unsigned short pos_var, su2double relaxation_factor, su2double val_var) { }
 
 inline su2double CSolver::GetConjugateHeatVariable(unsigned short val_marker, unsigned long val_vertex, unsigned short pos_var) { return 0.0; }
