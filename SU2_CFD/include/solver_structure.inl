--- conflicted
+++ resolved
@@ -654,14 +654,10 @@
 inline void CSolver::BC_Clamped(CGeometry *geometry, CSolver **solver_container, CNumerics *numerics, CConfig *config,
                    unsigned short val_marker) { }
 
-<<<<<<< HEAD
-inline void CSolver::BC_Clamped_Post(CGeometry *geometry, CSolver **solver_container, CNumerics *numerics, CConfig *config,
-=======
 inline void CSolver::BC_DispDir(CGeometry *geometry, CSolver **solver_container, CNumerics *numerics, CConfig *config, 
                    unsigned short val_marker) { }
 
 inline void CSolver::BC_Clamped_Post(CGeometry *geometry, CSolver **solver_container, CNumerics *numerics, CConfig *config, 
->>>>>>> 86703a98
                    unsigned short val_marker) { }
 
 inline void CSolver::BC_Normal_Displacement(CGeometry *geometry, CSolver **solver_container, CNumerics *numerics, CConfig *config,
@@ -672,12 +668,6 @@
 
 inline void CSolver::BC_Dir_Load(CGeometry *geometry, CSolver **solver_container, CNumerics *numerics, CConfig *config,
                    unsigned short val_marker) { }
-<<<<<<< HEAD
-
-inline void CSolver::BC_Sine_Load(CGeometry *geometry, CSolver **solver_container, CNumerics *numerics, CConfig *config,
-                   unsigned short val_marker) { }
-
-=======
                    
 inline void CSolver::BC_Sine_Load(CGeometry *geometry, CSolver **solver_container, CNumerics *numerics, CConfig *config, 
                    unsigned short val_marker) { }                   
@@ -685,7 +675,6 @@
 inline void CSolver::BC_Damper(CGeometry *geometry, CSolver **solver_container, CNumerics *numerics, CConfig *config, 
                                      unsigned short val_marker) { }             									 							 
                    
->>>>>>> 86703a98
 inline void CSolver::BC_Pressure(CGeometry *geometry, CSolver **solver_container, CNumerics *numerics, CConfig *config,
                    unsigned short val_marker) { }
 
@@ -969,21 +958,16 @@
 
 inline CFluidModel* CSolver::GetFluidModel(void) { return NULL;}
 
-<<<<<<< HEAD
 inline su2double* CSolver::GetVecSolDOFs(void) {return NULL;}
 
 inline unsigned long CSolver::GetnDOFsGlobal(void) {return 0;}
 
-inline void CSolver::Set_Prestretch(CGeometry *geometry, CConfig *config) { }
-
-=======
 inline void CSolver::Set_ReferenceGeometry(CGeometry *geometry, CConfig *config) { }
 
 inline void CSolver::Set_Prestretch(CGeometry *geometry, CConfig *config) { }
 
 inline void CSolver::Set_ElementProperties(CGeometry *geometry, CConfig *config) { }
                       
->>>>>>> 86703a98
 inline void CSolver::Compute_StiffMatrix(CGeometry *geometry, CSolver **solver_container, CNumerics **numerics, CConfig *config) { }
 
 inline void CSolver::Compute_StiffMatrix_NodalStressRes(CGeometry *geometry, CSolver **solver_container, CNumerics **numerics, CConfig *config) { }
@@ -2293,10 +2277,7 @@
     node[iPoint]->SetSolution(0, kine_Inf);
     node[iPoint]->SetSolution(1, omega_Inf);
   }
-<<<<<<< HEAD
 }
-=======
-}
 
 inline su2double CDiscAdjFEASolver::GetTotal_Sens_E(unsigned short iVal) { return Total_Sens_E[iVal]; }
 
@@ -2336,5 +2317,4 @@
 
 inline su2double CDiscAdjFEASolver::GetVal_EField(unsigned short iVal) { return EField[iVal]; }
 
-inline su2double CDiscAdjFEASolver::GetVal_DVFEA(unsigned short iVal) { return DV_Val[iVal]; }
->>>>>>> 86703a98
+inline su2double CDiscAdjFEASolver::GetVal_DVFEA(unsigned short iVal) { return DV_Val[iVal]; }