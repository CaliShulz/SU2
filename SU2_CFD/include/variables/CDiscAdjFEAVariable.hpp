/*!
 * \file CDiscAdjFEAVariable.hpp
<<<<<<< HEAD
 * \brief Main class for defining the variables of the adjoint solver.
 * \author F. Palacios, T. Economon
 * \version 7.0.0 "Blackbird"
=======
 * \brief Main class for defining the variables of the adjoint FEA solver.
 * \author T. Albring, R. Sanchez.
 * \version 6.2.0 "Falcon"
>>>>>>> 8d2cc941
 *
 * The current SU2 release has been coordinated by the
 * SU2 International Developers Society <www.su2devsociety.org>
 * with selected contributions from the open-source community.
 *
 * The main research teams contributing to the current release are:
 *  - Prof. Juan J. Alonso's group at Stanford University.
 *  - Prof. Piero Colonna's group at Delft University of Technology.
 *  - Prof. Nicolas R. Gauger's group at Kaiserslautern University of Technology.
 *  - Prof. Alberto Guardone's group at Polytechnic University of Milan.
 *  - Prof. Rafael Palacios' group at Imperial College London.
 *  - Prof. Vincent Terrapon's group at the University of Liege.
 *  - Prof. Edwin van der Weide's group at the University of Twente.
 *  - Lab. of New Concepts in Aeronautics at Tech. Institute of Aeronautics.
 *
 * Copyright 2012-2019, Francisco D. Palacios, Thomas D. Economon,
 *                      Tim Albring, and the SU2 contributors.
 *
 * SU2 is free software; you can redistribute it and/or
 * modify it under the terms of the GNU Lesser General Public
 * License as published by the Free Software Foundation; either
 * version 2.1 of the License, or (at your option) any later version.
 *
 * SU2 is distributed in the hope that it will be useful,
 * but WITHOUT ANY WARRANTY; without even the implied warranty of
 * MERCHANTABILITY or FITNESS FOR A PARTICULAR PURPOSE. See the GNU
 * Lesser General Public License for more details.
 *
 * You should have received a copy of the GNU Lesser General Public
 * License along with SU2. If not, see <http://www.gnu.org/licenses/>.
 */

#pragma once

#include "CVariable.hpp"

<<<<<<< HEAD
/*!
 * \class CDiscAdjFEAVariable
 * \brief Main class for defining the variables of the adjoint solver.
 * \ingroup Discrete_Adjoint
 * \author T. Albring, R. Sanchez.
 * \version 7.0.0 "Blackbird"
 */
=======
>>>>>>> 8d2cc941
class CDiscAdjFEAVariable : public CVariable {
private:
  su2double* Sensitivity; /* Vector holding the derivative of target functional with respect to the coordinates at this node*/
  su2double* Solution_Direct;

  su2double* Dynamic_Derivative;
  su2double* Dynamic_Derivative_n;
  su2double* Dynamic_Derivative_Vel;
  su2double* Dynamic_Derivative_Vel_n;
  su2double* Dynamic_Derivative_Accel;
  su2double* Dynamic_Derivative_Accel_n;

  su2double* Solution_Vel;
  su2double* Solution_Accel;

  su2double* Solution_Vel_time_n;
  su2double* Solution_Accel_time_n;

  su2double* Solution_Old_Vel;
  su2double* Solution_Old_Accel;

  su2double* Solution_Direct_Vel;
  su2double* Solution_Direct_Accel;

  su2double* Cross_Term_Derivative;
  su2double* Geometry_CrossTerm_Derivative;

  su2double* Solution_BGS;

public:
  /*!
   * \brief Constructor of the class.
   */
  CDiscAdjFEAVariable(void);

  /*!
   * \brief Destructor of the class.
   */
  ~CDiscAdjFEAVariable(void);

  /*!
   * \overload
   * \param[in] val_solution - Pointer to the adjoint value (initialization value).
   * \param[in] val_ndim - Number of dimensions of the problem.
   * \param[in] val_nvar - Number of variables of the problem.
   * \param[in] config - Definition of the particular problem.
   */
  CDiscAdjFEAVariable(su2double *val_solution, unsigned short val_ndim, unsigned short val_nvar, CConfig *config);

  /*!
   * \overload
   * \param[in] val_solution       - Pointer to the adjoint value (initialization value).
   * \param[in] val_solution_accel - Pointer to the adjoint value (initialization value).
   * \param[in] val_solution_vel   - Pointer to the adjoint value (initialization value).
   * \param[in] val_ndim - Number of dimensions of the problem.
   * \param[in] val_nvar - Number of variables of the problem.
   * \param[in] config - Definition of the particular problem.
   */
  CDiscAdjFEAVariable(su2double *val_solution, su2double *val_solution_accel, su2double *val_solution_vel, unsigned short val_ndim, unsigned short val_nvar, CConfig *config);

  /*!
   * \brief Set the sensitivity at the node
   * \param[in] iDim - spacial component
   * \param[in] val - value of the Sensitivity
   */
  inline void SetSensitivity(unsigned short iDim, su2double val) {Sensitivity[iDim] = val;}

  /*!
   * \brief Get the Sensitivity at the node
   * \param[in] iDim - spacial component
   * \return value of the Sensitivity
   */
  inline su2double GetSensitivity(unsigned short iDim) {return Sensitivity[iDim];}

  inline void SetDynamic_Derivative(unsigned short iVar, su2double der) {Dynamic_Derivative[iVar] = der; }

  inline void SetDynamic_Derivative_n(unsigned short iVar, su2double der) {Dynamic_Derivative_n[iVar] = der; }

  inline su2double GetDynamic_Derivative(unsigned short iVar) {return Dynamic_Derivative[iVar]; }

  inline su2double GetDynamic_Derivative_n(unsigned short iVar) {return Dynamic_Derivative_n[iVar]; }

  inline void SetDynamic_Derivative_Vel(unsigned short iVar, su2double der) {Dynamic_Derivative_Vel[iVar] = der; }

  inline void SetDynamic_Derivative_Vel_n(unsigned short iVar, su2double der) {Dynamic_Derivative_Vel_n[iVar] = der; }

  inline su2double GetDynamic_Derivative_Vel(unsigned short iVar) {return Dynamic_Derivative_Vel[iVar]; }

  inline su2double GetDynamic_Derivative_Vel_n(unsigned short iVar) {return Dynamic_Derivative_Vel_n[iVar]; }

  inline void SetDynamic_Derivative_Accel(unsigned short iVar, su2double der) {Dynamic_Derivative_Accel[iVar] = der; }

  inline void SetDynamic_Derivative_Accel_n(unsigned short iVar, su2double der) {Dynamic_Derivative_Accel_n[iVar] = der; }

  inline su2double GetDynamic_Derivative_Accel(unsigned short iVar) {return Dynamic_Derivative_Accel[iVar]; }

  inline su2double GetDynamic_Derivative_Accel_n(unsigned short iVar) {return Dynamic_Derivative_Accel_n[iVar]; }

  inline void SetSolution_Direct(su2double *val_solution_direct) {
    for (unsigned short iVar = 0; iVar < nVar; iVar++) Solution_Direct[iVar] = val_solution_direct[iVar];
  }

  inline void SetSolution_Vel_Direct(su2double *val_solution_direct) {
	  for (unsigned short iVar = 0; iVar < nVar; iVar++) Solution_Direct_Vel[iVar] = val_solution_direct[iVar];
  }

  inline void SetSolution_Accel_Direct(su2double *val_solution_direct) {
	  for (unsigned short iVar = 0; iVar < nVar; iVar++) Solution_Direct_Accel[iVar] = val_solution_direct[iVar];
  }

  inline su2double* GetSolution_Direct() {return Solution_Direct; }

  inline su2double* GetSolution_Vel_Direct() {return Solution_Direct_Vel; }

  inline su2double* GetSolution_Accel_Direct() {return Solution_Direct_Accel; }

  inline su2double GetSolution_Old_Vel(unsigned short iVar) {return Solution_Old_Vel[iVar]; }

  inline su2double GetSolution_Old_Accel(unsigned short iVar) {return Solution_Old_Accel[iVar]; }

  /*!
   * \brief Get the acceleration (Structural Analysis).
   * \param[in] val_var - Index of the variable.
   * \return Value of the solution for the index <i>val_var</i>.
   */
  inline su2double GetSolution_Accel(unsigned short val_var) {return Solution_Accel[val_var]; }

  /*!
   * \brief Get the acceleration of the nodes (Structural Analysis) at time n.
   * \param[in] val_var - Index of the variable.
   * \return Pointer to the old solution vector.
   */
  inline su2double GetSolution_Accel_time_n(unsigned short val_var) {return Solution_Accel_time_n[val_var]; }

  /*!
   * \brief Get the velocity (Structural Analysis).
   * \param[in] val_var - Index of the variable.
   * \return Value of the solution for the index <i>val_var</i>.
   */
  inline su2double GetSolution_Vel(unsigned short val_var) {return Solution_Vel[val_var]; }

  /*!
   * \brief Get the velocity of the nodes (Structural Analysis) at time n.
   * \param[in] val_var - Index of the variable.
   * \return Pointer to the old solution vector.
   */
  inline su2double GetSolution_Vel_time_n(unsigned short val_var) {return Solution_Vel_time_n[val_var]; }

  /*!
   * \brief Set the value of the acceleration (Structural Analysis - adjoint).
   * \param[in] val_solution - Solution of the problem (acceleration).
   */
  inline void SetSolution_Accel(su2double *val_solution_accel) {
    for (unsigned short iVar = 0; iVar < nVar; iVar++)
      Solution_Accel[iVar] = val_solution_accel[iVar];
  }

  /*!
   * \brief Set the value of the velocity (Structural Analysis - adjoint).
   * \param[in] val_solution - Solution of the problem (velocity).
   */
  inline void SetSolution_Vel(su2double *val_solution_vel) {
    for (unsigned short iVar = 0; iVar < nVar; iVar++) Solution_Vel[iVar] = val_solution_vel[iVar];
  }

  /*!
   * \brief Set the value of the adjoint acceleration (Structural Analysis) at time n.
   * \param[in] val_solution_old - Pointer to the residual vector.
   */
  inline void SetSolution_Accel_time_n(su2double *val_solution_accel_time_n) {
    for (unsigned short iVar = 0; iVar < nVar; iVar++) Solution_Accel_time_n[iVar] = val_solution_accel_time_n[iVar];
  }

  /*!
   * \brief Set the value of the adjoint velocity (Structural Analysis) at time n.
   * \param[in] val_solution_old - Pointer to the residual vector.
   */
  inline void SetSolution_Vel_time_n(su2double *val_solution_vel_time_n) {
    for (unsigned short iVar = 0; iVar < nVar; iVar++) Solution_Vel_time_n[iVar] = val_solution_vel_time_n[iVar];
  }

  /*!
   * \brief Set the value of the old acceleration (Structural Analysis - adjoint).
   * \param[in] val_solution - Old solution of the problem (acceleration).
   */
  inline void Set_OldSolution_Accel(void) {
    for (unsigned short iVar = 0; iVar < nVar; iVar++) Solution_Old_Accel[iVar] = Solution_Accel[iVar];
  }

  /*!
   * \brief Set the value of the old velocity (Structural Analysis - adjoint).
   * \param[in] val_solution - Old solution of the problem (velocity).
   */
  inline void Set_OldSolution_Vel(void) {
    for (unsigned short iVar = 0; iVar < nVar; iVar++) Solution_Old_Vel[iVar] = Solution_Vel[iVar];
  }

  /*!
   * \brief Set the contribution of crossed terms into the derivative.
   */
  inline void SetCross_Term_Derivative(unsigned short iVar, su2double der) {Cross_Term_Derivative[iVar] = der; }

  /*!
   * \brief Get the contribution of crossed terms into the derivative.
   */
  inline su2double GetCross_Term_Derivative(unsigned short iVar) {return Cross_Term_Derivative[iVar]; }

  /*!
   * \brief A virtual member. Get the geometry solution.
   * \param[in] val_var - Index of the variable.
   * \return Value of the solution for the index <i>val_var</i>.
   */
  inline su2double GetGeometry_CrossTerm_Derivative(unsigned short val_var) {return Geometry_CrossTerm_Derivative[val_var];}

  /*!
   * \brief A virtual member. Set the value of the mesh solution (adjoint).
   * \param[in] der - cross term derivative.
   */
  inline void SetGeometry_CrossTerm_Derivative(unsigned short iDim, su2double der) {Geometry_CrossTerm_Derivative[iDim] = der;}

  /*!
   * \brief Set the value of the adjoint solution in the current BGS subiteration.
   */
  inline void Set_BGSSolution(unsigned short iDim, su2double val_solution) {Solution_BGS[iDim] = val_solution;}

  /*!
   * \brief Get the value of the adjoint solution in the previous BGS subiteration.
   * \param[out] val_solution - adjoint solution in the previous BGS subiteration.
   */
  inline su2double Get_BGSSolution(unsigned short iDim) {return Solution_BGS[iDim];}

  /*!
   * \brief Get whether this node is on the boundary
   */
  inline virtual bool Get_isVertex(void) { return false; }
};<|MERGE_RESOLUTION|>--- conflicted
+++ resolved
@@ -1,14 +1,8 @@
 /*!
  * \file CDiscAdjFEAVariable.hpp
-<<<<<<< HEAD
  * \brief Main class for defining the variables of the adjoint solver.
- * \author F. Palacios, T. Economon
+ * \author T. Albring, R. Sanchez.
  * \version 7.0.0 "Blackbird"
-=======
- * \brief Main class for defining the variables of the adjoint FEA solver.
- * \author T. Albring, R. Sanchez.
- * \version 6.2.0 "Falcon"
->>>>>>> 8d2cc941
  *
  * The current SU2 release has been coordinated by the
  * SU2 International Developers Society <www.su2devsociety.org>
@@ -45,7 +39,6 @@
 
 #include "CVariable.hpp"
 
-<<<<<<< HEAD
 /*!
  * \class CDiscAdjFEAVariable
  * \brief Main class for defining the variables of the adjoint solver.
@@ -53,8 +46,6 @@
  * \author T. Albring, R. Sanchez.
  * \version 7.0.0 "Blackbird"
  */
-=======
->>>>>>> 8d2cc941
 class CDiscAdjFEAVariable : public CVariable {
 private:
   su2double* Sensitivity; /* Vector holding the derivative of target functional with respect to the coordinates at this node*/
