/*!
 * \file CHeatFVMVariable.hpp
 * \brief Class for defining the variables of the finite-volume heat equation solver.
 * \author F. Palacios, T. Economon
 * \version 6.2.0 "Falcon"
 *
 * The current SU2 release has been coordinated by the
 * SU2 International Developers Society <www.su2devsociety.org>
 * with selected contributions from the open-source community.
 *
 * The main research teams contributing to the current release are:
 *  - Prof. Juan J. Alonso's group at Stanford University.
 *  - Prof. Piero Colonna's group at Delft University of Technology.
 *  - Prof. Nicolas R. Gauger's group at Kaiserslautern University of Technology.
 *  - Prof. Alberto Guardone's group at Polytechnic University of Milan.
 *  - Prof. Rafael Palacios' group at Imperial College London.
 *  - Prof. Vincent Terrapon's group at the University of Liege.
 *  - Prof. Edwin van der Weide's group at the University of Twente.
 *  - Lab. of New Concepts in Aeronautics at Tech. Institute of Aeronautics.
 *
 * Copyright 2012-2019, Francisco D. Palacios, Thomas D. Economon,
 *                      Tim Albring, and the SU2 contributors.
 *
 * SU2 is free software; you can redistribute it and/or
 * modify it under the terms of the GNU Lesser General Public
 * License as published by the Free Software Foundation; either
 * version 2.1 of the License, or (at your option) any later version.
 *
 * SU2 is distributed in the hope that it will be useful,
 * but WITHOUT ANY WARRANTY; without even the implied warranty of
 * MERCHANTABILITY or FITNESS FOR A PARTICULAR PURPOSE. See the GNU
 * Lesser General Public License for more details.
 *
 * You should have received a copy of the GNU Lesser General Public
 * License along with SU2. If not, see <http://www.gnu.org/licenses/>.
 */

#pragma once

#include "CVariable.hpp"

/*!
 * \class CHeatFVMVariable
 * \brief Class for defining the variables of the finite-volume heat equation solver.
 * \author O. Burghardt
 * \version 6.2.0 "Falcon"
 */
class CHeatFVMVariable : public CVariable {
protected:
  su2double* Solution_Direct;  /*!< \brief Direct solution container for use in the adjoint Heat solver. */
<<<<<<< HEAD
  su2double* Solution_BGS_k;   /*!< \brief Old solution container for BGS iterations ---*/
  su2double **Gradient_Reconstruction;  /*!< \brief Gradient of the variables for MUSCL reconstruction for the convective term */
  bool GradReconAllocated;              /*!< \brief Flag indicating that separate memory was allocated for the MUSCL reconstruction gradient. */
  
=======

>>>>>>> 8d2cc941
public:

  /*!
   * \brief Constructor of the class.
   */
  CHeatFVMVariable(void);

  /*!
   * \overload
   * \param[in] val_Heat - Values of the Heat solution (initialization value).
   * \param[in] val_nDim - Number of dimensions of the problem.
   * \param[in] val_nvar - Number of variables of the problem.
   * \param[in] config - Definition of the particular problem.
   */
  CHeatFVMVariable(su2double val_Heat, unsigned short val_nDim, unsigned short val_nvar, CConfig *config);

  /*!
   * \brief Destructor of the class.
   */
  ~CHeatFVMVariable(void);

  /*!
   * \brief Get the value of the primitive gradient for MUSCL reconstruction.
   * \param[in] val_var - Index of the variable.
   * \param[in] val_dim - Index of the dimension.
   * \return Value of the primitive variables gradient.
   */
  inline su2double GetGradient_Reconstruction(unsigned short val_var, unsigned short val_dim) {return Gradient_Reconstruction[val_var][val_dim]; }
  
  /*!
   * \brief Get the value of the primitive gradient for MUSCL reconstruction.
   * \param[in] val_var - Index of the variable.
   * \param[in] val_dim - Index of the dimension.
   * \param[in] val_value - Value of the gradient.
   */
  inline void SetGradient_Reconstruction(unsigned short val_var, unsigned short val_dim, su2double val_value) {Gradient_Reconstruction[val_var][val_dim] = val_value; }
  
  /*!
   * \brief Get the value of the primitive gradient for MUSCL reconstruction.
   * \return Value of the primitive variables gradient.
   */
  inline su2double **GetGradient_Reconstruction(void) {return Gradient_Reconstruction; }
  
};<|MERGE_RESOLUTION|>--- conflicted
+++ resolved
@@ -48,14 +48,9 @@
 class CHeatFVMVariable : public CVariable {
 protected:
   su2double* Solution_Direct;  /*!< \brief Direct solution container for use in the adjoint Heat solver. */
-<<<<<<< HEAD
-  su2double* Solution_BGS_k;   /*!< \brief Old solution container for BGS iterations ---*/
-  su2double **Gradient_Reconstruction;  /*!< \brief Gradient of the variables for MUSCL reconstruction for the convective term */
+  su2double **Gradient_Reconstruction;  /*!< \brief Gradient of the variables for MUSCL reconstruction for the convective term. */
   bool GradReconAllocated;              /*!< \brief Flag indicating that separate memory was allocated for the MUSCL reconstruction gradient. */
   
-=======
-
->>>>>>> 8d2cc941
 public:
 
   /*!
