--- conflicted
+++ resolved
@@ -79,21 +79,12 @@
   bool StopCalc,                                /*!< \brief Stop computation flag.*/
        mixingplane,                             /*!< \brief mixing-plane simulation flag.*/
        fsi;                                     /*!< \brief FSI simulation flag.*/
-<<<<<<< HEAD
-  CIteration **iteration_container;             /*!< \brief Container vector with all the iteration methods. */
-  COutput **output;                             /*!< \brief Pointer to the COutput class. */
-  CIntegration ***integration_container;        /*!< \brief Container vector with all the integration methods. */
-  CGeometry ***geometry_container;              /*!< \brief Geometrical definition of the problem. */
-  CSolver ****solver_container;                 /*!< \brief Container vector with all the solutions. */
-  CNumerics *****numerics_container;            /*!< \brief Description of the numerical method (the way in which the equations are solved). */
-=======
   CIteration ***iteration_container;             /*!< \brief Container vector with all the iteration methods. */
-  COutput *output;                              /*!< \brief Pointer to the COutput class. */
+  COutput **output;                              /*!< \brief Pointer to the COutput class. */
   CIntegration ****integration_container;        /*!< \brief Container vector with all the integration methods. */
   CGeometry ****geometry_container;              /*!< \brief Geometrical definition of the problem. */
   CSolver *****solver_container;                 /*!< \brief Container vector with all the solutions. */
   CNumerics ******numerics_container;            /*!< \brief Description of the numerical method (the way in which the equations are solved). */
->>>>>>> 3b3bea55
   CConfig **config_container;                   /*!< \brief Definition of the particular problem. */
   CSurfaceMovement **surface_movement;          /*!< \brief Surface movement classes of the problem. */
   CVolumetricMovement ***grid_movement;          /*!< \brief Volume grid movement classes of the problem. */
