/*!
 * \file iteration_structure.hpp
 * \brief Headers of the iteration classes used by SU2_CFD.
 *        Each CIteration class represents an available physics package.
 * \author F. Palacios, T. Economon
 * \version 6.2.0 "Falcon"
 *
 * The current SU2 release has been coordinated by the
 * SU2 International Developers Society <www.su2devsociety.org>
 * with selected contributions from the open-source community.
 *
 * The main research teams contributing to the current release are:
 *  - Prof. Juan J. Alonso's group at Stanford University.
 *  - Prof. Piero Colonna's group at Delft University of Technology.
 *  - Prof. Nicolas R. Gauger's group at Kaiserslautern University of Technology.
 *  - Prof. Alberto Guardone's group at Polytechnic University of Milan.
 *  - Prof. Rafael Palacios' group at Imperial College London.
 *  - Prof. Vincent Terrapon's group at the University of Liege.
 *  - Prof. Edwin van der Weide's group at the University of Twente.
 *  - Lab. of New Concepts in Aeronautics at Tech. Institute of Aeronautics.
 *
 * Copyright 2012-2019, Francisco D. Palacios, Thomas D. Economon,
 *                      Tim Albring, and the SU2 contributors.
 *
 * SU2 is free software; you can redistribute it and/or
 * modify it under the terms of the GNU Lesser General Public
 * License as published by the Free Software Foundation; either
 * version 2.1 of the License, or (at your option) any later version.
 *
 * SU2 is distributed in the hope that it will be useful,
 * but WITHOUT ANY WARRANTY; without even the implied warranty of
 * MERCHANTABILITY or FITNESS FOR A PARTICULAR PURPOSE. See the GNU
 * Lesser General Public License for more details.
 *
 * You should have received a copy of the GNU Lesser General Public
 * License along with SU2. If not, see <http://www.gnu.org/licenses/>.
 */

#pragma once

#include "../../Common/include/mpi_structure.hpp"

#include <ctime>

#include "solver_structure.hpp"
#include "integration_structure.hpp"
#include "output/COutput.hpp"
#include "numerics_structure.hpp"
#include "../../Common/include/geometry_structure.hpp"
#include "../../Common/include/grid_movement_structure.hpp"
#include "../../Common/include/config_structure.hpp"

using namespace std;

/*!
 * \class CIteration
 * \brief Parent class for defining a single iteration of a physics problem.
 * \author T. Economon
 */
class CIteration {
protected:
  int rank, 	/*!< \brief MPI Rank. */
  size;       	/*!< \brief MPI Size. */
  unsigned short nZone;  /*!< \brief Total number of zones in the problem. */
  unsigned short nInst;  /*!< \brief Total number of instances in the problem. */
  
  bool multizone,
       singlezone;

  su2double StartTime,
            StopTime,
            UsedTime;

public:
  
  /*!
   * \brief Constructor of the class.
   */
  CIteration(CConfig *config);
  
  /*!
   * \brief Destructor of the class.
   */
  virtual ~CIteration(void);

  /*!
   * \brief Updates the positions and grid velocities for dynamic meshes between physical time steps.
   * \author T. Economon
   * \param[in] geometry - Geometrical definition of the problem.
   * \param[in] surface_movement - Surface movement classes of the problem.
   * \param[in] grid_movement - Volume grid movement classes of the problem.
   * \param[in] FFDBox - FFD FFDBoxes of the problem.
   * \param[in] solver - Container vector with all the solutions.
   * \param[in] config - Definition of the particular problem.
   * \param[in] iZone - Index of the zone.
   * \param[in] IntIter - Current sudo time iteration number.
   * \param[in] ExtIter - Current physical time iteration number.
   */
  virtual void SetGrid_Movement(CGeometry **geometry, CSurfaceMovement *surface_movement,
<<<<<<< HEAD
                      CVolumetricMovement *grid_movement, CNumerics ****numerics,
                      CSolver ***solver, CConfig *config, unsigned long IntIter, unsigned long ExtIter);
=======
                      CVolumetricMovement *grid_movement,
                      CSolver ***solver, CConfig *config, unsigned long IntIter, unsigned long TimeIter);
>>>>>>> 972606f5
  /*!
   * \brief Run the mesh deformation algorithms.
   * \author R. Sanchez
   * \param[in] geometry - Geometrical definition of the problem.
   * \param[in] solver_container - Container vector with all the solutions.
   * \param[in] config - Definition of the particular problem.
   * \param[in] iZone - Index of the zone.
   * \param[in] kind_recording - Current kind of recording.
   */
  void SetMesh_Deformation(CGeometry **geometry,
                           CSolver **solver_container,
                           CNumerics ***numerics_container,
                           CConfig *config_container,
                           unsigned short kind_recording);
  
  /*!
   * \brief A virtual member.
   * \param[in] ??? - Description here.
   */
  virtual void Preprocess(COutput *output,
                          CIntegration ****integration,
                          CGeometry ****geometry,
                          CSolver *****solver,
                          CNumerics ******numerics,
                          CConfig **config,
                          CSurfaceMovement **surface_movement,
                          CVolumetricMovement ***grid_movement,
                          CFreeFormDefBox*** FFDBox,
                          unsigned short val_iZone,
                          unsigned short val_iInst);
  
  /*!
   * \brief A virtual member.
   * \param[in] output - Pointer to the COutput class.
   * \param[in] integration - Container vector with all the integration methods.
   * \param[in] geometry - Geometrical definition of the problem.
   * \param[in] solver - Container vector with all the solutions.
   * \param[in] numerics - Description of the numerical method (the way in which the equations are solved).
   * \param[in] config - Definition of the particular problem.
   * \param[in] surface_movement - Surface movement classes of the problem.
   * \param[in] grid_movement - Volume grid movement classes of the problem.
   * \param[in] FFDBox - FFD FFDBoxes of the problem.
   */
  virtual void Iterate(COutput *output,
                       CIntegration ****integration,
                       CGeometry ****geometry,
                       CSolver *****solver,
                       CNumerics ******numerics,
                       CConfig **config,
                       CSurfaceMovement **surface_movement,
                       CVolumetricMovement ***grid_movement,
                       CFreeFormDefBox*** FFDBox,
                       unsigned short val_iZone,
                       unsigned short val_iInst);
  
  /*!
   * \brief A virtual member.
   * \param[in] output - Pointer to the COutput class.
   * \param[in] integration - Container vector with all the integration methods.
   * \param[in] geometry - Geometrical definition of the problem.
   * \param[in] solver - Container vector with all the solutions.
   * \param[in] numerics - Description of the numerical method (the way in which the equations are solved).
   * \param[in] config - Definition of the particular problem.
   * \param[in] surface_movement - Surface movement classes of the problem.
   * \param[in] grid_movement - Volume grid movement classes of the problem.
   * \param[in] FFDBox - FFD FFDBoxes of the problem.
   */
  virtual void Solve(COutput *output,
                       CIntegration ****integration,
                       CGeometry ****geometry,
                       CSolver *****solver,
                       CNumerics ******numerics,
                       CConfig **config,
                       CSurfaceMovement **surface_movement,
                       CVolumetricMovement ***grid_movement,
                       CFreeFormDefBox*** FFDBox,
                       unsigned short val_iZone,
                       unsigned short val_iInst);

  /*!
   * \brief A virtual member.
   * \param[in] output - Pointer to the COutput class.
   * \param[in] integration - Container vector with all the integration methods.
   * \param[in] geometry - Geometrical definition of the problem.
   * \param[in] solver - Container vector with all the solutions.
   * \param[in] numerics - Description of the numerical method (the way in which the equations are solved).
   * \param[in] config - Definition of the particular problem.
   * \param[in] surface_movement - Surface movement classes of the problem.
   * \param[in] grid_movement - Volume grid movement classes of the problem.
   * \param[in] FFDBox - FFD FFDBoxes of the problem.
   */
  virtual void Update(COutput *output,
                      CIntegration ****integration,
                      CGeometry ****geometry,
                      CSolver *****solver,
                      CNumerics ******numerics,
                      CConfig **config,
                      CSurfaceMovement **surface_movement,
                      CVolumetricMovement ***grid_movement,
                      CFreeFormDefBox*** FFDBox,
                      unsigned short val_iZone,
                      unsigned short val_iInst);
  
  /*!
   * \brief A virtual member.
   * \param[in] output - Pointer to the COutput class.
   * \param[in] integration - Container vector with all the integration methods.
   * \param[in] geometry - Geometrical definition of the problem.
   * \param[in] solver - Container vector with all the solutions.
   * \param[in] numerics - Description of the numerical method (the way in which the equations are solved).
   * \param[in] config - Definition of the particular problem.
   * \param[in] surface_movement - Surface movement classes of the problem.
   * \param[in] grid_movement - Volume grid movement classes of the problem.
   * \param[in] FFDBox - FFD FFDBoxes of the problem.
   */
  virtual void Predictor(COutput *output,
                      CIntegration ****integration,
                      CGeometry ****geometry,
                      CSolver *****solver,
                      CNumerics ******numerics,
                      CConfig **config,
                      CSurfaceMovement **surface_movement,
                      CVolumetricMovement ***grid_movement,
                      CFreeFormDefBox*** FFDBox,
                      unsigned short val_iZone,
                      unsigned short val_iInst);

  /*!
   * \brief A virtual member.
   * \param[in] output - Pointer to the COutput class.
   * \param[in] integration - Container vector with all the integration methods.
   * \param[in] geometry - Geometrical definition of the problem.
   * \param[in] solver - Container vector with all the solutions.
   * \param[in] numerics - Description of the numerical method (the way in which the equations are solved).
   * \param[in] config - Definition of the particular problem.
   * \param[in] surface_movement - Surface movement classes of the problem.
   * \param[in] grid_movement - Volume grid movement classes of the problem.
   * \param[in] FFDBox - FFD FFDBoxes of the problem.
   */
  virtual void Relaxation(COutput *output,
                      CIntegration ****integration,
                      CGeometry ****geometry,
                      CSolver *****solver,
                      CNumerics ******numerics,
                      CConfig **config,
                      CSurfaceMovement **surface_movement,
                      CVolumetricMovement ***grid_movement,
                      CFreeFormDefBox*** FFDBox,
                      unsigned short val_iZone,
                      unsigned short val_iInst);

  /*!
   * \brief A virtual member.
   * \param[in] ??? - Description here.
   */
  virtual bool Monitor(COutput *output,
      CIntegration ****integration,
      CGeometry ****geometry,
      CSolver *****solver,
      CNumerics ******numerics,
      CConfig **config,
      CSurfaceMovement **surface_movement,
      CVolumetricMovement ***grid_movement,
      CFreeFormDefBox*** FFDBox,
      unsigned short val_iZone,
      unsigned short val_iInst);
  
  /*!
   * \brief A virtual member.
   * \param[in] ??? - Description here.
   */
  void Output(COutput *output,
      CGeometry ****geometry,
      CSolver *****solver,
      CConfig **config,
      unsigned long InnerIter,
      bool StopCalc,
      unsigned short val_iZone,
      unsigned short val_iInst);
  
  /*!
   * \brief A virtual member.
   * \param[in] output - Pointer to the COutput class.
   * \param[in] integration - Container vector with all the integration methods.
   * \param[in] geometry - Geometrical definition of the problem.
   * \param[in] solver - Container vector with all the solutions.
   * \param[in] numerics - Description of the numerical method (the way in which the equations are solved).
   * \param[in] config - Definition of the particular problem.
   * \param[in] surface_movement - Surface movement classes of the problem.
   * \param[in] grid_movement - Volume grid movement classes of the problem.
   * \param[in] FFDBox - FFD FFDBoxes of the problem.
   */
  virtual void Postprocess(COutput *output,
                            CIntegration ****integration,
                            CGeometry ****geometry,
                            CSolver *****solver,
                            CNumerics ******numerics,
                            CConfig **config,
                            CSurfaceMovement **surface_movement,
                            CVolumetricMovement ***grid_movement,
                            CFreeFormDefBox*** FFDBox,
                            unsigned short val_iZone,
                            unsigned short val_iInst);

  virtual void InitializeAdjoint(CSolver *****solver,
                                 CGeometry ****geometry,
                                 CConfig **config,
                                 unsigned short iZone,
                                 unsigned short iInst){}

  virtual void InitializeAdjoint_CrossTerm(CSolver *****solver,
                                 CGeometry ****geometry,
                                 CConfig **config,
                                 unsigned short iZone,
                                 unsigned short iInst){}

  virtual void RegisterInput(CSolver *****solver,
                             CGeometry ****geometry,
                             CConfig** config,
                             unsigned short iZone,
                             unsigned short iInst,
                             unsigned short kind_recording){}

  virtual void SetDependencies(CSolver *****solver,
                               CGeometry ****geometry,
                               CNumerics ******numerics,
                               CConfig **config,
                               unsigned short iZone,
                               unsigned short iInst,
                               unsigned short kind_recording){}

  virtual void RegisterOutput(CSolver *****solver,
                              CGeometry ****geometry,
                              CConfig** config,
                              COutput* output,
                              unsigned short iZone,
                              unsigned short iInst){}

  virtual void LoadUnsteady_Solution(CGeometry ****geometry,
                                         CSolver *****solver,
                                         CConfig **config,
                                         unsigned short val_iZone,
                                         unsigned short val_iInst,
                                         int val_DirectIter){}

  virtual void LoadDynamic_Solution(CGeometry ****geometry,
                                        CSolver *****solver,
                                        CConfig **config,
                                        unsigned short val_iZone,
                                        unsigned short val_iInst,
                                        int val_DirectIter){}

  virtual void SetRecording(CSolver *****solver,
                            CGeometry ****geometry,
                            CConfig **config,
                            unsigned short val_iZone,
                            unsigned short val_iInst,
                            unsigned short kind_recording) { }

};


/*!
 * \class CFluidIteration
 * \brief Class for driving an iteration of the fluid system.
 * \author T. Economon
 */
class CFluidIteration : public CIteration {
public:
  
  /*!
   * \brief Constructor of the class.
   * \param[in] config - Definition of the particular problem.
   */
  CFluidIteration(CConfig *config);
  
  /*!
   * \brief Destructor of the class.
   */
  ~CFluidIteration(void);
  
  /*!
   * \brief Preprocessing to prepare for an iteration of the physics.
   * \param[in] ??? - Description here.
   */
virtual void Preprocess(COutput *output,
                  CIntegration ****integration,
                  CGeometry ****geometry,
                  CSolver *****solver,
                  CNumerics ******numerics,
                  CConfig **config,
                  CSurfaceMovement **surface_movement,
                  CVolumetricMovement ***grid_movement,
                  CFreeFormDefBox*** FFDBox,
                  unsigned short val_iZone,
                  unsigned short val_iInst);
  
  /*!
   * \brief Perform a single iteration of the fluid system.
   * \param[in] output - Pointer to the COutput class.
   * \param[in] integration - Container vector with all the integration methods.
   * \param[in] geometry - Geometrical definition of the problem.
   * \param[in] solver - Container vector with all the solutions.
   * \param[in] numerics - Description of the numerical method (the way in which the equations are solved).
   * \param[in] config - Definition of the particular problem.
   * \param[in] surface_movement - Surface movement classes of the problem.
   * \param[in] grid_movement - Volume grid movement classes of the problem.
   * \param[in] FFDBox - FFD FFDBoxes of the problem.
   */
virtual void Iterate(COutput *output,
               CIntegration ****integration,
               CGeometry ****geometry,
               CSolver *****solver,
               CNumerics ******numerics,
               CConfig **config,
               CSurfaceMovement **surface_movement,
               CVolumetricMovement ***grid_movement,
               CFreeFormDefBox*** FFDBox,
               unsigned short val_iZone,
               unsigned short val_iInst);
  
  /*!
   * \brief Iterate the fluid system for a number of Inner_Iter iterations.
   * \param[in] output - Pointer to the COutput class.
   * \param[in] integration - Container vector with all the integration methods.
   * \param[in] geometry - Geometrical definition of the problem.
   * \param[in] solver - Container vector with all the solutions.
   * \param[in] numerics - Description of the numerical method (the way in which the equations are solved).
   * \param[in] config - Definition of the particular problem.
   * \param[in] surface_movement - Surface movement classes of the problem.
   * \param[in] grid_movement - Volume grid movement classes of the problem.
   * \param[in] FFDBox - FFD FFDBoxes of the problem.
   */
 virtual void Solve(COutput *output,
               CIntegration ****integration,
               CGeometry ****geometry,
               CSolver *****solver,
               CNumerics ******numerics,
               CConfig **config,
               CSurfaceMovement **surface_movement,
               CVolumetricMovement ***grid_movement,
               CFreeFormDefBox*** FFDBox,
               unsigned short val_iZone,
               unsigned short val_iInst);

  /*!
   * \brief Updates the containers for the fluid system.
   * \param[in] ??? - Description here.
   */
virtual void Update(COutput *output,
              CIntegration ****integration,
              CGeometry ****geometry,
              CSolver *****solver,
              CNumerics ******numerics,
              CConfig **config,
              CSurfaceMovement **surface_movement,
              CVolumetricMovement ***grid_movement,
              CFreeFormDefBox*** FFDBox,
              unsigned short val_iZone,
              unsigned short val_iInst);
  
  /*!
   * \brief Monitors the convergence and other metrics for the fluid system.
   * \param[in] ??? - Description here.
   */
virtual bool Monitor(COutput *output,
      CIntegration ****integration,
      CGeometry ****geometry,
      CSolver *****solver,
      CNumerics ******numerics,
      CConfig **config,
      CSurfaceMovement **surface_movement,
      CVolumetricMovement ***grid_movement,
      CFreeFormDefBox*** FFDBox,
      unsigned short val_iZone,
      unsigned short val_iInst);
  
  /*!
   * \brief Postprocesses the fluid system before heading to another physics system or the next iteration.
   * \param[in] solver - Container vector with all the solutions.
   * \param[in] geometry - Geometrical definition of the problem.
   * \param[in] config - Definition of the particular problem.
   */
 virtual void Postprocess(COutput *output,
                   CIntegration ****integration,
                   CGeometry ****geometry,
                   CSolver *****solver,
                   CNumerics ******numerics,
                   CConfig **config,
                   CSurfaceMovement **surface_movement,
                   CVolumetricMovement ***grid_movement,
                   CFreeFormDefBox*** FFDBox,
                   unsigned short val_iZone,
                   unsigned short val_iInst);
  
  /*!
   * \brief Imposes a gust via the grid velocities.
   * \author S. Padron
   * \param[in] config - Definition of the particular problem.
   * \param[in] geometry - Geometrical definition of the problem.
   * \param[in] solver - Container vector with all the solutions.
   */
  void SetWind_GustField(CConfig *config, CGeometry **geometry, CSolver ***solver);
  
  /*!
   * \brief Reads and initializes the vortex positions, strengths and gradient.
   * \author S. Padron
   * \param[in] nVortex - number of vortices.
   * \param[in] x0 - Vector of x-loc of the vortices.
   * \param[in] y0 - Vector of y-loc of the vortices.
   * \param[in] vort_strength - Vector of vortex strengths.
   * \param[in] r_core - Vector of vortex core size.
   */
  void InitializeVortexDistribution(unsigned long &nVortex, vector<su2double>& x0, vector<su2double>& y0, vector<su2double>& vort_strength, vector<su2double>& r_core);
  

  /*!
   * \brief Fixed CL monitoring function
   * \author J. Mukhopadhaya
   * \param[in] output - Pointer to the COutput class.
   * \param[in] geometry - Geometrical definition of the problem.
   * \param[in] solver - Pointer to the flow solver
   * \param[in] config - Definition of the particular problem.
   * \return Boolean indicating weather calculation should be stopped  
   */
  bool MonitorFixed_CL(COutput *output, CGeometry *geometry, CSolver **solver, CConfig *config);
};



/*!
 * \class CTurboIteration
 * \brief Class for driving an iteration for turbomachinery simulation.
 * \author T. Economon
 */
class CTurboIteration : public CFluidIteration {
public:

  /*!
   * \brief Constructor of the class.
   * \param[in] config - Definition of the particular problem.
   */
  CTurboIteration(CConfig *config);

  /*!
   * \brief Destructor of the class.
   */
  ~CTurboIteration(void);

  /*!
   * \brief Preprocessing to prepare for an iteration of the physics.
   * \param[in] ??? - Description here.
   */
  void Preprocess(COutput *output,
                  CIntegration ****integration,
                  CGeometry ****geometry,
                  CSolver *****solver,
                  CNumerics ******numerics,
                  CConfig **config,
                  CSurfaceMovement **surface_movement,
                  CVolumetricMovement ***grid_movement,
                  CFreeFormDefBox*** FFDBox,
                  unsigned short val_iZone,
                  unsigned short val_iInst);

  /*!
   * \brief Postprocesses the fluid system before heading to another physics system or the next iteration.
   * \param[in] solver - Container vector with all the solutions.
   * \param[in] geometry - Geometrical definition of the problem.
   * \param[in] config - Definition of the particular problem.
   */
  void Postprocess(COutput *output,
                   CIntegration ****integration,
                   CGeometry ****geometry,
                   CSolver *****solver,
                   CNumerics ******numerics,
                   CConfig **config,
                   CSurfaceMovement **surface_movement,
                   CVolumetricMovement ***grid_movement,
                   CFreeFormDefBox*** FFDBox,
                   unsigned short val_iZone,
                   unsigned short val_iInst);


};

/*!
 * \class CFEMFluidIteration
 * \brief Class for driving an iteration of the finite element flow system.
 * \author T. Economon, E. van der Weide
 * \version 6.2.0 "Falcon"
 */
class CFEMFluidIteration : public CFluidIteration {
public:
  
  /*!
   * \brief Constructor of the class.
   * \param[in] config - Definition of the particular problem.
   */
  CFEMFluidIteration(CConfig *config);
  
  /*!
   * \brief Destructor of the class.
   */
  ~CFEMFluidIteration(void);
  
  /*!
   * \brief Preprocessing to prepare for an iteration of the physics.
   * \param[in] output - Pointer to the COutput class.
   * \param[in] integration - Container vector with all the integration methods.
   * \param[in] geometry - Geometrical definition of the problem.
   * \param[in] solver - Container vector with all the solutions.
   * \param[in] numerics - Description of the numerical method (the way in which the equations are solved).
   * \param[in] config - Definition of the particular problem.
   * \param[in] surface_movement - Surface movement classes of the problem.
   * \param[in] grid_movement - Volume grid movement classes of the problem.
   * \param[in] FFDBox - FFD FFDBoxes of the problem.
   */
  void Preprocess(COutput *output,
                  CIntegration ****integration,
                  CGeometry ****geometry,
                  CSolver *****solver,
                  CNumerics ******numerics,
                  CConfig **config,
                  CSurfaceMovement **surface_movement,
                  CVolumetricMovement ***grid_movement,
                  CFreeFormDefBox*** FFDBox,
                  unsigned short val_iZone,
                  unsigned short val_iInst);
  /*!
   * \brief Perform a single iteration of the finite element flow system.
   * \param[in] output - Pointer to the COutput class.
   * \param[in] integration - Container vector with all the integration methods.
   * \param[in] geometry - Geometrical definition of the problem.
   * \param[in] solver - Container vector with all the solutions.
   * \param[in] numerics - Description of the numerical method (the way in which the equations are solved).
   * \param[in] config - Definition of the particular problem.
   * \param[in] surface_movement - Surface movement classes of the problem.
   * \param[in] grid_movement - Volume grid movement classes of the problem.
   * \param[in] FFDBox - FFD FFDBoxes of the problem.
   */
  void Iterate(COutput *output,
               CIntegration ****integration,
               CGeometry ****geometry,
               CSolver *****solver,
               CNumerics ******numerics,
               CConfig **config,
               CSurfaceMovement **surface_movement,
               CVolumetricMovement ***grid_movement,
               CFreeFormDefBox*** FFDBox,
               unsigned short val_iZone,
               unsigned short val_iInst);
  
  /*!
   * \brief Updates the containers for the finite element flow system.
   * \param[in] ??? - Description here.
   */
  void Update(COutput *output,
              CIntegration ****integration,
              CGeometry ****geometry,
              CSolver *****solver,
              CNumerics ******numerics,
              CConfig **config,
              CSurfaceMovement **surface_movement,
              CVolumetricMovement ***grid_movement,
              CFreeFormDefBox*** FFDBox,
              unsigned short val_iZone,
              unsigned short val_iInst);
  
  /*!
   * \brief Postprocess routine for the finite element flow system.
   * \param[in] solver - Container vector with all the solutions.
   * \param[in] geometry - Geometrical definition of the problem.
   * \param[in] config - Definition of the particular problem.
   */
  void Postprocess(COutput *output,
                   CIntegration ****integration,
                   CGeometry ****geometry,
                   CSolver *****solver,
                   CNumerics ******numerics,
                   CConfig **config,
                   CSurfaceMovement **surface_movement,
                   CVolumetricMovement ***grid_movement,
                   CFreeFormDefBox*** FFDBox,
                   unsigned short val_iZone,
                   unsigned short val_iInst);
};

/*!
 * \class CHeatIteration
 * \brief Class for driving an iteration of the heat system.
 * \author T. Economon
 */
class CHeatIteration : public CIteration {
public:
  
  /*!
   * \brief Constructor of the class.
   * \param[in] config - Definition of the particular problem.
   */
  CHeatIteration(CConfig *config);
  
  /*!
   * \brief Destructor of the class.
   */
  ~CHeatIteration(void);
  
  /*!
   * \brief Preprocessing to prepare for an iteration of the physics.
   * \param[in] ??? - Description here.
   */
  void Preprocess(COutput *output,
                  CIntegration ****integration,
                  CGeometry ****geometry,
                  CSolver *****solver,
                  CNumerics ******numerics,
                  CConfig **config,
                  CSurfaceMovement **surface_movement,
                  CVolumetricMovement ***grid_movement,
                  CFreeFormDefBox*** FFDBox,
                  unsigned short val_iZone,
                  unsigned short val_iInst);
  
  /*!
   * \brief Perform a single iteration of the heat system.
   * \param[in] output - Pointer to the COutput class.
   * \param[in] integration - Container vector with all the integration methods.
   * \param[in] geometry - Geometrical definition of the problem.
   * \param[in] solver - Container vector with all the solutions.
   * \param[in] numerics - Description of the numerical method (the way in which the equations are solved).
   * \param[in] config - Definition of the particular problem.
   * \param[in] surface_movement - Surface movement classes of the problem.
   * \param[in] grid_movement - Volume grid movement classes of the problem.
   * \param[in] FFDBox - FFD FFDBoxes of the problem.
   */
  void Iterate(COutput *output,
               CIntegration ****integration,
               CGeometry ****geometry,
               CSolver *****solver,
               CNumerics ******numerics,
               CConfig **config,
               CSurfaceMovement **surface_movement,
               CVolumetricMovement ***grid_movement,
               CFreeFormDefBox*** FFDBox,
               unsigned short val_iZone,
               unsigned short val_iInst);

  /*!
   * \brief Perform a single iteration of the wave system.
   * \param[in] output - Pointer to the COutput class.
   * \param[in] integration - Container vector with all the integration methods.
   * \param[in] geometry - Geometrical definition of the problem.
   * \param[in] solver - Container vector with all the solutions.
   * \param[in] numerics - Description of the numerical method (the way in which the equations are solved).
   * \param[in] config - Definition of the particular problem.
   * \param[in] surface_movement - Surface movement classes of the problem.
   * \param[in] grid_movement - Volume grid movement classes of the problem.
   * \param[in] FFDBox - FFD FFDBoxes of the problem.
   * \param[in] val_iZone - zone of the problem.
   */
  void Solve(COutput *output,
               CIntegration ****integration,
               CGeometry ****geometry,
               CSolver *****solver,
               CNumerics ******numerics,
               CConfig **config,
               CSurfaceMovement **surface_movement,
               CVolumetricMovement ***grid_movement,
               CFreeFormDefBox*** FFDBox,
               unsigned short val_iZone,
               unsigned short val_iInst);

  /*!
   * \brief Updates the containers for the heat system.
   * \param[in] ??? - Description here.
   */
  void Update(COutput *output,
              CIntegration ****integration,
              CGeometry ****geometry,
              CSolver *****solver,
              CNumerics ******numerics,
              CConfig **config,
              CSurfaceMovement **surface_movement,
              CVolumetricMovement ***grid_movement,
              CFreeFormDefBox*** FFDBox,
              unsigned short val_iZone,
              unsigned short val_iInst);
  
  /*!
   * \brief Monitors the convergence and other metrics for the heat system.
   * \param[in] ??? - Description here.
   */
  bool Monitor(COutput *output,
      CIntegration ****integration,
      CGeometry ****geometry,
      CSolver *****solver,
      CNumerics ******numerics,
      CConfig **config,
      CSurfaceMovement **surface_movement,
      CVolumetricMovement ***grid_movement,
      CFreeFormDefBox*** FFDBox,
      unsigned short val_iZone,
      unsigned short val_iInst);
  
  /*!
   * \brief Postprocess ???.
   * \param[in] solver - Container vector with all the solutions.
   * \param[in] geometry - Geometrical definition of the problem.
   * \param[in] config - Definition of the particular problem.
   */
  void Postprocess(COutput *output,
                   CIntegration ****integration,
                   CGeometry ****geometry,
                   CSolver *****solver,
                   CNumerics ******numerics,
                   CConfig **config,
                   CSurfaceMovement **surface_movement,
                   CVolumetricMovement ***grid_movement,
                   CFreeFormDefBox*** FFDBox,
                   unsigned short val_iZone,
                   unsigned short val_iInst);
  
};

/*!
 * \class CFEAIteration
 * \brief Class for driving an iteration of structural analysis.
 * \author R. Sanchez
 * \version 6.2.0 "Falcon"
 */
class CFEAIteration : public CIteration {
public:

  /*!
   * \brief Constructor of the class.
   * \param[in] config - Definition of the particular problem.
   */
  CFEAIteration(CConfig *config);

  /*!
   * \brief Destructor of the class.
   */
  ~CFEAIteration(void);

  /*!
   * \brief Preprocessing to prepare for an iteration of the physics.
   * \param[in] ??? - Description here.
   */
  void Preprocess();
  using CIteration::Preprocess;


  /*!
   * \brief Perform a single iteration for structural analysis using the Finite Element Method.
   * \author R. Sanchez.
   * \param[in] output - Pointer to the COutput class.
   * \param[in] integration - Container vector with all the integration methods.
   * \param[in] geometry - Geometrical definition of the problem.
   * \param[in] solver - Container vector with all the solutions.
   * \param[in] numerics - Description of the numerical method (the way in which the equations are solved).
   * \param[in] config - Definition of the particular problem.
   * \param[in] surface_movement - Surface movement classes of the problem.
   * \param[in] grid_movement - Volume grid movement classes of the problem.
   * \param[in] FFDBox - FFD FFDBoxes of the problem.
   */
  void Iterate(COutput *output,
              CIntegration ****integration,
              CGeometry ****geometry,
              CSolver *****solver,
              CNumerics ******numerics,
              CConfig **config,
              CSurfaceMovement **surface_movement,
              CVolumetricMovement ***grid_movement,
              CFreeFormDefBox*** FFDBox,
              unsigned short val_iZone,
              unsigned short val_iInst);

  /*!
   * \brief Iterate the structural system for a number of Inner_Iter iterations.
   * \param[in] output - Pointer to the COutput class.
   * \param[in] integration - Container vector with all the integration methods.
   * \param[in] geometry - Geometrical definition of the problem.
   * \param[in] solver - Container vector with all the solutions.
   * \param[in] numerics - Description of the numerical method (the way in which the equations are solved).
   * \param[in] config - Definition of the particular problem.
   * \param[in] surface_movement - Surface movement classes of the problem.
   * \param[in] grid_movement - Volume grid movement classes of the problem.
   * \param[in] FFDBox - FFD FFDBoxes of the problem.
   * \param[in] val_iZone - zone of the problem.
   */
  void Solve(COutput *output,
               CIntegration ****integration,
               CGeometry ****geometry,
               CSolver *****solver,
               CNumerics ******numerics,
               CConfig **config,
               CSurfaceMovement **surface_movement,
               CVolumetricMovement ***grid_movement,
               CFreeFormDefBox*** FFDBox,
               unsigned short val_iZone,
               unsigned short val_iInst);

  /*!
   * \brief Updates the containers for the FEM system.
   * \param[in] ??? - Description here.
   */
  void Update(COutput *output,
              CIntegration ****integration,
              CGeometry ****geometry,
              CSolver *****solver,
              CNumerics ******numerics,
              CConfig **config,
              CSurfaceMovement **surface_movement,
              CVolumetricMovement ***grid_movement,
              CFreeFormDefBox*** FFDBox,
              unsigned short val_iZone,
              unsigned short val_iInst);

  /*!
   * \brief Predictor.
   * \param[in] output - Pointer to the COutput class.
   * \param[in] integration - Container vector with all the integration methods.
   * \param[in] geometry - Geometrical definition of the problem.
   * \param[in] solver - Container vector with all the solutions.
   * \param[in] numerics - Description of the numerical method (the way in which the equations are solved).
   * \param[in] config - Definition of the particular problem.
   * \param[in] surface_movement - Surface movement classes of the problem.
   * \param[in] grid_movement - Volume grid movement classes of the problem.
   * \param[in] FFDBox - FFD FFDBoxes of the problem.
   */
  void Predictor(COutput *output,
                 CIntegration ****integration,
                 CGeometry ****geometry,
                 CSolver *****solver,
                 CNumerics ******numerics,
                 CConfig **config,
                 CSurfaceMovement **surface_movement,
                 CVolumetricMovement ***grid_movement,
                 CFreeFormDefBox*** FFDBox,
                 unsigned short val_iZone,
                 unsigned short val_iInst);

  /*!
   * \brief Relaxation.
   * \param[in] output - Pointer to the COutput class.
   * \param[in] integration - Container vector with all the integration methods.
   * \param[in] geometry - Geometrical definition of the problem.
   * \param[in] solver - Container vector with all the solutions.
   * \param[in] numerics - Description of the numerical method (the way in which the equations are solved).
   * \param[in] config - Definition of the particular problem.
   * \param[in] surface_movement - Surface movement classes of the problem.
   * \param[in] grid_movement - Volume grid movement classes of the problem.
   * \param[in] FFDBox - FFD FFDBoxes of the problem.
   */
  void Relaxation(COutput *output,
                  CIntegration ****integration,
                  CGeometry ****geometry,
                  CSolver *****solver,
                  CNumerics ******numerics,
                  CConfig **config,
                  CSurfaceMovement **surface_movement,
                  CVolumetricMovement ***grid_movement,
                  CFreeFormDefBox*** FFDBox,
                  unsigned short val_iZone,
                  unsigned short val_iInst);

  /*!
   * \brief Monitors the convergence and other metrics for the FEM system.
   * \param[in] ??? - Description here.
   */
  bool Monitor(COutput *output,
      CIntegration ****integration,
      CGeometry ****geometry,
      CSolver *****solver,
      CNumerics ******numerics,
      CConfig **config,
      CSurfaceMovement **surface_movement,
      CVolumetricMovement ***grid_movement,
      CFreeFormDefBox*** FFDBox,
      unsigned short val_iZone,
      unsigned short val_iInst);

  /*!
   * \brief Postprocess ???.
   * \param[in] solver - Container vector with all the solutions.
   * \param[in] geometry - Geometrical definition of the problem.
   * \param[in] config - Definition of the particular problem.
   */
  void Postprocess(COutput *output,
                   CIntegration ****integration,
                   CGeometry ****geometry,
                   CSolver *****solver,
                   CNumerics ******numerics,
                   CConfig **config,
                   CSurfaceMovement **surface_movement,
                   CVolumetricMovement ***grid_movement,
                   CFreeFormDefBox*** FFDBox,
                   unsigned short val_iZone,
                   unsigned short val_iInst);


};

/*!
 * \class CAdjFluidIteration
 * \brief Class for driving an iteration of the adjoint fluid system.
 * \author T. Economon
 */
class CAdjFluidIteration : public CFluidIteration {
public:
  
  /*!
   * \brief Constructor of the class.
   * \param[in] config - Definition of the particular problem.
   */
  CAdjFluidIteration(CConfig *config);
  
  /*!
   * \brief Destructor of the class.
   */
  ~CAdjFluidIteration(void);
  
  /*!
   * \brief Preprocessing to prepare for an iteration of the physics.
   * \param[in] ??? - Description here.
   */
  void Preprocess(COutput *output,
                  CIntegration ****integration,
                  CGeometry ****geometry,
                  CSolver *****solver,
                  CNumerics ******numerics,
                  CConfig **config,
                  CSurfaceMovement **surface_movement,
                  CVolumetricMovement ***grid_movement,
                  CFreeFormDefBox*** FFDBox,
                  unsigned short val_iZone,
                  unsigned short val_iInst);
  
  /*!
   * \brief Perform a single iteration of the adjoint fluid system.
   * \param[in] output - Pointer to the COutput class.
   * \param[in] integration - Container vector with all the integration methods.
   * \param[in] geometry - Geometrical definition of the problem.
   * \param[in] solver - Container vector with all the solutions.
   * \param[in] numerics - Description of the numerical method (the way in which the equations are solved).
   * \param[in] config - Definition of the particular problem.
   * \param[in] surface_movement - Surface movement classes of the problem.
   * \param[in] grid_movement - Volume grid movement classes of the problem.
   * \param[in] FFDBox - FFD FFDBoxes of the problem.
   */
  void Iterate(COutput *output,
               CIntegration ****integration,
               CGeometry ****geometry,
               CSolver *****solver,
               CNumerics ******numerics,
               CConfig **config,
               CSurfaceMovement **surface_movement,
               CVolumetricMovement ***grid_movement,
               CFreeFormDefBox*** FFDBox,
               unsigned short val_iZone,
               unsigned short val_iInst);
  
  /*!
   * \brief Updates the containers for the adjoint fluid system.
   * \param[in] ??? - Description here.
   */
  void Update(COutput *output,
              CIntegration ****integration,
              CGeometry ****geometry,
              CSolver *****solver,
              CNumerics ******numerics,
              CConfig **config,
              CSurfaceMovement **surface_movement,
              CVolumetricMovement ***grid_movement,
              CFreeFormDefBox*** FFDBox,
              unsigned short val_iZone,
              unsigned short val_iInst);
  

  
};

/*!
 * \class CDiscAdjFluidIteration
 * \brief Class for driving an iteration of the discrete adjoint fluid system.
 * \author T. Economon
 */
class CDiscAdjFluidIteration : public CIteration {

private:

  CFluidIteration* meanflow_iteration; /*!< \brief Pointer to the mean flow iteration class. */
  unsigned short CurrentRecording; /*!< \brief Stores the current status of the recording. */
  bool turbulent;       /*!< \brief Stores the turbulent flag. */

public:
  
  /*!
   * \brief Constructor of the class.
   * \param[in] config - Definition of the particular problem.
   */
  CDiscAdjFluidIteration(CConfig *config);
  
  /*!
   * \brief Destructor of the class.
   */
  ~CDiscAdjFluidIteration(void);
  
  /*!
   * \brief Preprocessing to prepare for an iteration of the physics.
   * \brief Perform a single iteration of the adjoint fluid system.
   * \param[in] output - Pointer to the COutput class.
   * \param[in] integration - Container vector with all the integration methods.
   * \param[in] geometry - Geometrical definition of the problem.
   * \param[in] solver - Container vector with all the solutions.
   * \param[in] numerics - Description of the numerical method (the way in which the equations are solved).
   * \param[in] config - Definition of the particular problem.
   * \param[in] surface_movement - Surface movement classes of the problem.
   * \param[in] grid_movement - Volume grid movement classes of the problem.
   * \param[in] FFDBox - FFD FFDBoxes of the problem.
   * \param[in] val_iZone - Index of the zone.
   * \param[in] val_iInst - Index of the instance
   */
  void Preprocess(COutput *output,
                  CIntegration ****integration,
                  CGeometry ****geometry,
                  CSolver *****solver,
                  CNumerics ******numerics,
                  CConfig **config,
                  CSurfaceMovement **surface_movement,
                  CVolumetricMovement ***grid_movement,
                  CFreeFormDefBox*** FFDBox,
                  unsigned short val_iZone,
                  unsigned short val_iInst);
  
  /*!
   * \brief Perform a single iteration of the adjoint fluid system.
   * \param[in] output - Pointer to the COutput class.
   * \param[in] integration - Container vector with all the integration methods.
   * \param[in] geometry - Geometrical definition of the problem.
   * \param[in] solver - Container vector with all the solutions.
   * \param[in] numerics - Description of the numerical method (the way in which the equations are solved).
   * \param[in] config - Definition of the particular problem.
   * \param[in] surface_movement - Surface movement classes of the problem.
   * \param[in] grid_movement - Volume grid movement classes of the problem.
   * \param[in] FFDBox - FFD FFDBoxes of the problem.
   * \param[in] val_iZone - Index of the zone.
   * \param[in] val_iInst - Index of the instance
   */
  void Iterate(COutput *output,
               CIntegration ****integration,
               CGeometry ****geometry,
               CSolver *****solver,
               CNumerics ******numerics,
               CConfig **config,
               CSurfaceMovement **surface_movement,
               CVolumetricMovement ***grid_movement,
               CFreeFormDefBox*** FFDBox,
               unsigned short val_iZone,
               unsigned short val_iInst);
  

  /*!
   * \brief Updates the containers for the discrete adjoint fluid system.
   * \param[in] output - Pointer to the COutput class.
   * \param[in] integration - Container vector with all the integration methods.
   * \param[in] geometry - Geometrical definition of the problem.
   * \param[in] solver - Container vector with all the solutions.
   * \param[in] numerics - Description of the numerical method (the way in which the equations are solved).
   * \param[in] config - Definition of the particular problem.
   * \param[in] surface_movement - Surface movement classes of the problem.
   * \param[in] grid_movement - Volume grid movement classes of the problem.
   * \param[in] FFDBox - FFD FFDBoxes of the problem.
   * \param[in] val_iZone - Index of the zone.
   * \param[in] val_iInst - Index of the instance
   */
  void Update(COutput *output,
              CIntegration ****integration,
              CGeometry ****geometry,
              CSolver *****solver,
              CNumerics ******numerics,
              CConfig **config,
              CSurfaceMovement **surface_movement,
              CVolumetricMovement ***grid_movement,
              CFreeFormDefBox*** FFDBox,
              unsigned short val_iZone,
              unsigned short val_iInst);
  
  /*!
   * \brief Monitors the convergence and other metrics for the discrete adjoint fluid system.
   * \param[in] output - Pointer to the COutput class.
   * \param[in] integration - Container vector with all the integration methods.
   * \param[in] geometry - Geometrical definition of the problem.
   * \param[in] solver - Container vector with all the solutions.
   * \param[in] numerics - Description of the numerical method (the way in which the equations are solved).
   * \param[in] config - Definition of the particular problem.
   * \param[in] surface_movement - Surface movement classes of the problem.
   * \param[in] grid_movement - Volume grid movement classes of the problem.
   * \param[in] FFDBox - FFD FFDBoxes of the problem.
   * \param[in] val_iZone - Index of the zone.
   * \param[in] val_iInst - Index of the instance
   */
  bool Monitor(COutput *output,
      CIntegration ****integration,
      CGeometry ****geometry,
      CSolver *****solver,
      CNumerics ******numerics,
      CConfig **config,
      CSurfaceMovement **surface_movement,
      CVolumetricMovement ***grid_movement,
      CFreeFormDefBox*** FFDBox,
      unsigned short val_iZone,
      unsigned short val_iInst);
  
  /*!
   * \brief Postprocess the discrete adjoint fluid iteration.
   * \param[in] output - Pointer to the COutput class.
   * \param[in] integration - Container vector with all the integration methods.
   * \param[in] geometry - Geometrical definition of the problem.
   * \param[in] solver - Container vector with all the solutions.
   * \param[in] numerics - Description of the numerical method (the way in which the equations are solved).
   * \param[in] config - Definition of the particular problem.
   * \param[in] surface_movement - Surface movement classes of the problem.
   * \param[in] grid_movement - Volume grid movement classes of the problem.
   * \param[in] FFDBox - FFD FFDBoxes of the problem.
   * \param[in] val_iZone - Index of the zone.
   * \param[in] val_iInst - Index of the instance.
   */
  void Postprocess(COutput *output,
                   CIntegration ****integration,
                   CGeometry ****geometry,
                   CSolver *****solver,
                   CNumerics ******numerics,
                   CConfig **config,
                   CSurfaceMovement **surface_movement,
                   CVolumetricMovement ***grid_movement,
                   CFreeFormDefBox*** FFDBox,
                   unsigned short val_iZone,
                   unsigned short val_iInst);

  /*!
   * \brief Registers all input variables of the fluid iteration.
   * \param[in] solver - Container vector with all the solutions.
   * \param[in] geometry - Geometrical definition of the problem.
   * \param[in] config - Definition of the particular problem.
   * \param[in] iZone - Index of the zone.
   * \param[in] iInst - Index of the instance.
   */
  void InitializeAdjoint(CSolver *****solver,
                         CGeometry ****geometry,
                         CConfig** config,
                         unsigned short iZone,
                         unsigned short iInst);

  /*!
   * \brief Registers all output variables of the fluid iteration.
   * \param[in] solver - Container vector with all the solutions.
   * \param[in] geometry - Geometrical definition of the problem.
   * \param[in] config - Definition of the particular problem.
   * \param[in] iZone - Index of the zone.
   * \param[in] iInst - Index of the instance.
   * \param[in] kind_recording - Kind of recording, either FLOW_CONS_VARS or MESH_COORDS
   */
  void RegisterInput(CSolver *****solver,
                     CGeometry ****geometry,
                     CConfig** config,
                     unsigned short iZone,
                     unsigned short iInst,
                     unsigned short kind_recording);

  /*!
   * \brief Initializes the adjoints of the output variables of the fluid iteration.
   * \param[in] solver - Container vector with all the solutions.
   * \param[in] geometry - Geometrical definition of the problem.
   * \param[in] config - Definition of the particular problem.
   * \param[in] iZone - Index of the zone.
   * \param[in] iInst - Index of the instance.
   */
  void RegisterOutput(CSolver *****solver,
                      CGeometry ****geometry,
                      CConfig** config,
                      COutput* output,
                      unsigned short iZone,
                      unsigned short iInst);

  /*!
   * \brief Initializes the adjoints of the output variables of the meanflow iteration - without the contribution of the objective function
   * \param[in] solver - Container vector with all the solutions.
   * \param[in] geometry - Geometrical definition of the problem.
   * \param[in] config - Definition of the particular problem.
   * \param[in] iZone - Index of the zone.
   * \param[in] iInst - Index of the instance.
   */
  void InitializeAdjoint_CrossTerm(CSolver *****solver, CGeometry ****geometry, CConfig **config, unsigned short iZone, unsigned short iInst);

  /*!
   * \brief Record a single iteration of the direct mean flow system.
   * \param[in] output - Pointer to the COutput class.
   * \param[in] integration - Container vector with all the integration methods.
   * \param[in] geometry - Geometrical definition of the problem.
   * \param[in] solver - Container vector with all the solutions.
   * \param[in] numerics - Description of the numerical method (the way in which the equations are solved).
   * \param[in] config - Definition of the particular problem.
   * \param[in] surface_movement - Surface movement classes of the problem.
   * \param[in] grid_movement - Volume grid movement classes of the problem.
   * \param[in] FFDBox - FFD FFDBoxes of the problem.
   * \param[in] val_iZone - Index of the zone.
   * \param[in] val_iInst - Index of the instance.
   * \param[in] kind_recording - The kind of recording (geometry or flow).
   */
  void SetRecording(COutput *output,
                      CIntegration ****integration,
                      CGeometry ****geometry,
                      CSolver *****solver,
                      CNumerics ******numerics,
                      CConfig **config,
                      CSurfaceMovement **surface_movement,
                      CVolumetricMovement ***grid_movement,
                      CFreeFormDefBox*** FFDBox,
                      unsigned short val_iZone,
                      unsigned short val_iInst,
                      unsigned short kind_recording);

  /*!
   * \brief Record a single iteration of the direct mean flow system.
   * \param[in] solver - Container vector with all the solutions.
   * \param[in] geometry - Geometrical definition of the problem.
   * \param[in] config - Definition of the particular problem.
   * \param[in] val_iZone - Index of the zone.
   * \param[in] val_iInst - Index of the instance.
   * \param[in] kind_recording - The kind of recording (geometry or flow).
   */

  void SetRecording(CSolver *****solver,
                    CGeometry ****geometry,
                    CConfig **config,
                    unsigned short val_iZone,
                    unsigned short val_iInst,
                    unsigned short kind_recording);

  /*!
   * \brief Compute necessary variables that depend on the conservative variables or the mesh node positions
   * (e.g. turbulent variables, normals, volumes).
   * \param[in] solver - Container vector with all the solutions.
   * \param[in] geometry - Geometrical definition of the problem.
   * \param[in] config - Definition of the particular problem.
   * \param[in] iZone - Index of the zone.
   * \param[in] iInst - Index of the zone.
   * \param[in] kind_recording - The kind of recording (geometry or flow).
   */
  void SetDependencies(CSolver *****solver,
                       CGeometry ****geometry,
                       CNumerics ******numerics,
                       CConfig **config,
                       unsigned short iZone,
                       unsigned short iInst,
                       unsigned short kind_recording);

  /*!
   * \brief load unsteady solution for unsteady problems
   * \param[in] geometry - Geometrical definition of the problem.
   * \param[in] solver - Container vector with all the solutions.
   * \param[in] config - Definition of the particular problem.
   * \param[in] val_iZone - Index of the zone.
   * \param[in] val_iInst - Index of the instance.
   * \param[in] val_DirectIter - Direct iteration to load.
   */
  void LoadUnsteady_Solution(CGeometry ****geometry,
                      CSolver *****solver,
                      CConfig **config,
                      unsigned short val_iZone,
                      unsigned short val_iInst,
                      int val_DirectIter);



};

/*!
 * \class CDiscAdjFEAIteration
 * \brief Class for driving an iteration of the discrete adjoint FEM system.
 * \author R. Sanchez
 */
class CDiscAdjFEAIteration : public CIteration {

private:

  CFEAIteration* fem_iteration; /*!< \brief Pointer to the mean flow iteration class. */
  unsigned short CurrentRecording;        /*!< \brief Stores the current status of the recording. */


public:

  /*!
   * \brief Constructor of the class.
   * \param[in] config - Definition of the particular problem.
   */
  CDiscAdjFEAIteration(CConfig *config);

  /*!
   * \brief Destructor of the class.
   */
  ~CDiscAdjFEAIteration(void);

  /*!
   * \brief Preprocessing to prepare for an iteration of the physics.
   * \param[in] output - Pointer to the COutput class.
   * \param[in] integration - Container vector with all the integration methods.
   * \param[in] geometry - Geometrical definition of the problem.
   * \param[in] solver - Container vector with all the solutions.
   * \param[in] numerics - Description of the numerical method (the way in which the equations are solved).
   * \param[in] config - Definition of the particular problem.
   * \param[in] surface_movement - Surface movement classes of the problem.
   * \param[in] grid_movement - Volume grid movement classes of the problem.
   * \param[in] FFDBox - FFD FFDBoxes of the problem.
   * \param[in] val_iZone - Index of the zone.
   * \param[in] val_iInst - Index of the instance.
   */
  void Preprocess(COutput *output,
                  CIntegration ****integration,
                  CGeometry ****geometry,
                  CSolver *****solver,
                  CNumerics ******numerics,
                  CConfig **config,
                  CSurfaceMovement **surface_movement,
                  CVolumetricMovement ***grid_movement,
                  CFreeFormDefBox*** FFDBox,
                  unsigned short val_iZone,
                  unsigned short val_iInst);

  /*!
   * \brief Perform a single iteration of the adjoint mean flow system.
   * \param[in] output - Pointer to the COutput class.
   * \param[in] integration - Container vector with all the integration methods.
   * \param[in] geometry - Geometrical definition of the problem.
   * \param[in] solver - Container vector with all the solutions.
   * \param[in] numerics - Description of the numerical method (the way in which the equations are solved).
   * \param[in] config - Definition of the particular problem.
   * \param[in] surface_movement - Surface movement classes of the problem.
   * \param[in] grid_movement - Volume grid movement classes of the problem.
   * \param[in] FFDBox - FFD FFDBoxes of the problem.
   * \param[in] val_iZone - Index of the zone.
   * \param[in] val_iInst - Index of the instance.
   */
  void Iterate(COutput *output,
               CIntegration ****integration,
               CGeometry ****geometry,
               CSolver *****solver,
               CNumerics ******numerics,
               CConfig **config,
               CSurfaceMovement **surface_movement,
               CVolumetricMovement ***grid_movement,
               CFreeFormDefBox*** FFDBox,
               unsigned short val_iZone,
               unsigned short val_iInst);

  /*!
   * \brief Updates the containers for the discrete adjoint mean flow system.
   * \param[in] output - Pointer to the COutput class.
   * \param[in] integration - Container vector with all the integration methods.
   * \param[in] geometry - Geometrical definition of the problem.
   * \param[in] solver - Container vector with all the solutions.
   * \param[in] numerics - Description of the numerical method (the way in which the equations are solved).
   * \param[in] config - Definition of the particular problem.
   * \param[in] surface_movement - Surface movement classes of the problem.
   * \param[in] grid_movement - Volume grid movement classes of the problem.
   * \param[in] FFDBox - FFD FFDBoxes of the problem.
   * \param[in] val_iZone - Index of the zone.
   * \param[in] val_iInst - Index of the instance.
   */
  void Update(COutput *output,
              CIntegration ****integration,
              CGeometry ****geometry,
              CSolver *****solver,
              CNumerics ******numerics,
              CConfig **config,
              CSurfaceMovement **surface_movement,
              CVolumetricMovement ***grid_movement,
              CFreeFormDefBox*** FFDBox,
              unsigned short val_iZone,
              unsigned short val_iInst);

  /*!
   * \brief Monitors the convergence and other metrics for the discrete adjoint mean flow system.
   * \param[in] output - Pointer to the COutput class.
   * \param[in] integration - Container vector with all the integration methods.
   * \param[in] geometry - Geometrical definition of the problem.
   * \param[in] solver - Container vector with all the solutions.
   * \param[in] numerics - Description of the numerical method (the way in which the equations are solved).
   * \param[in] config - Definition of the particular problem.
   * \param[in] surface_movement - Surface movement classes of the problem.
   * \param[in] grid_movement - Volume grid movement classes of the problem.
   * \param[in] FFDBox - FFD FFDBoxes of the problem.
   * \param[in] val_iZone - Index of the zone.
   * \param[in] val_iInst - Index of the instance.
   */
  bool Monitor(COutput *output,
      CIntegration ****integration,
      CGeometry ****geometry,
      CSolver *****solver,
      CNumerics ******numerics,
      CConfig **config,
      CSurfaceMovement **surface_movement,
      CVolumetricMovement ***grid_movement,
      CFreeFormDefBox*** FFDBox,
      unsigned short val_iZone,
      unsigned short val_iInst);

  /*!
   * \brief Postprocesses the discrete adjoint mean flow system before heading to another physics system or the next iteration.
   * \param[in] output - Pointer to the COutput class.
   * \param[in] integration - Container vector with all the integration methods.
   * \param[in] geometry - Geometrical definition of the problem.
   * \param[in] solver - Container vector with all the solutions.
   * \param[in] numerics - Description of the numerical method (the way in which the equations are solved).
   * \param[in] config - Definition of the particular problem.
   * \param[in] surface_movement - Surface movement classes of the problem.
   * \param[in] grid_movement - Volume grid movement classes of the problem.
   * \param[in] FFDBox - FFD FFDBoxes of the problem.
   * \param[in] val_iZone - Index of the zone.
   * \param[in] val_iInst - Index of the instance.
   */
  void Postprocess(COutput *output,
              CIntegration ****integration,
              CGeometry ****geometry,
              CSolver *****solver,
              CNumerics ******numerics,
              CConfig **config,
              CSurfaceMovement **surface_movement,
              CVolumetricMovement ***grid_movement,
              CFreeFormDefBox*** FFDBox,
              unsigned short val_iZone,
              unsigned short val_iInst);

  /*!
   * \brief Registers all input variables of the FEM iteration.
   * \param[in] solver - Container vector with all the solutions.
   * \param[in] geometry - Geometrical definition of the problem.
   * \param[in] config - Definition of the particular problem.
   * \param[in] iZone - Index of the zone.
   * \param[in] kind_recording - Kind of recording, either FEM_VARIABLES or MESH_COORDS
   */
  void RegisterInput(CSolver *****solver, CGeometry ****geometry, CConfig** config, unsigned short iZone, unsigned short iInst, unsigned short kind_recording);

  /*!
   * \brief Registers all output variables of the FEM iteration.
   * \param[in] solver - Container vector with all the solutions.
   * \param[in] geometry - Geometrical definition of the problem.
   * \param[in] config - Definition of the particular problem.
   * \param[in] iZone - Index of the zone.
   * \param[in] iInst - Index of the zone.
   */
  void RegisterOutput(CSolver *****solver, CGeometry ****geometry, CConfig** config, unsigned short iZone, unsigned short iInst);
  using CIteration::RegisterOutput;
  
  /*!
   * \brief Initializes the adjoints of the output variables of the FEM iteration.
   * \param[in] solver - Container vector with all the solutions.
   * \param[in] geometry - Geometrical definition of the problem.
   * \param[in] config - Definition of the particular problem.
   * \param[in] iZone - Index of the zone.
   * \param[in] iInst - Index of the zone.
   */
  void InitializeAdjoint(CSolver *****solver, CGeometry ****geometry, CConfig** config, unsigned short iZone, unsigned short iInst);

  /*!
   * \brief Initializes the adjoints of the output variables of the FEM iteration - without the contribution of the objective function
   * \param[in] solver - Container vector with all the solutions.
   * \param[in] geometry - Geometrical definition of the problem.
   * \param[in] config - Definition of the particular problem.
   * \param[in] iZone - Index of the zone.
   * \param[in] iInst - Index of the zone.
   */
  void InitializeAdjoint_CrossTerm(CSolver *****solver, CGeometry ****geometry, CConfig **config, unsigned short iZone, unsigned short iInst);

  /*!
   * \brief Record a single iteration of the direct FEM system.
   * \param[in] output - Pointer to the COutput class.
   * \param[in] integration - Container vector with all the integration methods.
   * \param[in] geometry - Geometrical definition of the problem.
   * \param[in] solver - Container vector with all the solutions.
   * \param[in] numerics - Description of the numerical method (the way in which the equations are solved).
   * \param[in] config - Definition of the particular problem.
   * \param[in] surface_movement - Surface movement classes of the problem.
   * \param[in] grid_movement - Volume grid movement classes of the problem.
   * \param[in] FFDBox - FFD FFDBoxes of the problem.
   * \param[in] val_iZone - Index of the zone.
   * \param[in] val_iInst - Index of the instance.
   * \param[in] kind_recording - The kind of recording (geometry or flow).
   */
  void SetRecording(COutput *output,
                      CIntegration ****integration,
                      CGeometry ****geometry,
                      CSolver *****solver,
                      CNumerics ******numerics,
                      CConfig **config,
                      CSurfaceMovement **surface_movement,
                      CVolumetricMovement ***grid_movement,
                      CFreeFormDefBox*** FFDBox,
                      unsigned short val_iZone,
                      unsigned short val_iInst,
                      unsigned short kind_recording);

  /*!
   * \brief Record a single iteration of the direct FEM system.
   * \param[in] solver - Container vector with all the solutions.
   * \param[in] geometry - Geometrical definition of the problem.
   * \param[in] config - Definition of the particular problem.
   * \param[in] val_iZone - Index of the zone.
   * \param[in] val_iInst - Index of the instance.
   * \param[in] kind_recording - The kind of recording (geometry or flow).
   */

  void SetRecording(CSolver *****solver,
                    CGeometry ****geometry,
                    CConfig **config,
                    unsigned short val_iZone,
                    unsigned short val_iInst,
                    unsigned short kind_recording);

  /*!
   * \brief Compute necessary variables that depend on the variables in the numerics (E, Nu...)
   * \param[in] solver - Container vector with all the solutions.
   * \param[in] geometry - Geometrical definition of the problem.
   * \param[in] numerics - Description of the numerical method (the way in which the equations are solved).
   * \param[in] config - Definition of the particular problem.
   * \param[in] iZone - Index of the zone.
   * \param[in] iInst - Index of the zone.
   * \param[in] kind_recording - The kind of recording (geometry or flow).
   */
  void SetDependencies(CSolver *****solver,
                       CGeometry ****geometry,
                       CNumerics ******numerics,
                       CConfig **config,
                       unsigned short iZone,
                       unsigned short iInst,
                       unsigned short kind_recording);

  /*!
   * \brief load solution for dynamic problems
   * \param[in] geometry - Geometrical definition of the problem.
   * \param[in] solver - Container vector with all the solutions.
   * \param[in] config - Definition of the particular problem.
   * \param[in] val_iZone - Index of the zone.
   * \param[in] val_iInst - Index of the instance.
   * \param[in] val_DirectIter - Direct iteration to load.
   */
  void LoadDynamic_Solution(CGeometry ****geometry,
                      CSolver *****solver,
                      CConfig **config,
                      unsigned short val_iZone,
                      unsigned short val_iInst,
                      int val_DirectIter);

};

/*!
 * \class CDiscAdjHeatIteration
 * \brief Class for driving an iteration of the discrete adjoint heat equation.
 * \author O. Burghardt
 */
class CDiscAdjHeatIteration : public CIteration {

private:

  CHeatIteration* mean_iteration; /*!< \brief Pointer to the mean flow iteration class. */
  unsigned short CurrentRecording;    /*!< \brief Stores the current status of the recording. */

public:

  /*!
   * \brief Constructor of the class.
   * \param[in] config - Definition of the particular problem.
   */
  CDiscAdjHeatIteration(CConfig *config);

  /*!
   * \brief Destructor of the class.
   */
  ~CDiscAdjHeatIteration(void);

  /*!
   * \brief Perform a single iteration of the adjoint fluid system.
   * \param[in] output - Pointer to the COutput class.
   * \param[in] integration - Container vector with all the integration methods.
   * \param[in] geometry - Geometrical definition of the problem.
   * \param[in] solver - Container vector with all the solutions.
   * \param[in] numerics - Description of the numerical method (the way in which the equations are solved).
   * \param[in] config - Definition of the particular problem.
   * \param[in] surface_movement - Surface movement classes of the problem.
   * \param[in] grid_movement - Volume grid movement classes of the problem.
   * \param[in] FFDBox - FFD FFDBoxes of the problem.
   * \param[in] val_iZone - Index of the zone.
   * \param[in] val_iInst - Index of the instance layer.
   */
  void Preprocess(COutput *output,
                  CIntegration ****integration,
                  CGeometry ****geometry,
                  CSolver *****solver,
                  CNumerics ******numerics,
                  CConfig **config,
                  CSurfaceMovement **surface_movement,
                  CVolumetricMovement ***grid_movement,
                  CFreeFormDefBox*** FFDBox,
                  unsigned short val_iZone,
                  unsigned short val_iInst);

  /*!
   * \brief Perform a single iteration of the adjoint fluid system.
   * \param[in] output - Pointer to the COutput class.
   * \param[in] integration - Container vector with all the integration methods.
   * \param[in] geometry - Geometrical definition of the problem.
   * \param[in] solver - Container vector with all the solutions.
   * \param[in] numerics - Description of the numerical method (the way in which the equations are solved).
   * \param[in] config - Definition of the particular problem.
   * \param[in] surface_movement - Surface movement classes of the problem.
   * \param[in] grid_movement - Volume grid movement classes of the problem.
   * \param[in] FFDBox - FFD FFDBoxes of the problem.
   * \param[in] val_iZone - Index of the zone.
   * \param[in] val_iInst - Index of the instance layer.
   */
  void Iterate(COutput *output,
               CIntegration ****integration,
               CGeometry ****geometry,
               CSolver *****solver,
               CNumerics ******numerics,
               CConfig **config,
               CSurfaceMovement **surface_movement,
               CVolumetricMovement ***grid_movement,
               CFreeFormDefBox*** FFDBox,
               unsigned short val_iZone,
               unsigned short val_iInst);

  /*!
   * \brief Perform a single iteration of the adjoint fluid system.
   * \param[in] output - Pointer to the COutput class.
   * \param[in] integration - Container vector with all the integration methods.
   * \param[in] geometry - Geometrical definition of the problem.
   * \param[in] solver - Container vector with all the solutions.
   * \param[in] numerics - Description of the numerical method (the way in which the equations are solved).
   * \param[in] config - Definition of the particular problem.
   * \param[in] surface_movement - Surface movement classes of the problem.
   * \param[in] grid_movement - Volume grid movement classes of the problem.
   * \param[in] FFDBox - FFD FFDBoxes of the problem.
   * \param[in] val_iZone - Index of the zone.
   * \param[in] val_iInst - Index of the instance layer.
   */
  void Update(COutput *output,
              CIntegration ****integration,
              CGeometry ****geometry,
              CSolver *****solver,
              CNumerics ******numerics,
              CConfig **config,
              CSurfaceMovement **surface_movement,
              CVolumetricMovement ***grid_movement,
              CFreeFormDefBox*** FFDBox,
              unsigned short val_iZone, unsigned short val_iInst);

  /*!
   * \brief Monitors the convergence and other metrics for the discrete adjoint fluid system.
   */
  bool Monitor(COutput *output,
               CIntegration ****integration,
               CGeometry ****geometry,
               CSolver *****solver,
               CNumerics ******numerics,
               CConfig **config,
               CSurfaceMovement **surface_movement,
               CVolumetricMovement ***grid_movement,
               CFreeFormDefBox*** FFDBox,
               unsigned short val_iZone,
               unsigned short val_iInst);

  /*!
   * \brief Outputs desired files and quantities for the discrete adjoint fluid system.
   */
  void Output(COutput *output,
              CGeometry ****geometry,
              CSolver *****solver,
              CConfig **config,
              unsigned long InnerIter,
              bool StopCalc,
              unsigned short val_iZone,
              unsigned short val_iInst);
  

  /*!
   * \brief Perform a single iteration of the adjoint fluid system.
   * \param[in] output - Pointer to the COutput class.
   * \param[in] integration - Container vector with all the integration methods.
   * \param[in] geometry - Geometrical definition of the problem.
   * \param[in] solver - Container vector with all the solutions.
   * \param[in] numerics - Description of the numerical method (the way in which the equations are solved).
   * \param[in] config - Definition of the particular problem.
   * \param[in] surface_movement - Surface movement classes of the problem.
   * \param[in] grid_movement - Volume grid movement classes of the problem.
   * \param[in] FFDBox - FFD FFDBoxes of the problem.
   * \param[in] val_iZone - Index of the zone.
   * \param[in] val_iInst - Index of the instance layer.
   */
  void Postprocess(COutput *output,
                   CIntegration ****integration,
                   CGeometry ****geometry,
                   CSolver *****solver,
                   CNumerics ******numerics,
                   CConfig **config,
                   CSurfaceMovement **surface_movement,
                   CVolumetricMovement ***grid_movement,
                   CFreeFormDefBox*** FFDBox,
                   unsigned short val_iZone, unsigned short val_iInst);

  /*!
   * \brief Registers all input variables of the fluid iteration.
   * \param[in] solver - Container vector with all the solutions.
   * \param[in] geometry - Geometrical definition of the problem.
   * \param[in] config - Definition of the particular problem.
   * \param[in] iZone - Index of the zone.
   * \param[in] val_iInst - Index of the instance layer.
   */
  void InitializeAdjoint(CSolver *****solver,
                         CGeometry ****geometry,
                         CConfig** config,
                         unsigned short iZone, unsigned short iInst);

  /*!
   * \brief Registers all output variables of the fluid iteration.
   * \param[in] solver - Container vector with all the solutions.
   * \param[in] geometry - Geometrical definition of the problem.
   * \param[in] config - Definition of the particular problem.
   * \param[in] iZone - Index of the zone.
   * \param[in] val_iInst - Index of the instance layer.
   * \param[in] kind_recording - Kind of recording.
   */
  void RegisterInput(CSolver *****solver,
                     CGeometry ****geometry,
                     CConfig** config,
                     unsigned short iZone, unsigned short iInst,
                     unsigned short kind_recording);

  /*!
   * \brief Initializes the adjoints of the output variables of the fluid iteration.
   * \param[in] solver - Container vector with all the solutions.
   * \param[in] geometry - Geometrical definition of the problem.
   * \param[in] config - Definition of the particular problem.
   * \param[in] iZone - Index of the zone.
   * \param[in] val_iInst - Index of the instance layer.
   */
  void RegisterOutput(CSolver *****solver,
                      CGeometry ****geometry,
                      CConfig** config,
                      COutput* output,
                      unsigned short iZone, unsigned short iInst);

  /*!
   * \brief Record a single iteration of the direct heat system.
   * \param[in] output - Pointer to the COutput class.
   * \param[in] integration - Container vector with all the integration methods.
   * \param[in] geometry - Geometrical definition of the problem.
   * \param[in] solver - Container vector with all the solutions.
   * \param[in] numerics - Description of the numerical method (the way in which the equations are solved).
   * \param[in] config - Definition of the particular problem.
   * \param[in] surface_movement - Surface movement classes of the problem.
   * \param[in] grid_movement - Volume grid movement classes of the problem.
   * \param[in] FFDBox - FFD FFDBoxes of the problem.
   * \param[in] val_iZone - Index of the zone.
   * \param[in] kind_recording - The kind of recording.
   */
  void SetRecording(COutput *output,
                      CIntegration ***integration,
                      CGeometry ***geometry,
                      CSolver ****solver,
                      CNumerics *****numerics,
                      CConfig **config,
                      CSurfaceMovement **surface_movement,
                      CVolumetricMovement ***grid_movement,
                      CFreeFormDefBox*** FFDBox,
                      unsigned short val_iZone,
                      unsigned short kind_recording);

  /*!
   * \brief Record a single iteration of the direct heat system.
   * \param[in] geometry - Geometrical definition of the problem.
   * \param[in] solver - Container vector with all the solutions.
   * \param[in] config - Definition of the particular problem.
   * \param[in] val_iZone - Index of the zone.
   * \param[in] val_iZone - Index of the instance.
   * \param[in] kind_recording - The kind of recording (geometry or flow).
   */

  void SetRecording(CSolver *****solver,
                    CGeometry ****geometry,
                    CConfig **config,
                    unsigned short val_iZone,
                    unsigned short val_iInst,
                    unsigned short kind_recording) { }

  /*!
   * \brief Compute necessary variables that depend on the conservative variables or the mesh node positions
   * (e.g. turbulent variables, normals, volumes).
   * \param[in] solver - Container vector with all the solutions.
   * \param[in] geometry - Geometrical definition of the problem.
   * \param[in] config - Definition of the particular problem.
   * \param[in] iZone - Index of the zone.
   * \param[in] val_iInst - Index of the instance layer.
   * \param[in] kind_recording - The kind of recording.
   */
  void SetDependencies(CSolver *****solver,
                       CGeometry ****geometry,
                       CNumerics ******numerics,
                       CConfig **config,
                       unsigned short iZone, unsigned short iInst,
                       unsigned short kind_recording);

  /*!
   * \brief load unsteady solution for unsteady problems
   * \param[in] geometry - Geometrical definition of the problem.
   * \param[in] solver - Container vector with all the solutions.
   * \param[in] config - Definition of the particular problem.
   * \param[in] val_iZone - Index of the zone.
   * \param[in] val_iInst - Index of the instance layer.
   * \param[in] val_DirectIter - Direct iteration to load.
   */
  void LoadUnsteady_Solution(CGeometry ****geometry,
                      CSolver *****solver,
                      CConfig **config,
                      unsigned short val_iZone,
                      unsigned short val_iInst,
                      int val_DirectIter);
};<|MERGE_RESOLUTION|>--- conflicted
+++ resolved
@@ -97,13 +97,8 @@
    * \param[in] ExtIter - Current physical time iteration number.
    */
   virtual void SetGrid_Movement(CGeometry **geometry, CSurfaceMovement *surface_movement,
-<<<<<<< HEAD
                       CVolumetricMovement *grid_movement, CNumerics ****numerics,
-                      CSolver ***solver, CConfig *config, unsigned long IntIter, unsigned long ExtIter);
-=======
-                      CVolumetricMovement *grid_movement,
                       CSolver ***solver, CConfig *config, unsigned long IntIter, unsigned long TimeIter);
->>>>>>> 972606f5
   /*!
    * \brief Run the mesh deformation algorithms.
    * \author R. Sanchez
