/*!
 * \file SU2_CFD.cpp
 * \brief Main file of the SU2 Computational Fluid Dynamics code
 * \author F. Palacios, T. Economon
 * \version 5.0.0 "Raven"
 *
 * SU2 Original Developers: Dr. Francisco D. Palacios.
 *                          Dr. Thomas D. Economon.
 *
 * SU2 Developers: Prof. Juan J. Alonso's group at Stanford University.
 *                 Prof. Piero Colonna's group at Delft University of Technology.
 *                 Prof. Nicolas R. Gauger's group at Kaiserslautern University of Technology.
 *                 Prof. Alberto Guardone's group at Polytechnic University of Milan.
 *                 Prof. Rafael Palacios' group at Imperial College London.
 *                 Prof. Edwin van der Weide's group at the University of Twente.
 *                 Prof. Vincent Terrapon's group at the University of Liege.
 *
 * Copyright (C) 2012-2017 SU2, the open-source CFD code.
 *
 * SU2 is free software; you can redistribute it and/or
 * modify it under the terms of the GNU Lesser General Public
 * License as published by the Free Software Foundation; either
 * version 2.1 of the License, or (at your option) any later version.
 *
 * SU2 is distributed in the hope that it will be useful,
 * but WITHOUT ANY WARRANTY; without even the implied warranty of
 * MERCHANTABILITY or FITNESS FOR A PARTICULAR PURPOSE. See the GNU
 * Lesser General Public License for more details.
 *
 * You should have received a copy of the GNU Lesser General Public
 * License along with SU2. If not, see <http://www.gnu.org/licenses/>.
 */

#include "../include/SU2_CFD.hpp"

using namespace std;

int main(int argc, char *argv[]) {
  
  unsigned short nZone, nDim;
  char config_file_name[MAX_STRING_SIZE];
  bool fsi, cht;
  
  /*--- MPI initialization, and buffer setting ---*/
  
#ifdef HAVE_MPI
  int  buffsize;
  char *buffptr;
  SU2_MPI::Init(&argc, &argv);
  MPI_Buffer_attach( malloc(BUFSIZE), BUFSIZE );
  SU2_Comm MPICommunicator(MPI_COMM_WORLD);
#else
  SU2_Comm MPICommunicator(0);
#endif
  
  /*--- Create a pointer to the main SU2 Driver ---*/
  
  CDriver *driver = NULL;

  /*--- Load in the number of zones and spatial dimensions in the mesh file (If no config
   file is specified, default.cfg is used) ---*/

  if (argc == 2) { strcpy(config_file_name, argv[1]); }
  else { strcpy(config_file_name, "default.cfg"); }

  /*--- Read the name and format of the input mesh file to get from the mesh
   file the number of zones and dimensions from the numerical grid (required
   for variables allocation)  ---*/

  CConfig *config = NULL;
  config = new CConfig(config_file_name, SU2_CFD);

  nZone = CConfig::GetnZone(config->GetMesh_FileName(), config->GetMesh_FileFormat(), config);
  nDim  = CConfig::GetnDim(config->GetMesh_FileName(), config->GetMesh_FileFormat());
  fsi = config->GetFSI_Simulation();
  cht = config->GetCHT_Simulation();

  /*--- First, given the basic information about the number of zones and the
   solver types from the config, instantiate the appropriate driver for the problem
   and perform all the preprocessing. ---*/

  if ( (config->GetKind_Solver() == FEM_ELASTICITY ||
        config->GetKind_Solver() == POISSON_EQUATION ||
        config->GetKind_Solver() == WAVE_EQUATION ||
        config->GetKind_Solver() == HEAT_EQUATION) ) {

    /*--- Single zone problem: instantiate the single zone driver class. ---*/
    
    if (nZone > 1 ) {
      cout << "The required solver doesn't support multizone simulations" << endl; 
      exit(EXIT_FAILURE);
    }
    
    driver = new CGeneralDriver(config_file_name, nZone, nDim, MPICommunicator);

  } else if (config->GetUnsteady_Simulation() == HARMONIC_BALANCE) {

    /*--- Use the Harmonic Balance driver. ---*/

    driver = new CHBDriver(config_file_name, nZone, nDim, MPICommunicator);

  } else if ((nZone == 2) && fsi) {

    /*--- FSI problem: instantiate the FSI driver class. ---*/

    driver = new CFSIDriver(config_file_name, nZone, nDim, MPICommunicator);

  } else if ((nZone == 2) && cht ) {

    driver = new CCHTDriver(config_file_name, nZone, nDim, MPICommunicator);

  } else {

    /*--- Multi-zone problem: instantiate the multi-zone driver class by default
    or a specialized driver class for a particular multi-physics problem. ---*/

<<<<<<< HEAD
  	if (config->GetDiscrete_Adjoint()){


          driver = new CDiscAdjFluidDriver(config_file_name, nZone, nDim, MPICommunicator);
  	

  	} else {

          driver = new CFluidDriver(config_file_name, nZone, nDim, MPICommunicator);

  	}
=======
    if (config->GetDiscrete_Adjoint()){

      if (config->GetBoolTurbomachinery()){

        driver = new CDiscAdjTurbomachineryDriver(config_file_name, nZone, nDim, MPICommunicator);

      } else {

        driver = new CDiscAdjFluidDriver(config_file_name, nZone, nDim, MPICommunicator);
      }

    } else if (config->GetBoolTurbomachinery()){

      driver = new CTurbomachineryDriver(config_file_name, nZone, nDim, MPICommunicator);

    } else {

      driver = new CFluidDriver(config_file_name, nZone, nDim, MPICommunicator);
    }
>>>>>>> 45fd6bfb
  }

  delete config;
  config = NULL;

  /*--- Launch the main external loop of the solver ---*/
  
  driver->StartSolver();

  /*--- Postprocess all the containers, close history file, exit SU2 ---*/
  
  driver->Postprocessing();

  if (driver != NULL) delete driver;
  driver = NULL;

  /*--- Finalize MPI parallelization ---*/

#ifdef HAVE_MPI
  MPI_Buffer_detach(&buffptr, &buffsize);
  free(buffptr);
  MPI_Finalize();
#endif
  
  return EXIT_SUCCESS;
  
}<|MERGE_RESOLUTION|>--- conflicted
+++ resolved
@@ -114,19 +114,6 @@
     /*--- Multi-zone problem: instantiate the multi-zone driver class by default
     or a specialized driver class for a particular multi-physics problem. ---*/
 
-<<<<<<< HEAD
-  	if (config->GetDiscrete_Adjoint()){
-
-
-          driver = new CDiscAdjFluidDriver(config_file_name, nZone, nDim, MPICommunicator);
-  	
-
-  	} else {
-
-          driver = new CFluidDriver(config_file_name, nZone, nDim, MPICommunicator);
-
-  	}
-=======
     if (config->GetDiscrete_Adjoint()){
 
       if (config->GetBoolTurbomachinery()){
@@ -146,7 +133,6 @@
 
       driver = new CFluidDriver(config_file_name, nZone, nDim, MPICommunicator);
     }
->>>>>>> 45fd6bfb
   }
 
   delete config;
