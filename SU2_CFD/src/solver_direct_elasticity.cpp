/*!
 * \file solver_direct_elasticity.cpp
 * \brief Main subroutines for solving direct FEM elasticity problems.
 * \author R. Sanchez
 * \version 4.3.0 "Cardinal"
 *
 * SU2 Lead Developers: Dr. Francisco Palacios (Francisco.D.Palacios@boeing.com).
 *                      Dr. Thomas D. Economon (economon@stanford.edu).
 *
 * SU2 Developers: Prof. Juan J. Alonso's group at Stanford University.
 *                 Prof. Piero Colonna's group at Delft University of Technology.
 *                 Prof. Nicolas R. Gauger's group at Kaiserslautern University of Technology.
 *                 Prof. Alberto Guardone's group at Polytechnic University of Milan.
 *                 Prof. Rafael Palacios' group at Imperial College London.
 *                 Prof. Edwin van der Weide's group at the University of Twente.
 *                 Prof. Vincent Terrapon's group at the University of Liege.
 *
 * Copyright (C) 2012-2016 SU2, the open-source CFD code.
 *
 * SU2 is free software; you can redistribute it and/or
 * modify it under the terms of the GNU Lesser General Public
 * License as published by the Free Software Foundation; either
 * version 2.1 of the License, or (at your option) any later version.
 *
 * SU2 is distributed in the hope that it will be useful,
 * but WITHOUT ANY WARRANTY; without even the implied warranty of
 * MERCHANTABILITY or FITNESS FOR A PARTICULAR PURPOSE. See the GNU
 * Lesser General Public License for more details.
 *
 * You should have received a copy of the GNU Lesser General Public
 * License along with SU2. If not, see <http://www.gnu.org/licenses/>.
 */

#include "../include/solver_structure.hpp"

CFEM_ElasticitySolver::CFEM_ElasticitySolver(void) : CSolver() {
  
  nElement = 0;
  nDim = 0;
  nMarker = 0;
  
  nPoint = 0;
  nPointDomain = 0;
  
  Total_CFEA = 0.0;
  WAitken_Dyn = 0.0;
  WAitken_Dyn_tn1 = 0.0;
  loadIncrement = 1.0;
  
  element_container = NULL;
  node = NULL;
  
  GradN_X = NULL;
  GradN_x = NULL;
  
  Jacobian_c_ij = NULL;
  Jacobian_s_ij = NULL;
  Jacobian_k_ij = NULL;
  
  MassMatrix_ij = NULL;
  
  mZeros_Aux = NULL;
  mId_Aux = NULL;
  
  Res_Stress_i = NULL;
  Res_Ext_Surf = NULL;
  Res_Time_Cont = NULL;
  Res_FSI_Cont = NULL;
  
  Res_Dead_Load = NULL;
  
  nodeReactions = NULL;
  
  solutionPredictor = NULL;
  
  SolRest = NULL;
  
  normalVertex = NULL;
  stressTensor = NULL;
  
  Solution_Interm = NULL;
  
}

CFEM_ElasticitySolver::CFEM_ElasticitySolver(CGeometry *geometry, CConfig *config) : CSolver() {
  
  unsigned long iPoint;
  unsigned short iVar, jVar, iDim, jDim;
  unsigned short iTerm, iKind;
  
  unsigned short iZone = config->GetiZone();
  unsigned short nZone = geometry->GetnZone();
  
  bool dynamic = (config->GetDynamic_Analysis() == DYNAMIC);              // Dynamic simulations.
  bool nonlinear_analysis = (config->GetGeometricConditions() == LARGE_DEFORMATIONS);  // Nonlinear analysis.
  bool fsi = config->GetFSI_Simulation();                        // FSI simulation
  bool gen_alpha = (config->GetKind_TimeIntScheme_FEA() == GENERALIZED_ALPHA);  // Generalized alpha method requires residual at previous time step.
  
  bool body_forces = config->GetDeadLoad();  // Body forces (dead loads).
  bool incompressible = (config->GetMaterialCompressibility() == INCOMPRESSIBLE_MAT);
  
  int rank = MASTER_NODE;
#ifdef HAVE_MPI
  MPI_Comm_rank(MPI_COMM_WORLD, &rank);
#endif
  
  su2double E = config->GetElasticyMod();
  
  nElement      = geometry->GetnElem();
  nDim          = geometry->GetnDim();
  nMarker       = geometry->GetnMarker();
  
  nPoint        = geometry->GetnPoint();
  nPointDomain  = geometry->GetnPointDomain();
  
  /*--- Here is where we assign the kind of each element ---*/
  
  /*--- First level: different possible terms of the equations ---*/
  element_container = new CElement** [MAX_TERMS];
  for (iTerm = 0; iTerm < MAX_TERMS; iTerm++)
    element_container[iTerm] = new CElement* [MAX_FE_KINDS];
  
  for (iTerm = 0; iTerm < MAX_TERMS; iTerm++) {
    for (iKind = 0; iKind < MAX_FE_KINDS; iKind++) {
      element_container[iTerm][iKind] = NULL;
    }
  }
  
  if (nDim == 2) {
    if (incompressible) {
      element_container[FEA_TERM][EL_TRIA] = new CTRIA1(nDim, config);
      element_container[FEA_TERM][EL_QUAD] = new CQUAD4P1(nDim, config);
    }
    else {
      element_container[FEA_TERM][EL_TRIA] = new CTRIA1(nDim, config);
      element_container[FEA_TERM][EL_QUAD] = new CQUAD4(nDim, config);
    }
  }
  else if (nDim == 3) {
    if (incompressible) {
      element_container[FEA_TERM][EL_TETRA] = new CTETRA1(nDim, config);
      element_container[FEA_TERM][EL_HEXA] = new CHEXA8P1(nDim, config);
    }
    else {
      element_container[FEA_TERM][EL_TETRA] = new CTETRA1(nDim, config);
      element_container[FEA_TERM][EL_HEXA] = new CHEXA8(nDim, config);
    }
  }
  
  node              = new CVariable*[nPoint];
  
  GradN_X = new su2double [nDim];
  GradN_x = new su2double [nDim];
  
  Total_CFEA      = 0.0;
  WAitken_Dyn        = 0.0;
  WAitken_Dyn_tn1    = 0.0;
  loadIncrement     = 0.0;
  
  SetFSI_ConvValue(0,0.0);
  SetFSI_ConvValue(1,0.0);
  
  nVar = nDim;
  
  /*--- Define some auxiliary vectors related to the residual ---*/
  
  Residual = new su2double[nVar];          for (iVar = 0; iVar < nVar; iVar++) Residual[iVar]      = 0.0;
  Residual_RMS = new su2double[nVar];      for (iVar = 0; iVar < nVar; iVar++) Residual_RMS[iVar]  = 0.0;
  Residual_Max = new su2double[nVar];      for (iVar = 0; iVar < nVar; iVar++) Residual_Max[iVar]  = 0.0;
  Point_Max = new unsigned long[nVar];  for (iVar = 0; iVar < nVar; iVar++) Point_Max[iVar]     = 0;
  Point_Max_Coord = new su2double*[nVar];
  for (iVar = 0; iVar < nVar; iVar++) {
    Point_Max_Coord[iVar] = new su2double[nDim];
    for (iDim = 0; iDim < nDim; iDim++) Point_Max_Coord[iVar][iDim] = 0.0;
  }
  
  /*--- Define some auxiliary vectors related to the solution ---*/
  
  Solution   = new su2double[nVar]; for (iVar = 0; iVar < nVar; iVar++) Solution[iVar] = 0.0;
  
  Solution_Interm = NULL;
  if (gen_alpha) {
    Solution_Interm = new su2double[nVar];
    for (iVar = 0; iVar < nVar; iVar++) Solution_Interm[iVar] = 0.0;
  }
  
  nodeReactions = new su2double[nVar];  for (iVar = 0; iVar < nVar; iVar++) nodeReactions[iVar]   = 0.0;
  
  /*--- The length of the solution vector depends on whether the problem is static or dynamic ---*/
  
  unsigned short nSolVar;
  unsigned long index;
  string text_line, filename;
  ifstream restart_file;
  su2double dull_val;
  long Dyn_RestartIter;
  
  if (dynamic) nSolVar = 3 * nVar;
  else nSolVar = nVar;
  
  SolRest = new su2double[nSolVar];
  
  bool restart = (config->GetRestart() || config->GetRestart_Flow());
  
  /*--- Check for a restart, initialize from zero otherwise ---*/
  
  if (!restart) {
    for (iVar = 0; iVar < nSolVar; iVar++) SolRest[iVar] = 0.0;
    for (iPoint = 0; iPoint < nPoint; iPoint++) {
      node[iPoint] = new CFEM_ElasVariable(SolRest, nDim, nVar, config);
    }
  }
  else {
    
    /*--- Restart the solution from file information ---*/
    
    filename = config->GetSolution_FEMFileName();
    
    /*--- If multizone, append zone name ---*/
    if (nZone > 1)
      filename = config->GetMultizone_FileName(filename, iZone);
    
    if (dynamic) {
      
      Dyn_RestartIter = SU2_TYPE::Int(config->GetDyn_RestartIter())-1;
      
      filename = config->GetUnsteady_FileName(filename, (int)Dyn_RestartIter);
    }
    
    restart_file.open(filename.data(), ios::in);
    
    /*--- In case there is no file ---*/
    
    if (restart_file.fail()) {
      if (rank == MASTER_NODE)
        cout << "There is no FEM restart file!!" << endl;
      exit(EXIT_FAILURE);
    }
    
    /*--- In case this is a parallel simulation, we need to perform the
     Global2Local index transformation first. ---*/
    
    map<unsigned long,unsigned long> Global2Local;
    map<unsigned long,unsigned long>::const_iterator MI;
    
    /*--- Now fill array with the transform values only for local points ---*/
    
    for (iPoint = 0; iPoint < nPointDomain; iPoint++)
      Global2Local[geometry->node[iPoint]->GetGlobalIndex()] = iPoint;
    
    /*--- Read all lines in the restart file ---*/
    
    long iPoint_Local;
    unsigned long iPoint_Global_Local = 0, iPoint_Global = 0; string text_line;
    unsigned short rbuf_NotMatching = 0, sbuf_NotMatching = 0;
    
    /*--- The first line is the header ---*/
    
    getline (restart_file, text_line);
    
    for (iPoint_Global = 0; iPoint_Global < geometry->GetGlobal_nPointDomain(); iPoint_Global++ ) {
      
      getline (restart_file, text_line);
      
      istringstream point_line(text_line);
      
      /*--- Retrieve local index. If this node from the restart file lives
       on the current processor, we will load and instantiate the vars. ---*/
      
      MI = Global2Local.find(iPoint_Global);
      if (MI != Global2Local.end()) {
        
        iPoint_Local = Global2Local[iPoint_Global];
        
        if (dynamic) {
          if (nDim == 2) point_line >> index >> dull_val >> dull_val >> SolRest[0] >> SolRest[1] >> SolRest[2] >> SolRest[3] >> SolRest[4] >> SolRest[5];
          if (nDim == 3) point_line >> index >> dull_val >> dull_val >> dull_val >> SolRest[0] >> SolRest[1] >> SolRest[2] >> SolRest[3] >> SolRest[4] >> SolRest[5] >> SolRest[6] >> SolRest[7] >> SolRest[8];
        }
        else {
          if (nDim == 2) point_line >> index >> dull_val >> dull_val >> SolRest[0] >> SolRest[1];
          if (nDim == 3) point_line >> index >> dull_val >> dull_val >> dull_val >> SolRest[0] >> SolRest[1] >> SolRest[2];
        }
        
        node[iPoint_Local] = new CFEM_ElasVariable(SolRest, nDim, nVar, config);
        iPoint_Global_Local++;
      }

    }
    
    /*--- Detect a wrong solution file ---*/
    
    if (iPoint_Global_Local < nPointDomain) { sbuf_NotMatching = 1; }
    
#ifndef HAVE_MPI
    rbuf_NotMatching = sbuf_NotMatching;
#else
    SU2_MPI::Allreduce(&sbuf_NotMatching, &rbuf_NotMatching, 1, MPI_UNSIGNED_SHORT, MPI_SUM, MPI_COMM_WORLD);
#endif
    if (rbuf_NotMatching != 0) {
      if (rank == MASTER_NODE) {
        cout << endl << "The solution file " << filename.data() << " doesn't match with the mesh file!" << endl;
        cout << "It could be empty lines at the end of the file." << endl << endl;
      }
#ifndef HAVE_MPI
      exit(EXIT_FAILURE);
#else
      MPI_Barrier(MPI_COMM_WORLD);
      MPI_Abort(MPI_COMM_WORLD,1);
      MPI_Finalize();
#endif
    }
    
    /*--- Instantiate the variable class with an arbitrary solution
     at any halo/periodic nodes. The initial solution can be arbitrary,
     because a send/recv is performed immediately in the solver (Set_MPI_Solution()). ---*/
    
    for (iPoint = nPointDomain; iPoint < nPoint; iPoint++) {
      node[iPoint] = new CFEM_ElasVariable(SolRest, nDim, nVar, config);
    }
    
    
    /*--- Close the restart file ---*/
    
    restart_file.close();
    
  }
  
  
  bool prestretch_fem = config->GetPrestretch();
  if (prestretch_fem) Set_Prestretch(geometry, config);
  
  
  /*--- Term ij of the Jacobian ---*/
  
  Jacobian_ij = new su2double*[nVar];
  for (iVar = 0; iVar < nVar; iVar++) {
    Jacobian_ij[iVar] = new su2double [nVar];
    for (jVar = 0; jVar < nVar; jVar++) {
      Jacobian_ij[iVar][jVar] = 0.0;
    }
  }
  
  /*--- Term ij of the Mass Matrix (only if dynamic analysis) ---*/
  MassMatrix_ij = NULL;
  if (dynamic) {
    MassMatrix_ij = new su2double*[nVar];
    for (iVar = 0; iVar < nVar; iVar++) {
      MassMatrix_ij[iVar] = new su2double [nVar];
      for (jVar = 0; jVar < nVar; jVar++) {
        MassMatrix_ij[iVar][jVar] = 0.0;
      }
    }
  }
  
  Jacobian_c_ij = NULL;
  Jacobian_s_ij = NULL;
  if (nonlinear_analysis) {
    
    /*--- Term ij of the Jacobian (constitutive contribution) ---*/
    
    Jacobian_c_ij = new su2double*[nVar];
    for (iVar = 0; iVar < nVar; iVar++) {
      Jacobian_c_ij[iVar] = new su2double [nVar];
      for (jVar = 0; jVar < nVar; jVar++) {
        Jacobian_c_ij[iVar][jVar] = 0.0;
      }
    }
    
    /*--- Term ij of the Jacobian (stress contribution) ---*/
    
    Jacobian_s_ij = new su2double*[nVar];
    for (iVar = 0; iVar < nVar; iVar++) {
      Jacobian_s_ij[iVar] = new su2double [nVar];
      for (jVar = 0; jVar < nVar; jVar++) {
        Jacobian_s_ij[iVar][jVar] = 0.0;
      }
    }
    
  }
  
  /*--- Term ij of the Jacobian (incompressibility term) ---*/
  Jacobian_k_ij = NULL;
  if (incompressible) {
    Jacobian_k_ij = new su2double*[nVar];
    for (iVar = 0; iVar < nVar; iVar++) {
      Jacobian_k_ij[iVar] = new su2double [nVar];
      for (jVar = 0; jVar < nVar; jVar++) {
        Jacobian_k_ij[iVar][jVar] = 0.0;
      }
    }
  }
  
  /*--- Stress contribution to the node i ---*/
  Res_Stress_i = new su2double[nVar];
  
  /*--- Contribution of the external surface forces to the residual (auxiliary vector) ---*/
  Res_Ext_Surf = new su2double[nVar];
  
  /*--- Contribution of the body forces to the residual (auxiliary vector) ---*/
  Res_Dead_Load = NULL;
  if (body_forces) {
    Res_Dead_Load = new su2double[nVar];
  }
  
  /*--- Contribution of the fluid tractions to the residual (auxiliary vector) ---*/
  Res_FSI_Cont = NULL;
  if (fsi) {
    Res_FSI_Cont = new su2double[nVar];
  }
  
  /*--- Time integration contribution to the residual ---*/
  Res_Time_Cont = NULL;
  if (dynamic) {
    Res_Time_Cont = new su2double [nVar];
  }
  
  /*--- Matrices to impose clamped boundary conditions ---*/
  
  mZeros_Aux = new su2double *[nDim];
  for(iDim = 0; iDim < nDim; iDim++)
    mZeros_Aux[iDim] = new su2double[nDim];
  
  mId_Aux = new su2double *[nDim];
  for(iDim = 0; iDim < nDim; iDim++)
    mId_Aux[iDim] = new su2double[nDim];
  
  for(iDim = 0; iDim < nDim; iDim++) {
    for (jDim = 0; jDim < nDim; jDim++) {
      mZeros_Aux[iDim][jDim] = 0.0;
      mId_Aux[iDim][jDim] = 0.0;
    }
    mId_Aux[iDim][iDim] = E;
  }
  
  
  /*--- Initialization of matrix structures ---*/
  if (rank == MASTER_NODE) cout << "Initialize Jacobian structure (Non-Linear Elasticity)." << endl;
  
  Jacobian.Initialize(nPoint, nPointDomain, nVar, nVar, false, geometry, config);
  
  if (dynamic) {
    MassMatrix.Initialize(nPoint, nPointDomain, nVar, nVar, false, geometry, config);
    TimeRes_Aux.Initialize(nPoint, nPointDomain, nVar, 0.0);
    TimeRes.Initialize(nPoint, nPointDomain, nVar, 0.0);
  }
  
  /*--- Initialization of linear solver structures ---*/
  LinSysSol.Initialize(nPoint, nPointDomain, nVar, 0.0);
  LinSysRes.Initialize(nPoint, nPointDomain, nVar, 0.0);
  
  LinSysAux.Initialize(nPoint, nPointDomain, nVar, 0.0);
  
  LinSysReact.Initialize(nPoint, nPointDomain, nVar, 0.0);
  
  /*--- Initialize the auxiliary vector and matrix for the computation of the nodal Reactions ---*/
  
  normalVertex = new su2double [nDim];
  
  stressTensor = new su2double* [nDim];
  for (iVar = 0; iVar < nVar; iVar++) {
    stressTensor[iVar] = new su2double [nDim];
  }
  
  /*---- Initialize the auxiliary vector for the solution predictor ---*/
  
  solutionPredictor = new su2double [nVar];
  
  /*--- Perform the MPI communication of the solution ---*/
  
  Set_MPI_Solution(geometry, config);
  
  /*--- If dynamic, we also need to communicate the old solution ---*/
  
  if(dynamic) Set_MPI_Solution_Old(geometry, config);
  
}

CFEM_ElasticitySolver::~CFEM_ElasticitySolver(void) {
  
  unsigned short iVar, jVar;
  
  if (element_container != NULL) {
    for (iVar = 0; iVar < MAX_TERMS; iVar++) {
      for (jVar = 0; jVar < MAX_FE_KINDS; jVar++) {
        if (element_container[iVar][jVar] != NULL) delete element_container[iVar][jVar];
      }
      delete [] element_container[iVar];
    }
    delete [] element_container;
  }
  
  for (iVar = 0; iVar < nVar; iVar++) {
    if (Jacobian_s_ij != NULL) delete [] Jacobian_s_ij[iVar];
    if (Jacobian_c_ij != NULL) delete [] Jacobian_c_ij[iVar];
    if (Jacobian_k_ij != NULL) delete[] Jacobian_k_ij[iVar];
    delete [] mZeros_Aux[iVar];
    delete [] mId_Aux[iVar];
    delete [] stressTensor[iVar];
  }
  
  if (Jacobian_s_ij != NULL) delete [] Jacobian_s_ij;
  if (Jacobian_c_ij != NULL) delete [] Jacobian_c_ij;
  if (Jacobian_k_ij != NULL) delete [] Jacobian_k_ij;
  delete [] Res_Stress_i;
  delete [] Res_Ext_Surf;
  if (Res_Time_Cont != NULL) delete[] Res_Time_Cont;
  if (Res_Dead_Load != NULL) delete[] Res_Dead_Load;
  delete [] SolRest;
  delete [] GradN_X;
  delete [] GradN_x;
  
  delete [] mZeros_Aux;
  delete [] mId_Aux;
  
  delete [] nodeReactions;
  
  delete [] normalVertex;
  delete [] stressTensor;
  
}

void CFEM_ElasticitySolver::Set_MPI_Solution(CGeometry *geometry, CConfig *config) {
  
  
  unsigned short iVar, iMarker, MarkerS, MarkerR;
  unsigned long iVertex, iPoint, nVertexS, nVertexR, nBufferS_Vector, nBufferR_Vector;
  su2double *Buffer_Receive_U = NULL, *Buffer_Send_U = NULL;
  
  bool dynamic = (config->GetDynamic_Analysis() == DYNAMIC);              // Dynamic simulations.
  
  unsigned short nSolVar;
  
  if (dynamic) nSolVar = 3 * nVar;
  else nSolVar = nVar;
  
#ifdef HAVE_MPI
  int send_to, receive_from;
  MPI_Status status;
#endif
  
  for (iMarker = 0; iMarker < nMarker; iMarker++) {
    
    if ((config->GetMarker_All_KindBC(iMarker) == SEND_RECEIVE) &&
        (config->GetMarker_All_SendRecv(iMarker) > 0)) {
      
      MarkerS = iMarker;  MarkerR = iMarker+1;
      
#ifdef HAVE_MPI
      send_to = config->GetMarker_All_SendRecv(MarkerS)-1;
      receive_from = abs(config->GetMarker_All_SendRecv(MarkerR))-1;
#endif
      
      nVertexS = geometry->nVertex[MarkerS];  nVertexR = geometry->nVertex[MarkerR];
      nBufferS_Vector = nVertexS*nSolVar;     nBufferR_Vector = nVertexR*nSolVar;
      
      /*--- Allocate Receive and send buffers  ---*/
      Buffer_Receive_U = new su2double [nBufferR_Vector];
      Buffer_Send_U = new su2double[nBufferS_Vector];
      
      /*--- Copy the solution that should be sent ---*/
      for (iVertex = 0; iVertex < nVertexS; iVertex++) {
        iPoint = geometry->vertex[MarkerS][iVertex]->GetNode();
        for (iVar = 0; iVar < nVar; iVar++)
          Buffer_Send_U[iVar*nVertexS+iVertex] = node[iPoint]->GetSolution(iVar);
        if (dynamic) {
          for (iVar = 0; iVar < nVar; iVar++) {
            Buffer_Send_U[(iVar+nVar)*nVertexS+iVertex] = node[iPoint]->GetSolution_Vel(iVar);
            Buffer_Send_U[(iVar+2*nVar)*nVertexS+iVertex] = node[iPoint]->GetSolution_Accel(iVar);
          }
        }
      }
      
#ifdef HAVE_MPI
      
      /*--- Send/Receive information using Sendrecv ---*/
      SU2_MPI::Sendrecv(Buffer_Send_U, nBufferS_Vector, MPI_DOUBLE, send_to, 0,
                        Buffer_Receive_U, nBufferR_Vector, MPI_DOUBLE, receive_from, 0, MPI_COMM_WORLD, &status);
      
#else
      
      /*--- Receive information without MPI ---*/
      for (iVertex = 0; iVertex < nVertexR; iVertex++) {
        for (iVar = 0; iVar < nVar; iVar++)
          Buffer_Receive_U[iVar*nVertexR+iVertex] = Buffer_Send_U[iVar*nVertexR+iVertex];
        if (dynamic) {
          for (iVar = nVar; iVar < 3*nVar; iVar++)
            Buffer_Receive_U[iVar*nVertexR+iVertex] = Buffer_Send_U[iVar*nVertexR+iVertex];
        }
      }
      
#endif
      
      /*--- Deallocate send buffer ---*/
      delete [] Buffer_Send_U;
      
      /*--- Do the coordinate transformation ---*/
      for (iVertex = 0; iVertex < nVertexR; iVertex++) {
        
        /*--- Find point and its type of transformation ---*/
        iPoint = geometry->vertex[MarkerR][iVertex]->GetNode();
        
        /*--- Copy solution variables. ---*/
        for (iVar = 0; iVar < nSolVar; iVar++)
          SolRest[iVar] = Buffer_Receive_U[iVar*nVertexR+iVertex];
        
        /*--- Store received values back into the variable. ---*/
        for (iVar = 0; iVar < nVar; iVar++)
          node[iPoint]->SetSolution(iVar, SolRest[iVar]);
        
        if (dynamic) {
          
          for (iVar = 0; iVar < nVar; iVar++) {
            node[iPoint]->SetSolution_Vel(iVar, SolRest[iVar+nVar]);
            node[iPoint]->SetSolution_Accel(iVar, SolRest[iVar+2*nVar]);
          }
          
        }
        
      }
      
      /*--- Deallocate receive buffer ---*/
      delete [] Buffer_Receive_U;
      
    }
    
  }
  
}

void CFEM_ElasticitySolver::Set_MPI_Solution_Old(CGeometry *geometry, CConfig *config) {
  
  
  unsigned short iVar, iMarker, MarkerS, MarkerR;
  unsigned long iVertex, iPoint, nVertexS, nVertexR, nBufferS_Vector, nBufferR_Vector;
  su2double *Buffer_Receive_U = NULL, *Buffer_Send_U = NULL;
  
  unsigned short nSolVar;
  
  nSolVar = 3 * nVar;
  
#ifdef HAVE_MPI
  int send_to, receive_from;
  MPI_Status status;
#endif
  
  for (iMarker = 0; iMarker < nMarker; iMarker++) {
    
    if ((config->GetMarker_All_KindBC(iMarker) == SEND_RECEIVE) &&
        (config->GetMarker_All_SendRecv(iMarker) > 0)) {
      
      MarkerS = iMarker;  MarkerR = iMarker+1;
      
#ifdef HAVE_MPI
      send_to = config->GetMarker_All_SendRecv(MarkerS)-1;
      receive_from = abs(config->GetMarker_All_SendRecv(MarkerR))-1;
#endif
      
      nVertexS = geometry->nVertex[MarkerS];  nVertexR = geometry->nVertex[MarkerR];
      nBufferS_Vector = nVertexS*nSolVar;     nBufferR_Vector = nVertexR*nSolVar;
      
      /*--- Allocate Receive and send buffers  ---*/
      Buffer_Receive_U = new su2double [nBufferR_Vector];
      Buffer_Send_U = new su2double[nBufferS_Vector];
      
      /*--- Copy the solution that should be sent ---*/
      for (iVertex = 0; iVertex < nVertexS; iVertex++) {
        iPoint = geometry->vertex[MarkerS][iVertex]->GetNode();
        for (iVar = 0; iVar < nVar; iVar++) {
          Buffer_Send_U[iVar*nVertexS+iVertex] = node[iPoint]->GetSolution_time_n(iVar);
          Buffer_Send_U[(iVar+nVar)*nVertexS+iVertex] = node[iPoint]->GetSolution_Vel_time_n(iVar);
          Buffer_Send_U[(iVar+2*nVar)*nVertexS+iVertex] = node[iPoint]->GetSolution_Accel_time_n(iVar);
        }
      }
      
#ifdef HAVE_MPI
      
      /*--- Send/Receive information using Sendrecv ---*/
      SU2_MPI::Sendrecv(Buffer_Send_U, nBufferS_Vector, MPI_DOUBLE, send_to, 0,
                        Buffer_Receive_U, nBufferR_Vector, MPI_DOUBLE, receive_from, 0, MPI_COMM_WORLD, &status);
      
#else
      
      /*--- Receive information without MPI ---*/
      for (iVertex = 0; iVertex < nVertexR; iVertex++) {
        for (iVar = 0; iVar < nSolVar; iVar++)
          Buffer_Receive_U[iVar*nVertexR+iVertex] = Buffer_Send_U[iVar*nVertexR+iVertex];
      }
      
#endif
      
      /*--- Deallocate send buffer ---*/
      delete [] Buffer_Send_U;
      
      /*--- Do the coordinate transformation ---*/
      for (iVertex = 0; iVertex < nVertexR; iVertex++) {
        
        /*--- Find point and its type of transformation ---*/
        iPoint = geometry->vertex[MarkerR][iVertex]->GetNode();
        
        /*--- Copy solution variables. ---*/
        for (iVar = 0; iVar < nSolVar; iVar++)
          SolRest[iVar] = Buffer_Receive_U[iVar*nVertexR+iVertex];
        
        /*--- Store received values back into the variable. ---*/
        for (iVar = 0; iVar < nVar; iVar++) {
          node[iPoint]->SetSolution_time_n(iVar, SolRest[iVar]);
          node[iPoint]->SetSolution_Vel_time_n(iVar, SolRest[iVar+nVar]);
          node[iPoint]->SetSolution_Accel_time_n(iVar, SolRest[iVar+2*nVar]);
        }
        
      }
      
      /*--- Deallocate receive buffer ---*/
      delete [] Buffer_Receive_U;
      
    }
    
  }
  
}

void CFEM_ElasticitySolver::Set_MPI_Solution_DispOnly(CGeometry *geometry, CConfig *config) {
  
  
  unsigned short iVar, iMarker, MarkerS, MarkerR;
  unsigned long iVertex, iPoint, nVertexS, nVertexR, nBufferS_Vector, nBufferR_Vector;
  su2double *Buffer_Receive_U = NULL, *Buffer_Send_U = NULL;
  
#ifdef HAVE_MPI
  int send_to, receive_from;
  MPI_Status status;
#endif
  
  for (iMarker = 0; iMarker < nMarker; iMarker++) {
    
    if ((config->GetMarker_All_KindBC(iMarker) == SEND_RECEIVE) &&
        (config->GetMarker_All_SendRecv(iMarker) > 0)) {
      
      MarkerS = iMarker;  MarkerR = iMarker+1;
      
#ifdef HAVE_MPI
      send_to = config->GetMarker_All_SendRecv(MarkerS)-1;
      receive_from = abs(config->GetMarker_All_SendRecv(MarkerR))-1;
#endif
      
      nVertexS = geometry->nVertex[MarkerS];  nVertexR = geometry->nVertex[MarkerR];
      nBufferS_Vector = nVertexS*nVar;         nBufferR_Vector = nVertexR*nVar;
      
      /*--- Allocate Receive and send buffers  ---*/
      Buffer_Receive_U = new su2double [nBufferR_Vector];
      Buffer_Send_U = new su2double[nBufferS_Vector];
      
      /*--- Copy the solution that should be sent ---*/
      for (iVertex = 0; iVertex < nVertexS; iVertex++) {
        iPoint = geometry->vertex[MarkerS][iVertex]->GetNode();
        for (iVar = 0; iVar < nVar; iVar++)
          Buffer_Send_U[iVar*nVertexS+iVertex] = node[iPoint]->GetSolution(iVar);
      }
      
#ifdef HAVE_MPI
      
      /*--- Send/Receive information using Sendrecv ---*/
      SU2_MPI::Sendrecv(Buffer_Send_U, nBufferS_Vector, MPI_DOUBLE, send_to, 0,
                        Buffer_Receive_U, nBufferR_Vector, MPI_DOUBLE, receive_from, 0, MPI_COMM_WORLD, &status);
      
#else
      
      /*--- Receive information without MPI ---*/
      for (iVertex = 0; iVertex < nVertexR; iVertex++) {
        for (iVar = 0; iVar < nVar; iVar++)
          Buffer_Receive_U[iVar*nVertexR+iVertex] = Buffer_Send_U[iVar*nVertexR+iVertex];
      }
      
#endif
      
      /*--- Deallocate send buffer ---*/
      delete [] Buffer_Send_U;
      
      /*--- Do the coordinate transformation ---*/
      for (iVertex = 0; iVertex < nVertexR; iVertex++) {
        
        /*--- Find point and its type of transformation ---*/
        iPoint = geometry->vertex[MarkerR][iVertex]->GetNode();
        
        /*--- Copy solution variables. ---*/
        for (iVar = 0; iVar < nVar; iVar++)
          SolRest[iVar] = Buffer_Receive_U[iVar*nVertexR+iVertex];
        
        /*--- Store received values back into the variable. ---*/
        for (iVar = 0; iVar < nVar; iVar++)
          node[iPoint]->SetSolution(iVar, SolRest[iVar]);
        
      }
      
      /*--- Deallocate receive buffer ---*/
      delete [] Buffer_Receive_U;
      
    }
    
  }
  
}

void CFEM_ElasticitySolver::Set_MPI_Solution_Pred(CGeometry *geometry, CConfig *config) {
  
  
  unsigned short iVar, iMarker, MarkerS, MarkerR;
  unsigned long iVertex, iPoint, nVertexS, nVertexR, nBufferS_Vector, nBufferR_Vector;
  su2double *Buffer_Receive_U = NULL, *Buffer_Send_U = NULL;
  
#ifdef HAVE_MPI
  int send_to, receive_from;
  MPI_Status status;
#endif
  
  for (iMarker = 0; iMarker < nMarker; iMarker++) {
    
    if ((config->GetMarker_All_KindBC(iMarker) == SEND_RECEIVE) &&
        (config->GetMarker_All_SendRecv(iMarker) > 0)) {
      
      MarkerS = iMarker;  MarkerR = iMarker+1;
      
#ifdef HAVE_MPI
      send_to = config->GetMarker_All_SendRecv(MarkerS)-1;
      receive_from = abs(config->GetMarker_All_SendRecv(MarkerR))-1;
#endif
      
      nVertexS = geometry->nVertex[MarkerS];  nVertexR = geometry->nVertex[MarkerR];
      nBufferS_Vector = nVertexS*nVar;     nBufferR_Vector = nVertexR*nVar;
      
      /*--- Allocate Receive and send buffers  ---*/
      Buffer_Receive_U = new su2double [nBufferR_Vector];
      Buffer_Send_U = new su2double[nBufferS_Vector];
      
      /*--- Copy the solution that should be sent ---*/
      for (iVertex = 0; iVertex < nVertexS; iVertex++) {
        iPoint = geometry->vertex[MarkerS][iVertex]->GetNode();
        for (iVar = 0; iVar < nVar; iVar++)
          Buffer_Send_U[iVar*nVertexS+iVertex] = node[iPoint]->GetSolution_Pred(iVar);
      }
      
#ifdef HAVE_MPI
      
      /*--- Send/Receive information using Sendrecv ---*/
      SU2_MPI::Sendrecv(Buffer_Send_U, nBufferS_Vector, MPI_DOUBLE, send_to, 0,
                        Buffer_Receive_U, nBufferR_Vector, MPI_DOUBLE, receive_from, 0, MPI_COMM_WORLD, &status);
      
#else
      
      /*--- Receive information without MPI ---*/
      for (iVertex = 0; iVertex < nVertexR; iVertex++) {
        for (iVar = 0; iVar < nVar; iVar++)
          Buffer_Receive_U[iVar*nVertexR+iVertex] = Buffer_Send_U[iVar*nVertexR+iVertex];
      }
      
#endif
      
      /*--- Deallocate send buffer ---*/
      delete [] Buffer_Send_U;
      
      /*--- Do the coordinate transformation ---*/
      for (iVertex = 0; iVertex < nVertexR; iVertex++) {
        
        /*--- Find point and its type of transformation ---*/
        iPoint = geometry->vertex[MarkerR][iVertex]->GetNode();
        
        /*--- Copy predicted solution variables back into the variables. ---*/
        for (iVar = 0; iVar < nVar; iVar++)
          node[iPoint]->SetSolution_Pred(iVar, Buffer_Receive_U[iVar*nVertexR+iVertex]);
        
      }
      
      /*--- Deallocate receive buffer ---*/
      delete [] Buffer_Receive_U;
      
    }
    
  }
  
}

void CFEM_ElasticitySolver::Set_MPI_Solution_Pred_Old(CGeometry *geometry, CConfig *config) {
  
  /*--- We are communicating the solution predicted, current and old, and the old solution ---*/
  /*--- necessary for the Aitken relaxation ---*/
  
  unsigned short iVar, iMarker, MarkerS, MarkerR;
  unsigned long iVertex, iPoint, nVertexS, nVertexR, nBufferS_Vector, nBufferR_Vector;
  su2double *Buffer_Receive_U = NULL, *Buffer_Send_U = NULL;
  
  /*--- Analogous to the dynamic solution, in this case we need 3 * nVar variables per node ---*/
  unsigned short nSolVar;
  nSolVar = 3 * nVar;
  
#ifdef HAVE_MPI
  int send_to, receive_from;
  MPI_Status status;
#endif
  
  for (iMarker = 0; iMarker < nMarker; iMarker++) {
    
    if ((config->GetMarker_All_KindBC(iMarker) == SEND_RECEIVE) &&
        (config->GetMarker_All_SendRecv(iMarker) > 0)) {
      
      MarkerS = iMarker;  MarkerR = iMarker+1;
      
#ifdef HAVE_MPI
      send_to = config->GetMarker_All_SendRecv(MarkerS)-1;
      receive_from = abs(config->GetMarker_All_SendRecv(MarkerR))-1;
#endif
      
      nVertexS = geometry->nVertex[MarkerS];  nVertexR = geometry->nVertex[MarkerR];
      nBufferS_Vector = nVertexS*nSolVar;     nBufferR_Vector = nVertexR*nSolVar;
      
      /*--- Allocate Receive and send buffers  ---*/
      Buffer_Receive_U = new su2double [nBufferR_Vector];
      Buffer_Send_U = new su2double[nBufferS_Vector];
      
      /*--- Copy the solution that should be sent ---*/
      for (iVertex = 0; iVertex < nVertexS; iVertex++) {
        iPoint = geometry->vertex[MarkerS][iVertex]->GetNode();
        for (iVar = 0; iVar < nVar; iVar++) {
          Buffer_Send_U[iVar*nVertexS+iVertex] = node[iPoint]->GetSolution_Old(iVar);
          Buffer_Send_U[(iVar+nVar)*nVertexS+iVertex] = node[iPoint]->GetSolution_Pred(iVar);
          Buffer_Send_U[(iVar+2*nVar)*nVertexS+iVertex] = node[iPoint]->GetSolution_Pred_Old(iVar);
        }
      }
      
#ifdef HAVE_MPI
      
      /*--- Send/Receive information using Sendrecv ---*/
      SU2_MPI::Sendrecv(Buffer_Send_U, nBufferS_Vector, MPI_DOUBLE, send_to, 0,
                        Buffer_Receive_U, nBufferR_Vector, MPI_DOUBLE, receive_from, 0, MPI_COMM_WORLD, &status);
      
#else
      
      /*--- Receive information without MPI ---*/
      for (iVertex = 0; iVertex < nVertexR; iVertex++) {
        for (iVar = 0; iVar < nSolVar; iVar++)
          Buffer_Receive_U[iVar*nVertexR+iVertex] = Buffer_Send_U[iVar*nVertexR+iVertex];
      }
      
#endif
      
      /*--- Deallocate send buffer ---*/
      delete [] Buffer_Send_U;
      
      /*--- Do the coordinate transformation ---*/
      for (iVertex = 0; iVertex < nVertexR; iVertex++) {
        
        /*--- Find point and its type of transformation ---*/
        iPoint = geometry->vertex[MarkerR][iVertex]->GetNode();
        
        /*--- Store received values back into the variable. ---*/
        for (iVar = 0; iVar < nVar; iVar++) {
          node[iPoint]->SetSolution_Old(iVar, Buffer_Receive_U[iVar*nVertexR+iVertex]);
          node[iPoint]->SetSolution_Pred(iVar, Buffer_Receive_U[(iVar+nVar)*nVertexR+iVertex]);
          node[iPoint]->SetSolution_Pred_Old(iVar, Buffer_Receive_U[(iVar+2*nVar)*nVertexR+iVertex]);
        }
        
      }
      
      /*--- Deallocate receive buffer ---*/
      delete [] Buffer_Receive_U;
      
    }
    
  }
  
}


void CFEM_ElasticitySolver::Set_Prestretch(CGeometry *geometry, CConfig *config) {
  
  unsigned long iPoint;
  unsigned long index;
  
  unsigned short iVar;
  unsigned short iZone = config->GetiZone();
  unsigned short nZone = geometry->GetnZone();
  
  string filename;
  ifstream prestretch_file;
  
  int rank = MASTER_NODE;
#ifdef HAVE_MPI
  MPI_Comm_rank(MPI_COMM_WORLD, &rank);
#endif
  
  
  /*--- Restart the solution from file information ---*/
  
  filename = config->GetPrestretch_FEMFileName();
  
  /*--- If multizone, append zone name ---*/
  if (nZone > 1)
    filename = config->GetMultizone_FileName(filename, iZone);
  
  cout << "Filename: " << filename << "." << endl;
  
  prestretch_file.open(filename.data(), ios::in);
  
  /*--- In case there is no file ---*/
  
  if (prestretch_file.fail()) {
    if (rank == MASTER_NODE)
      cout << "There is no FEM prestretch reference file!!" << endl;
    exit(EXIT_FAILURE);
  }
  /*--- In case this is a parallel simulation, we need to perform the
   Global2Local index transformation first. ---*/
  
  map<unsigned long,unsigned long> Global2Local;
  map<unsigned long,unsigned long>::const_iterator MI;
  
  /*--- Now fill array with the transform values only for local points ---*/
  
  for (iPoint = 0; iPoint < nPointDomain; iPoint++)
    Global2Local[geometry->node[iPoint]->GetGlobalIndex()] = iPoint;
  
  /*--- Read all lines in the restart file ---*/
  
  long iPoint_Local;
  unsigned long iPoint_Global_Local = 0, iPoint_Global = 0; string text_line;
  unsigned short rbuf_NotMatching = 0, sbuf_NotMatching = 0;
  
  /*--- The first line is the header ---*/
  
  getline (prestretch_file, text_line);
  
  while (getline (prestretch_file, text_line)) {
    istringstream point_line(text_line);
    
    /*--- Retrieve local index. If this node from the restart file lives
     on the current processor, we will load and instantiate the vars. ---*/
    
    MI = Global2Local.find(iPoint_Global);
    if (MI != Global2Local.end()) {
      
      iPoint_Local = Global2Local[iPoint_Global];
      
      if (nDim == 2) point_line >> Solution[0] >> Solution[1] >> index;
      if (nDim == 3) point_line >> Solution[0] >> Solution[1] >> Solution[2] >> index;
      
      for (iVar = 0; iVar < nVar; iVar++) node[iPoint_Local]->SetPrestretch(iVar, Solution[iVar]);
      
      iPoint_Global_Local++;
    }
    iPoint_Global++;
  }
  
  /*--- Detect a wrong solution file ---*/
  
  if (iPoint_Global_Local < nPointDomain) { sbuf_NotMatching = 1; }
  
#ifndef HAVE_MPI
  rbuf_NotMatching = sbuf_NotMatching;
#else
  SU2_MPI::Allreduce(&sbuf_NotMatching, &rbuf_NotMatching, 1, MPI_UNSIGNED_SHORT, MPI_SUM, MPI_COMM_WORLD);
#endif
  if (rbuf_NotMatching != 0) {
    if (rank == MASTER_NODE) {
      cout << endl << "The solution file " << filename.data() << " doesn't match with the mesh file!" << endl;
      cout << "It could be empty lines at the end of the file." << endl << endl;
    }
#ifndef HAVE_MPI
    exit(EXIT_FAILURE);
#else
    MPI_Barrier(MPI_COMM_WORLD);
    MPI_Abort(MPI_COMM_WORLD,1);
    MPI_Finalize();
#endif
  }
  
  /*--- TODO: We need to communicate here the prestretched geometry for the halo nodes. ---*/
  
  /*--- Close the restart file ---*/
  
  prestretch_file.close();
  
}


void CFEM_ElasticitySolver::Preprocessing(CGeometry *geometry, CSolver **solver_container, CConfig *config, CNumerics **numerics, unsigned short iMesh, unsigned long Iteration, unsigned short RunTime_EqSystem, bool Output) {
  
  
  unsigned long iPoint;
  bool initial_calc = (config->GetExtIter() == 0);                  // Checks if it is the first calculation.
  bool first_iter = (config->GetIntIter() == 0);                          // Checks if it is the first iteration
  bool dynamic = (config->GetDynamic_Analysis() == DYNAMIC);              // Dynamic simulations.
  bool linear_analysis = (config->GetGeometricConditions() == SMALL_DEFORMATIONS);  // Linear analysis.
  bool nonlinear_analysis = (config->GetGeometricConditions() == LARGE_DEFORMATIONS);  // Nonlinear analysis.
  bool newton_raphson = (config->GetKind_SpaceIteScheme_FEA() == NEWTON_RAPHSON);    // Newton-Raphson method
  bool restart = config->GetRestart();                        // Restart analysis
  bool initial_calc_restart = (SU2_TYPE::Int(config->GetExtIter()) == config->GetDyn_RestartIter()); // Initial calculation for restart
  
  bool incremental_load = config->GetIncrementalLoad();                // If an incremental load is applied
  
  bool body_forces = config->GetDeadLoad();                      // Body forces (dead loads).
  
  /*--- Set vector entries to zero ---*/
  for (iPoint = 0; iPoint < geometry->GetnPoint(); iPoint ++) {
    LinSysAux.SetBlock_Zero(iPoint);
    LinSysRes.SetBlock_Zero(iPoint);
    LinSysSol.SetBlock_Zero(iPoint);
  }
  
  /*--- Set matrix entries to zero ---*/
  
  /*
   * If the problem is linear, we only need one Jacobian matrix in the problem, because
   * it is going to be constant along the calculations. Therefore, we only initialize
   * the Jacobian matrix once, at the beginning of the simulation.
   *
   * We don't need first_iter, because there is only one iteration per time step in linear analysis.
   */
  if ((initial_calc && linear_analysis)||
      (restart && initial_calc_restart && linear_analysis)) {
    Jacobian.SetValZero();
  }
  
  /*
   * If the problem is dynamic, we need a mass matrix, which will be constant along the calculation
   * both for linear and nonlinear analysis. Only initialized once, at the first time step.
   *
   * The same with the integration constants, as for now we consider the time step to be constant.
   *
   * We need first_iter, because in nonlinear problems there are more than one subiterations in the first time step.
   */
  if ((dynamic && initial_calc && first_iter) ||
      (dynamic && restart && initial_calc_restart && first_iter)) {
    MassMatrix.SetValZero();
    Compute_IntegrationConstants(config);
    Compute_MassMatrix(geometry, solver_container, numerics, config);
  }
  
  /*
   * If body forces are taken into account, we need to compute the term that goes into the residual,
   * which will be constant along the calculation both for linear and nonlinear analysis.
   *
   * Only initialized once, at the first iteration or the beginning of the calculation after a restart.
   *
   * We need first_iter, because in nonlinear problems there are more than one subiterations in the first time step.
   */
  
  if ((body_forces && initial_calc && first_iter) ||
      (body_forces && restart && initial_calc_restart && first_iter)) {
    // If the load is incremental, we have to reset the variable to avoid adding up over the increments
    if (incremental_load) {
      for (iPoint = 0; iPoint < nPoint; iPoint++) node[iPoint]->Clear_BodyForces_Res();
    }
    // Compute the dead load term
    Compute_DeadLoad(geometry, solver_container, numerics, config);
  }
  
  /*
   * If the problem is nonlinear, we need to initialize the Jacobian and the stiffness matrix at least at the beginning
   * of each time step. If the solution method is Newton Rapshon, we initialize it also at the beginning of each
   * iteration.
   */
  
  if ((nonlinear_analysis) && ((newton_raphson) || (first_iter)))  {
    Jacobian.SetValZero();
    //    StiffMatrix.SetValZero();
  }
  
  /*
   * Some external forces may be considered constant over the time step.
   */
  if (first_iter)  {
    for (iPoint = 0; iPoint < nPoint; iPoint++) node[iPoint]->Clear_SurfaceLoad_Res();
  }
  
  /*
   * If we apply pressure forces, we need to clear the residual on each iteration
   */
  unsigned short iMarker;
  unsigned long iVertex;
  
  for (iMarker = 0; iMarker < config->GetnMarker_All(); iMarker++)
    switch (config->GetMarker_All_KindBC(iMarker)) {
      case LOAD_BOUNDARY:
        /*--- Only if the load is nonzero - reduces computational cost ---*/
        if(config->GetLoad_Value(config->GetMarker_All_TagBound(iMarker)) != 0 ) {
          /*--- For all the vertices in the marker iMarker ---*/
          for (iVertex = 0; iVertex < geometry->nVertex[iMarker]; iVertex++) {
            /*--- Retrieve the point ID ---*/
            iPoint = geometry->vertex[iMarker][iVertex]->GetNode();
            /*--- Clear the residual of the node, to avoid adding on previous values ---*/
            node[iPoint]->Clear_SurfaceLoad_Res();
          }
        }
        break;
    }
  
  
}

void CFEM_ElasticitySolver::SetTime_Step(CGeometry *geometry, CSolver **solver_container, CConfig *config, unsigned short iMesh, unsigned long Iteration) { }

void CFEM_ElasticitySolver::SetInitialCondition(CGeometry **geometry, CSolver ***solver_container, CConfig *config, unsigned long ExtIter) {
  
  unsigned long iPoint, nPoint;
  bool incremental_load = config->GetIncrementalLoad();              // If an incremental load is applied
  
  nPoint = geometry[MESH_0]->GetnPoint();
  
  /*--- We store the current solution as "Solution Old", for the case that we need to retrieve it ---*/
  
  if (incremental_load) {
    for (iPoint = 0; iPoint < nPoint; iPoint++) node[iPoint]->Set_OldSolution();
  }
  
  
}

void CFEM_ElasticitySolver::ResetInitialCondition(CGeometry **geometry, CSolver ***solver_container, CConfig *config, unsigned long ExtIter) {
  
  unsigned long iPoint, nPoint;
  bool incremental_load = config->GetIncrementalLoad();              // If an incremental load is applied
  
  nPoint = geometry[MESH_0]->GetnPoint();
  
  /*--- We store the current solution as "Solution Old", for the case that we need to retrieve it ---*/
  
  if (incremental_load) {
    for (iPoint = 0; iPoint < nPoint; iPoint++) node[iPoint]->Set_Solution();
  }
  
}

void CFEM_ElasticitySolver::Compute_StiffMatrix(CGeometry *geometry, CSolver **solver_container, CNumerics **numerics, CConfig *config) {
  
  unsigned long iElem, iVar, jVar;
  unsigned short iNode, iDim, nNodes = 0;
  unsigned long indexNode[8]={0,0,0,0,0,0,0,0};
  su2double val_Coord;
  int EL_KIND = 0;
  
  su2double *Kab = NULL;
  unsigned short NelNodes, jNode;
  
  /*--- Loops over all the elements ---*/
  
  for (iElem = 0; iElem < geometry->GetnElem(); iElem++) {
    
    if (geometry->elem[iElem]->GetVTK_Type() == TRIANGLE)      {nNodes = 3; EL_KIND = EL_TRIA;}
    if (geometry->elem[iElem]->GetVTK_Type() == QUADRILATERAL) {nNodes = 4; EL_KIND = EL_QUAD;}
    if (geometry->elem[iElem]->GetVTK_Type() == TETRAHEDRON)   {nNodes = 4; EL_KIND = EL_TETRA;}
    if (geometry->elem[iElem]->GetVTK_Type() == PYRAMID)       {nNodes = 5; EL_KIND = EL_TRIA;}
    if (geometry->elem[iElem]->GetVTK_Type() == PRISM)         {nNodes = 6; EL_KIND = EL_TRIA;}
    if (geometry->elem[iElem]->GetVTK_Type() == HEXAHEDRON)    {nNodes = 8; EL_KIND = EL_HEXA;}
    
    /*--- For the number of nodes, we get the coordinates from the connectivity matrix ---*/
    
    for (iNode = 0; iNode < nNodes; iNode++) {
      
      indexNode[iNode] = geometry->elem[iElem]->GetNode(iNode);
      
      for (iDim = 0; iDim < nDim; iDim++) {
        val_Coord = geometry->node[indexNode[iNode]]->GetCoord(iDim);
        element_container[FEA_TERM][EL_KIND]->SetRef_Coord(val_Coord, iNode, iDim);
      }
    }
    
    numerics[FEA_TERM]->Compute_Tangent_Matrix(element_container[FEA_TERM][EL_KIND], config);
    
    NelNodes = element_container[FEA_TERM][EL_KIND]->GetnNodes();
    
    for (iNode = 0; iNode < NelNodes; iNode++) {
      
      for (jNode = 0; jNode < NelNodes; jNode++) {
        
        Kab = element_container[FEA_TERM][EL_KIND]->Get_Kab(iNode, jNode);
        
        for (iVar = 0; iVar < nVar; iVar++) {
          for (jVar = 0; jVar < nVar; jVar++) {
            Jacobian_ij[iVar][jVar] = Kab[iVar*nVar+jVar];
          }
        }
        
        Jacobian.AddBlock(indexNode[iNode], indexNode[jNode], Jacobian_ij);
        
      }
      
    }
    
  }
  
  
}

void CFEM_ElasticitySolver::Compute_StiffMatrix_NodalStressRes(CGeometry *geometry, CSolver **solver_container, CNumerics **numerics, CConfig *config) {
  
  unsigned long iElem, iVar, jVar;
  unsigned short iNode, iDim, nNodes = 0;
  unsigned long indexNode[8]={0,0,0,0,0,0,0,0};
  su2double val_Coord, val_Sol, val_Ref = 0.0;
  int EL_KIND = 0;
  
  bool prestretch_fem = config->GetPrestretch();
  
  su2double Ks_ab;
  su2double *Kab = NULL;
  su2double *Kk_ab = NULL;
  su2double *Ta = NULL;
  unsigned short NelNodes, jNode;
  
  bool incompressible = (config->GetMaterialCompressibility() == INCOMPRESSIBLE_MAT);
  
  /*--- Loops over all the elements ---*/
  
  for (iElem = 0; iElem < geometry->GetnElem(); iElem++) {
    
    if (geometry->elem[iElem]->GetVTK_Type() == TRIANGLE)      {nNodes = 3; EL_KIND = EL_TRIA;}
    if (geometry->elem[iElem]->GetVTK_Type() == QUADRILATERAL) {nNodes = 4; EL_KIND = EL_QUAD;}
    if (geometry->elem[iElem]->GetVTK_Type() == TETRAHEDRON)   {nNodes = 4; EL_KIND = EL_TETRA;}
    if (geometry->elem[iElem]->GetVTK_Type() == PYRAMID)       {nNodes = 5; EL_KIND = EL_TRIA;}
    if (geometry->elem[iElem]->GetVTK_Type() == PRISM)         {nNodes = 6; EL_KIND = EL_TRIA;}
    if (geometry->elem[iElem]->GetVTK_Type() == HEXAHEDRON)    {nNodes = 8; EL_KIND = EL_HEXA;}
    
    /*--- For the number of nodes, we get the coordinates from the connectivity matrix ---*/
    
    for (iNode = 0; iNode < nNodes; iNode++) {
      indexNode[iNode] = geometry->elem[iElem]->GetNode(iNode);
      for (iDim = 0; iDim < nDim; iDim++) {
        val_Coord = geometry->node[indexNode[iNode]]->GetCoord(iDim);
        val_Sol = node[indexNode[iNode]]->GetSolution(iDim) + val_Coord;
        element_container[FEA_TERM][EL_KIND]->SetCurr_Coord(val_Sol, iNode, iDim);
        if (prestretch_fem) {
          val_Ref = node[indexNode[iNode]]->GetPrestretch(iDim);
          element_container[FEA_TERM][EL_KIND]->SetRef_Coord(val_Ref, iNode, iDim);
        }
        else {
          element_container[FEA_TERM][EL_KIND]->SetRef_Coord(val_Coord, iNode, iDim);
        }
      }
    }
    
    /*--- If incompressible, we compute the Mean Dilatation term first so the volume is already computed ---*/
    
    if (incompressible) numerics[FEA_TERM]->Compute_MeanDilatation_Term(element_container[FEA_TERM][EL_KIND], config);
    
    numerics[FEA_TERM]->Compute_Tangent_Matrix(element_container[FEA_TERM][EL_KIND], config);
    
    NelNodes = element_container[FEA_TERM][EL_KIND]->GetnNodes();
    
    for (iNode = 0; iNode < NelNodes; iNode++) {
      
      Ta = element_container[FEA_TERM][EL_KIND]->Get_Kt_a(iNode);
      for (iVar = 0; iVar < nVar; iVar++) Res_Stress_i[iVar] = Ta[iVar];
      
      /*--- Check if this is my node or not ---*/
      LinSysRes.SubtractBlock(indexNode[iNode], Res_Stress_i);
      
      for (jNode = 0; jNode < NelNodes; jNode++) {
        
        Kab = element_container[FEA_TERM][EL_KIND]->Get_Kab(iNode, jNode);
        Ks_ab = element_container[FEA_TERM][EL_KIND]->Get_Ks_ab(iNode,jNode);
        if (incompressible) Kk_ab = element_container[FEA_TERM][EL_KIND]->Get_Kk_ab(iNode,jNode);
        
        for (iVar = 0; iVar < nVar; iVar++) {
          Jacobian_s_ij[iVar][iVar] = Ks_ab;
          for (jVar = 0; jVar < nVar; jVar++) {
            Jacobian_c_ij[iVar][jVar] = Kab[iVar*nVar+jVar];
            if (incompressible) Jacobian_k_ij[iVar][jVar] = Kk_ab[iVar*nVar+jVar];
          }
        }
        
        Jacobian.AddBlock(indexNode[iNode], indexNode[jNode], Jacobian_c_ij);
        Jacobian.AddBlock(indexNode[iNode], indexNode[jNode], Jacobian_s_ij);
        if (incompressible) Jacobian.AddBlock(indexNode[iNode], indexNode[jNode], Jacobian_k_ij);
        
      }
      
    }
    
  }
  
}

void CFEM_ElasticitySolver::Compute_MassMatrix(CGeometry *geometry, CSolver **solver_container, CNumerics **numerics, CConfig *config) {
  
  unsigned long iElem, iVar;
  unsigned short iNode, iDim, nNodes = 0;
  unsigned long indexNode[8]={0,0,0,0,0,0,0,0};
  su2double val_Coord;
  int EL_KIND = 0;
  
  su2double Mab;
  unsigned short NelNodes, jNode;
  
  /*--- Loops over all the elements ---*/
  
  for (iElem = 0; iElem < geometry->GetnElem(); iElem++) {
    
    if (geometry->elem[iElem]->GetVTK_Type() == TRIANGLE)     {nNodes = 3; EL_KIND = EL_TRIA;}
    if (geometry->elem[iElem]->GetVTK_Type() == QUADRILATERAL)    {nNodes = 4; EL_KIND = EL_QUAD;}
    
    if (geometry->elem[iElem]->GetVTK_Type() == TETRAHEDRON)  {nNodes = 4; EL_KIND = EL_TETRA;}
    if (geometry->elem[iElem]->GetVTK_Type() == PYRAMID)      {nNodes = 5; EL_KIND = EL_TRIA;}
    if (geometry->elem[iElem]->GetVTK_Type() == PRISM)        {nNodes = 6; EL_KIND = EL_TRIA;}
    if (geometry->elem[iElem]->GetVTK_Type() == HEXAHEDRON)   {nNodes = 8; EL_KIND = EL_HEXA;}
    
    /*--- For the number of nodes, we get the coordinates from the connectivity matrix ---*/
    
    for (iNode = 0; iNode < nNodes; iNode++) {
      indexNode[iNode] = geometry->elem[iElem]->GetNode(iNode);
      for (iDim = 0; iDim < nDim; iDim++) {
        val_Coord = geometry->node[indexNode[iNode]]->GetCoord(iDim);
        element_container[FEA_TERM][EL_KIND]->SetRef_Coord(val_Coord, iNode, iDim);
      }
    }
    
    numerics[FEA_TERM]->Compute_Mass_Matrix(element_container[FEA_TERM][EL_KIND], config);
    
    NelNodes = element_container[FEA_TERM][EL_KIND]->GetnNodes();
    
    for (iNode = 0; iNode < NelNodes; iNode++) {
      
      for (jNode = 0; jNode < NelNodes; jNode++) {
        
        Mab = element_container[FEA_TERM][EL_KIND]->Get_Mab(iNode, jNode);
        
        for (iVar = 0; iVar < nVar; iVar++) {
          MassMatrix_ij[iVar][iVar] = Mab;
        }
        
        MassMatrix.AddBlock(indexNode[iNode], indexNode[jNode], MassMatrix_ij);
        
      }
      
    }
    
  }
  
}

void CFEM_ElasticitySolver::Compute_NodalStressRes(CGeometry *geometry, CSolver **solver_container, CNumerics **numerics, CConfig *config) {
  
  
  unsigned long iElem, iVar;
  unsigned short iNode, iDim, nNodes = 0;
  unsigned long indexNode[8]={0,0,0,0,0,0,0,0};
  su2double val_Coord, val_Sol, val_Ref = 0.0;
  int EL_KIND = 0;
  
  bool prestretch_fem = config->GetPrestretch();
  
  su2double *Ta = NULL;
  unsigned short NelNodes;
  
  /*--- Loops over all the elements ---*/
  
  for (iElem = 0; iElem < geometry->GetnElem(); iElem++) {
    
    if (geometry->elem[iElem]->GetVTK_Type() == TRIANGLE)     {nNodes = 3; EL_KIND = EL_TRIA;}
    if (geometry->elem[iElem]->GetVTK_Type() == QUADRILATERAL) {nNodes = 4; EL_KIND = EL_QUAD;}
    if (geometry->elem[iElem]->GetVTK_Type() == TETRAHEDRON)  {nNodes = 4; EL_KIND = EL_TETRA;}
    if (geometry->elem[iElem]->GetVTK_Type() == PYRAMID)      {nNodes = 5; EL_KIND = EL_TRIA;}
    if (geometry->elem[iElem]->GetVTK_Type() == PRISM)        {nNodes = 6; EL_KIND = EL_TRIA;}
    if (geometry->elem[iElem]->GetVTK_Type() == HEXAHEDRON)   {nNodes = 8; EL_KIND = EL_HEXA;}
    
    /*--- For the number of nodes, we get the coordinates from the connectivity matrix ---*/
    
    for (iNode = 0; iNode < nNodes; iNode++) {
      indexNode[iNode] = geometry->elem[iElem]->GetNode(iNode);
      //      for (iDim = 0; iDim < nDim; iDim++) {
      //        val_Coord = geometry->node[indexNode[iNode]]->GetCoord(iDim);
      //        val_Sol = node[indexNode[iNode]]->GetSolution(iDim) + val_Coord;
      //        element_container[FEA_TERM][EL_KIND]->SetRef_Coord(val_Coord, iNode, iDim);
      //        element_container[FEA_TERM][EL_KIND]->SetCurr_Coord(val_Sol, iNode, iDim);
      //      }
      for (iDim = 0; iDim < nDim; iDim++) {
        val_Coord = geometry->node[indexNode[iNode]]->GetCoord(iDim);
        val_Sol = node[indexNode[iNode]]->GetSolution(iDim) + val_Coord;
        element_container[FEA_TERM][EL_KIND]->SetCurr_Coord(val_Sol, iNode, iDim);
        if (prestretch_fem) {
          val_Ref = node[indexNode[iNode]]->GetPrestretch(iDim);
          element_container[FEA_TERM][EL_KIND]->SetRef_Coord(val_Ref, iNode, iDim);
        }
        else {
          element_container[FEA_TERM][EL_KIND]->SetRef_Coord(val_Coord, iNode, iDim);
        }
      }
    }
    
    numerics[FEA_TERM]->Compute_NodalStress_Term(element_container[FEA_TERM][EL_KIND], config);
    
    NelNodes = element_container[FEA_TERM][EL_KIND]->GetnNodes();
    
    for (iNode = 0; iNode < NelNodes; iNode++) {
      
      Ta = element_container[FEA_TERM][EL_KIND]->Get_Kt_a(iNode);
      for (iVar = 0; iVar < nVar; iVar++) Res_Stress_i[iVar] = Ta[iVar];
      
      LinSysRes.SubtractBlock(indexNode[iNode], Res_Stress_i);
      
    }
    
  }
  
  for (iDim = 0; iDim < nDim; iDim++) {
    val_Coord = geometry->node[0]->GetCoord(iDim);
    val_Sol = node[0]->GetSolution(iDim) + val_Coord;
  }
  
}

void CFEM_ElasticitySolver::Compute_NodalStress(CGeometry *geometry, CSolver **solver_container, CNumerics **numerics, CConfig *config) {
  
  unsigned long iPoint, iElem, iVar;
  unsigned short iNode, iDim, iStress;
  unsigned short nNodes = 0, nStress;
  unsigned long indexNode[8]={0,0,0,0,0,0,0,0};
  su2double val_Coord, val_Sol, val_Ref = 0.0;
  int EL_KIND = 0;
  
  bool prestretch_fem = config->GetPrestretch();
  
  bool dynamic = (config->GetDynamic_Analysis() == DYNAMIC);
  
  if (nDim == 2) nStress = 3;
  else nStress = 6;
  
  su2double *Ta = NULL;
  
  unsigned short NelNodes;
  
  /*--- Restart stress to avoid adding results from previous time steps ---*/
  
  for (iPoint = 0; iPoint < nPointDomain; iPoint++) {
    for (iStress = 0; iStress < nStress; iStress++) {
      node[iPoint]->SetStress_FEM(iStress, 0.0);
    }
  }
  
  /*--- Loops over all the elements ---*/
  
  for (iElem = 0; iElem < geometry->GetnElem(); iElem++) {
    
    if (geometry->elem[iElem]->GetVTK_Type() == TRIANGLE)     {nNodes = 3; EL_KIND = EL_TRIA;}
    if (geometry->elem[iElem]->GetVTK_Type() == QUADRILATERAL) {nNodes = 4; EL_KIND = EL_QUAD;}
    if (geometry->elem[iElem]->GetVTK_Type() == TETRAHEDRON)  {nNodes = 4; EL_KIND = EL_TETRA;}
    if (geometry->elem[iElem]->GetVTK_Type() == PYRAMID)      {nNodes = 5; EL_KIND = EL_TRIA;}
    if (geometry->elem[iElem]->GetVTK_Type() == PRISM)        {nNodes = 6; EL_KIND = EL_TRIA;}
    if (geometry->elem[iElem]->GetVTK_Type() == HEXAHEDRON)   {nNodes = 8; EL_KIND = EL_HEXA;}
    
    /*--- For the number of nodes, we get the coordinates from the connectivity matrix ---*/
    
    for (iNode = 0; iNode < nNodes; iNode++) {
      indexNode[iNode] = geometry->elem[iElem]->GetNode(iNode);
      //      for (iDim = 0; iDim < nDim; iDim++) {
      //        val_Coord = geometry->node[indexNode[iNode]]->GetCoord(iDim);
      //        val_Sol = node[indexNode[iNode]]->GetSolution(iDim) + val_Coord;
      //        element_container[FEA_TERM][EL_KIND]->SetRef_Coord(val_Coord, iNode, iDim);
      //        element_container[FEA_TERM][EL_KIND]->SetCurr_Coord(val_Sol, iNode, iDim);
      //      }
      for (iDim = 0; iDim < nDim; iDim++) {
        val_Coord = geometry->node[indexNode[iNode]]->GetCoord(iDim);
        val_Sol = node[indexNode[iNode]]->GetSolution(iDim) + val_Coord;
        element_container[FEA_TERM][EL_KIND]->SetCurr_Coord(val_Sol, iNode, iDim);
        if (prestretch_fem) {
          val_Ref = node[indexNode[iNode]]->GetPrestretch(iDim);
          element_container[FEA_TERM][EL_KIND]->SetRef_Coord(val_Ref, iNode, iDim);
        }
        else {
          element_container[FEA_TERM][EL_KIND]->SetRef_Coord(val_Coord, iNode, iDim);
        }
      }
    }
    
    numerics[FEA_TERM]->Compute_Averaged_NodalStress(element_container[FEA_TERM][EL_KIND], config);
    
    NelNodes = element_container[FEA_TERM][EL_KIND]->GetnNodes();
    
    for (iNode = 0; iNode < NelNodes; iNode++) {
      
      /*--- This only works if the problem is nonlinear ---*/
      Ta = element_container[FEA_TERM][EL_KIND]->Get_Kt_a(iNode);
      for (iVar = 0; iVar < nVar; iVar++) Res_Stress_i[iVar] = Ta[iVar];
      
      LinSysReact.AddBlock(indexNode[iNode], Res_Stress_i);
      
      for (iStress = 0; iStress < nStress; iStress++) {
        node[indexNode[iNode]]->AddStress_FEM(iStress,
                                              (element_container[FEA_TERM][EL_KIND]->Get_NodalStress(iNode, iStress) /
                                               geometry->node[indexNode[iNode]]->GetnElem()) );
      }
      
    }
    
  }
  
  su2double *Stress;
  su2double VonMises_Stress, MaxVonMises_Stress = 0.0;
  su2double Sxx,Syy,Szz,Sxy,Sxz,Syz,S1,S2;
  
  /*--- For the number of nodes in the mesh ---*/
  for (iPoint = 0; iPoint < nPointDomain; iPoint++) {
    
    /*--- Get the stresses, added up from all the elements that connect to the node ---*/
    
    Stress  = node[iPoint]->GetStress_FEM();
    
    /*--- Compute the stress averaged from all the elements connecting to the node and the Von Mises stress ---*/
    
    if (nDim == 2) {
      
      Sxx=Stress[0];
      Syy=Stress[1];
      Sxy=Stress[2];
      
      S1=(Sxx+Syy)/2+sqrt(((Sxx-Syy)/2)*((Sxx-Syy)/2)+Sxy*Sxy);
      S2=(Sxx+Syy)/2-sqrt(((Sxx-Syy)/2)*((Sxx-Syy)/2)+Sxy*Sxy);
      
      VonMises_Stress = sqrt(S1*S1+S2*S2-2*S1*S2);
      
    }
    else {
      
      Sxx = Stress[0];
      Syy = Stress[1];
      Szz = Stress[3];
      
      Sxy = Stress[2];
      Sxz = Stress[4];
      Syz = Stress[5];
      
      VonMises_Stress = sqrt(0.5*(   pow(Sxx - Syy, 2.0)
                                  + pow(Syy - Szz, 2.0)
                                  + pow(Szz - Sxx, 2.0)
                                  + 6.0*(Sxy*Sxy+Sxz*Sxz+Syz*Syz)
                                  ));
      
    }
    
    node[iPoint]->SetVonMises_Stress(VonMises_Stress);
    
    /*--- Compute the maximum value of the Von Mises Stress ---*/
    
    MaxVonMises_Stress = max(MaxVonMises_Stress, VonMises_Stress);
    
  }
  
#ifdef HAVE_MPI
  
  /*--- Compute MaxVonMises_Stress using all the nodes ---*/
  
  su2double MyMaxVonMises_Stress = MaxVonMises_Stress; MaxVonMises_Stress = 0.0;
  SU2_MPI::Allreduce(&MyMaxVonMises_Stress, &MaxVonMises_Stress, 1, MPI_DOUBLE, MPI_MAX, MPI_COMM_WORLD);
  
#endif
  
  /*--- Set the value of the MaxVonMises_Stress as the CFEA coeffient ---*/
  
  Total_CFEA = MaxVonMises_Stress;
  
  
  bool outputReactions = false;
  
  if (outputReactions) {
    
    ofstream myfile;
    myfile.open ("Reactions.txt");
    
    unsigned short iMarker;
    unsigned long iVertex;
    su2double val_Reaction;
    
    bool linear_analysis = (config->GetGeometricConditions() == SMALL_DEFORMATIONS);  // Linear analysis.
    bool nonlinear_analysis = (config->GetGeometricConditions() == LARGE_DEFORMATIONS);  // Nonlinear analysis.
    
    if (!dynamic) {
      /*--- Loop over all the markers  ---*/
      for (iMarker = 0; iMarker < config->GetnMarker_All(); iMarker++)
        switch (config->GetMarker_All_KindBC(iMarker)) {
            
            /*--- If it corresponds to a clamped boundary  ---*/
            
          case CLAMPED_BOUNDARY:
            
            myfile << "MARKER " << iMarker << ":" << endl;
            
            /*--- Loop over all the vertices  ---*/
            for (iVertex = 0; iVertex < geometry->nVertex[iMarker]; iVertex++) {
              
              /*--- Get node index ---*/
              iPoint = geometry->vertex[iMarker][iVertex]->GetNode();
              
              myfile << "Node " << iPoint << "." << " \t ";
              
              for (iDim = 0; iDim < nDim; iDim++) {
                /*--- Retrieve coordinate ---*/
                val_Coord = geometry->node[iPoint]->GetCoord(iDim);
                myfile << "X" << iDim + 1 << ": " << val_Coord << " \t " ;
              }
              
              for (iVar = 0; iVar < nVar; iVar++) {
                /*--- Retrieve reaction ---*/
                val_Reaction = LinSysReact.GetBlock(iPoint, iVar);
                myfile << "F" << iVar + 1 << ": " << val_Reaction << " \t " ;
              }
              
              myfile << endl;
            }
            myfile << endl;
            break;
        }
    }
    else if (dynamic) {
      
      switch (config->GetKind_TimeIntScheme_FEA()) {
        case (CD_EXPLICIT):
          cout << "NOT IMPLEMENTED YET" << endl;
          break;
        case (NEWMARK_IMPLICIT):
          
          /*--- Loop over all points, and set aux vector TimeRes_Aux = a0*U+a2*U'+a3*U'' ---*/
          if (linear_analysis) {
            for (iPoint = 0; iPoint < geometry->GetnPoint(); iPoint++) {
              for (iVar = 0; iVar < nVar; iVar++) {
                Residual[iVar] = a_dt[0]*node[iPoint]->GetSolution_time_n(iVar)+    //a0*U(t)
                a_dt[2]*node[iPoint]->GetSolution_Vel_time_n(iVar)+  //a2*U'(t)
                a_dt[3]*node[iPoint]->GetSolution_Accel_time_n(iVar);  //a3*U''(t)
              }
              TimeRes_Aux.SetBlock(iPoint, Residual);
            }
          }
          else if (nonlinear_analysis) {
            for (iPoint = 0; iPoint < geometry->GetnPoint(); iPoint++) {
              for (iVar = 0; iVar < nVar; iVar++) {
                Residual[iVar] =   a_dt[0]*node[iPoint]->GetSolution_time_n(iVar)        //a0*U(t)
                - a_dt[0]*node[iPoint]->GetSolution(iVar)           //a0*U(t+dt)(k-1)
                + a_dt[2]*node[iPoint]->GetSolution_Vel_time_n(iVar)    //a2*U'(t)
                + a_dt[3]*node[iPoint]->GetSolution_Accel_time_n(iVar);  //a3*U''(t)
              }
              TimeRes_Aux.SetBlock(iPoint, Residual);
            }
          }
          /*--- Once computed, compute M*TimeRes_Aux ---*/
          MassMatrix.MatrixVectorProduct(TimeRes_Aux,TimeRes,geometry,config);
          
          /*--- Loop over all the markers  ---*/
          for (iMarker = 0; iMarker < config->GetnMarker_All(); iMarker++)
            switch (config->GetMarker_All_KindBC(iMarker)) {
                
                /*--- If it corresponds to a clamped boundary  ---*/
                
              case CLAMPED_BOUNDARY:
                
                myfile << "MARKER " << iMarker << ":" << endl;
                
                /*--- Loop over all the vertices  ---*/
                for (iVertex = 0; iVertex < geometry->nVertex[iMarker]; iVertex++) {
                  
                  /*--- Get node index ---*/
                  iPoint = geometry->vertex[iMarker][iVertex]->GetNode();
                  
                  myfile << "Node " << iPoint << "." << " \t ";
                  
                  for (iDim = 0; iDim < nDim; iDim++) {
                    /*--- Retrieve coordinate ---*/
                    val_Coord = geometry->node[iPoint]->GetCoord(iDim);
                    myfile << "X" << iDim + 1 << ": " << val_Coord << " \t " ;
                  }
                  
                  for (iVar = 0; iVar < nVar; iVar++) {
                    /*--- Retrieve the time contribution ---*/
                    Res_Time_Cont[iVar] = TimeRes.GetBlock(iPoint, iVar);
                    /*--- Retrieve reaction ---*/
                    val_Reaction = LinSysReact.GetBlock(iPoint, iVar) + Res_Time_Cont[iVar];
                    myfile << "F" << iVar + 1 << ": " << val_Reaction << " \t " ;
                  }
                  
                  myfile << endl;
                }
                myfile << endl;
                break;
            }
          
          
          break;
        case (GENERALIZED_ALPHA):
          cout << "NOT IMPLEMENTED YET" << endl;
          break;
      }
      
    }
    
    
    
    myfile.close();
    
  }
  
}

void CFEM_ElasticitySolver::Compute_DeadLoad(CGeometry *geometry, CSolver **solver_container, CNumerics **numerics, CConfig *config) {
  
  unsigned long iElem, iVar;
  unsigned short iNode, iDim, nNodes = 0;
  unsigned long indexNode[8]={0,0,0,0,0,0,0,0};
  su2double val_Coord;
  int EL_KIND = 0;
  
  su2double *Dead_Load = NULL;
  unsigned short NelNodes;
  
  /*--- Loops over all the elements ---*/
  
  for (iElem = 0; iElem < geometry->GetnElem(); iElem++) {
    
    if (geometry->elem[iElem]->GetVTK_Type() == TRIANGLE)     {nNodes = 3; EL_KIND = EL_TRIA;}
    if (geometry->elem[iElem]->GetVTK_Type() == QUADRILATERAL) {nNodes = 4; EL_KIND = EL_QUAD;}
    if (geometry->elem[iElem]->GetVTK_Type() == TETRAHEDRON)  {nNodes = 4; EL_KIND = EL_TETRA;}
    if (geometry->elem[iElem]->GetVTK_Type() == PYRAMID)      {nNodes = 5; EL_KIND = EL_TRIA;}
    if (geometry->elem[iElem]->GetVTK_Type() == PRISM)        {nNodes = 6; EL_KIND = EL_TRIA;}
    if (geometry->elem[iElem]->GetVTK_Type() == HEXAHEDRON)   {nNodes = 8; EL_KIND = EL_HEXA;}
    
    /*--- For the number of nodes, we get the coordinates from the connectivity matrix ---*/
    
    for (iNode = 0; iNode < nNodes; iNode++) {
      indexNode[iNode] = geometry->elem[iElem]->GetNode(iNode);
      for (iDim = 0; iDim < nDim; iDim++) {
        val_Coord = geometry->node[indexNode[iNode]]->GetCoord(iDim);
        element_container[FEA_TERM][EL_KIND]->SetRef_Coord(val_Coord, iNode, iDim);
      }
    }
    
    numerics[FEA_TERM]->Compute_Dead_Load(element_container[FEA_TERM][EL_KIND], config);
    
    NelNodes = element_container[FEA_TERM][EL_KIND]->GetnNodes();
    
    for (iNode = 0; iNode < NelNodes; iNode++) {
      
      Dead_Load = element_container[FEA_TERM][EL_KIND]->Get_FDL_a(iNode);
      for (iVar = 0; iVar < nVar; iVar++) Res_Dead_Load[iVar] = Dead_Load[iVar];
      
      node[indexNode[iNode]]->Add_BodyForces_Res(Res_Dead_Load);
      
    }
    
  }
  
  
}

void CFEM_ElasticitySolver::Initialize_SystemMatrix(CGeometry *geometry, CSolver **solver_container, CConfig *config) {
  
}

void CFEM_ElasticitySolver::Compute_IntegrationConstants(CConfig *config) {
  
  su2double Delta_t= config->GetDelta_DynTime();
  
  su2double delta = config->GetNewmark_delta(), alpha = config->GetNewmark_alpha();
  
  switch (config->GetKind_TimeIntScheme_FEA()) {
    case (CD_EXPLICIT):
      cout << "NOT IMPLEMENTED YET" << endl;
      break;
    case (NEWMARK_IMPLICIT):
      
      /*--- Integration constants for Newmark scheme ---*/
      
      a_dt[0]= 1 / (alpha*pow(Delta_t,2.0));
      a_dt[1]= delta / (alpha*Delta_t);
      a_dt[2]= 1 / (alpha*Delta_t);
      a_dt[3]= 1 /(2*alpha) - 1;
      a_dt[4]= delta/alpha - 1;
      a_dt[5]= (Delta_t/2) * (delta/alpha - 2);
      a_dt[6]= Delta_t * (1-delta);
      a_dt[7]= delta * Delta_t;
      a_dt[8]= 0.0;
      
      break;
      
    case (GENERALIZED_ALPHA):
      
      /*--- Integration constants for Generalized Alpha ---*/
      /*--- Needs to be updated if accounting for structural damping ---*/
      
      //      su2double beta = config->Get_Int_Coeffs(0);
      //      //  su2double gamma =  config->Get_Int_Coeffs(1);
      //      su2double alpha_f = config->Get_Int_Coeffs(2), alpha_m =  config->Get_Int_Coeffs(3);
      //
      //      a_dt[0]= (1 / (beta*pow(Delta_t,2.0))) * ((1 - alpha_m) / (1 - alpha_f)) ;
      //      a_dt[1]= 0.0 ;
      //      a_dt[2]= (1 - alpha_m) / (beta*Delta_t);
      //      a_dt[3]= ((1 - 2*beta)*(1-alpha_m) / (2*beta)) - alpha_m;
      //      a_dt[4]= 0.0;
      //      a_dt[5]= 0.0;
      //      a_dt[6]= Delta_t * (1-delta);
      //      a_dt[7]= delta * Delta_t;
      //      a_dt[8]= (1 - alpha_m) / (beta*pow(Delta_t,2.0));
      
      break;
  }
  
  
}


void CFEM_ElasticitySolver::BC_Clamped(CGeometry *geometry, CSolver **solver_container, CNumerics *numerics, CConfig *config,
                                       unsigned short val_marker) {
  
  unsigned long iPoint, iVertex;
  unsigned short iVar, jVar;
  
  bool dynamic = (config->GetDynamic_Analysis() == DYNAMIC);
  
  for (iVertex = 0; iVertex < geometry->nVertex[val_marker]; iVertex++) {
    
    /*--- Get node index ---*/
    
    iPoint = geometry->vertex[val_marker][iVertex]->GetNode();
    
    if (geometry->node[iPoint]->GetDomain()) {
      
      if (nDim == 2) {
        Solution[0] = 0.0;  Solution[1] = 0.0;
        Residual[0] = 0.0;  Residual[1] = 0.0;
      }
      else {
        Solution[0] = 0.0;  Solution[1] = 0.0;  Solution[2] = 0.0;
        Residual[0] = 0.0;  Residual[1] = 0.0;  Residual[2] = 0.0;
      }
      
      node[iPoint]->SetSolution(Solution);
      
      if (dynamic) {
        node[iPoint]->SetSolution_Vel(Solution);
        node[iPoint]->SetSolution_Accel(Solution);
      }
      
      
      /*--- Initialize the reaction vector ---*/
      LinSysReact.SetBlock(iPoint, Residual);
      
      LinSysRes.SetBlock(iPoint, Residual);
      
      /*--- STRONG ENFORCEMENT OF THE DISPLACEMENT BOUNDARY CONDITION ---*/
      
      /*--- Delete the columns for a particular node ---*/
      
      for (iVar = 0; iVar < nPoint; iVar++) {
        if (iVar==iPoint) {
          Jacobian.SetBlock(iVar,iPoint,mId_Aux);
        }
        else {
          Jacobian.SetBlock(iVar,iPoint,mZeros_Aux);
        }
      }
      
      /*--- Delete the rows for a particular node ---*/
      for (jVar = 0; jVar < nPoint; jVar++) {
        if (iPoint!=jVar) {
          Jacobian.SetBlock(iPoint,jVar,mZeros_Aux);
        }
      }
      
      /*--- If the problem is dynamic ---*/
      /*--- Enforce that in the previous time step all nodes had 0 U, U', U'' ---*/
      
      if(dynamic) {
        
        node[iPoint]->SetSolution_time_n(Solution);
        node[iPoint]->SetSolution_Vel_time_n(Solution);
        node[iPoint]->SetSolution_Accel_time_n(Solution);
        
      }
      
    }
    
  }
  
}

void CFEM_ElasticitySolver::BC_Clamped_Post(CGeometry *geometry, CSolver **solver_container, CNumerics *numerics, CConfig *config,
                                            unsigned short val_marker) {
  
  unsigned long iPoint, iVertex;
  bool dynamic = (config->GetDynamic_Analysis() == DYNAMIC);
  
  for (iVertex = 0; iVertex < geometry->nVertex[val_marker]; iVertex++) {
    
    /*--- Get node index ---*/
    
    iPoint = geometry->vertex[val_marker][iVertex]->GetNode();
    
    if (nDim == 2) {
      Solution[0] = 0.0;  Solution[1] = 0.0;
    }
    else {
      Solution[0] = 0.0;  Solution[1] = 0.0;  Solution[2] = 0.0;
    }
    
    node[iPoint]->SetSolution(Solution);
    
    if (dynamic) {
      node[iPoint]->SetSolution_Vel(Solution);
      node[iPoint]->SetSolution_Accel(Solution);
    }
    
  }
  
}

void CFEM_ElasticitySolver::Postprocessing(CGeometry *geometry, CSolver **solver_container, CConfig *config,  CNumerics **numerics,
                                           unsigned short iMesh) {
  
  unsigned short iVar;
  unsigned long iPoint, total_index;
  
  bool first_iter = (config->GetIntIter() == 0);
  bool nonlinear_analysis = (config->GetGeometricConditions() == LARGE_DEFORMATIONS);    // Nonlinear analysis.
  
  su2double solNorm = 0.0, solNorm_recv = 0.0;
  
#ifdef HAVE_MPI
  int rank = MASTER_NODE;
  MPI_Comm_rank(MPI_COMM_WORLD, &rank);
#endif
  
  if (nonlinear_analysis) {
    
    /*--- If the problem is nonlinear, we have 3 convergence criteria ---*/
    
    /*--- UTOL = norm(Delta_U(k)) / norm(U(k)) --------------------------*/
    /*--- RTOL = norm(Residual(k)) / norm(Residual(0)) ------------------*/
    /*--- ETOL = Delta_U(k) * Residual(k) / Delta_U(0) * Residual(0) ----*/
    
    if (first_iter) {
      Conv_Ref[0] = 1.0;                      // Position for the norm of the solution
      Conv_Ref[1] = max(LinSysRes.norm(), EPS);          // Position for the norm of the residual
      Conv_Ref[2] = max(dotProd(LinSysSol, LinSysRes), EPS);    // Position for the energy tolerance
      
      /*--- Make sure the computation runs at least 2 iterations ---*/
      Conv_Check[0] = 1.0;
      Conv_Check[1] = 1.0;
      Conv_Check[2] = 1.0;
    }
    else {
      /*--- Compute the norm of the solution vector Uk ---*/
      for (iPoint = 0; iPoint < nPointDomain; iPoint++) {
        for (iVar = 0; iVar < nVar; iVar++) {
          solNorm += node[iPoint]->GetSolution(iVar) * node[iPoint]->GetSolution(iVar);
        }
      }
      
      // We need to communicate the norm of the solution and compute the RMS throughout the different processors
      
#ifdef HAVE_MPI
      /*--- We sum the squares of the norms across the different processors ---*/
      SU2_MPI::Allreduce(&solNorm, &solNorm_recv, 1, MPI_DOUBLE, MPI_SUM, MPI_COMM_WORLD);
#else
      solNorm_recv         = solNorm;
#endif
      
      Conv_Ref[0] = max(sqrt(solNorm_recv), EPS);            // Norm of the solution vector
      
      Conv_Check[0] = LinSysSol.norm() / Conv_Ref[0];          // Norm of the delta-solution vector
      Conv_Check[1] = LinSysRes.norm() / Conv_Ref[1];          // Norm of the residual
      Conv_Check[2] = dotProd(LinSysSol, LinSysRes) / Conv_Ref[2];  // Position for the energy tolerance
      
    }
    
    /*--- MPI solution ---*/
    
    Set_MPI_Solution(geometry, config);
    
  } else {
    
    /*--- If the problem is linear, the only check we do is the RMS of the displacements ---*/
    
    /*---  Compute the residual Ax-f ---*/
    
    Jacobian.ComputeResidual(LinSysSol, LinSysRes, LinSysAux);
    
    /*--- Set maximum residual to zero ---*/
    
    for (iVar = 0; iVar < nVar; iVar++) {
      SetRes_RMS(iVar, 0.0);
      SetRes_Max(iVar, 0.0, 0);
    }
    
    /*--- Compute the residual ---*/
    
    for (iPoint = 0; iPoint < geometry->GetnPoint(); iPoint++) {
      for (iVar = 0; iVar < nVar; iVar++) {
        total_index = iPoint*nVar+iVar;
        AddRes_RMS(iVar, LinSysAux[total_index]*LinSysAux[total_index]);
        AddRes_Max(iVar, fabs(LinSysAux[total_index]), geometry->node[iPoint]->GetGlobalIndex(), geometry->node[iPoint]->GetCoord());
      }
    }
    
    
    /*--- MPI solution ---*/
    
    Set_MPI_Solution(geometry, config);
    
    /*--- Compute the root mean square residual ---*/
    
    SetResidual_RMS(geometry, config);
  }
  
}

void CFEM_ElasticitySolver::BC_Normal_Displacement(CGeometry *geometry, CSolver **solver_container, CNumerics *numerics, CConfig *config,
                                                   unsigned short val_marker) { }

void CFEM_ElasticitySolver::BC_Normal_Load(CGeometry *geometry, CSolver **solver_container, CNumerics *numerics, CConfig *config,
                                           unsigned short val_marker) {
  
  /*--- Retrieve the normal pressure and the application conditions for the considered boundary ---*/
  
  su2double NormalLoad = config->GetLoad_Value(config->GetMarker_All_TagBound(val_marker));
  su2double TotalLoad = 0.0;
  bool Sigmoid_Load = config->GetSigmoid_Load();
  su2double Sigmoid_Time = config->GetSigmoid_Time();
  su2double Sigmoid_K = config->GetSigmoid_K();
  su2double SigAux = 0.0;
  
  su2double CurrentTime=config->GetCurrent_DynTime();
  su2double ModAmpl, NonModAmpl;
  
  bool Ramp_Load = config->GetRamp_Load();
  su2double Ramp_Time = config->GetRamp_Time();
  
  if (Ramp_Load) {
    ModAmpl = NormalLoad*CurrentTime/Ramp_Time;
    NonModAmpl = NormalLoad;
    TotalLoad=min(ModAmpl,NonModAmpl);
  }
  else if (Sigmoid_Load) {
    SigAux = CurrentTime/ Sigmoid_Time;
    ModAmpl = (1 / (1+exp(-1*Sigmoid_K*(SigAux - 0.5)) ) );
    ModAmpl = max(ModAmpl,0.0);
    ModAmpl = min(ModAmpl,1.0);
    TotalLoad=ModAmpl*NormalLoad;
  }
  else {
    TotalLoad = NormalLoad;
  }
  
  /*--- Do only if there is a load applied.
   *--- This reduces the computational cost for cases in which we want boundaries with no load.
   */
  
  if (TotalLoad != 0.0) {
    
    unsigned long iElem;
    unsigned short nNodes = 0;
    su2double Length_Elem_ref = 0.0,  Area_Elem_ref = 0.0;
    su2double Length_Elem_curr = 0.0, Area_Elem_curr = 0.0;
    unsigned long indexNode[4]   = {0,0,0,0};
    unsigned long indexVertex[4] = {0,0,0,0};
    su2double nodeCoord_ref[4][3], nodeCoord_curr[4][3];
    su2double *nodal_normal, nodal_normal_unit[3];
    su2double normal_ref_unit[3], normal_curr_unit[3];
    su2double Norm, dot_Prod;
    su2double val_Coord, val_Sol;
    unsigned short iNode, iDim;
    unsigned long iVertex, iPoint;
    su2double a_ref[3], b_ref[3], AC_ref[3], BD_ref[3];
    su2double a_curr[3], b_curr[3], AC_curr[3], BD_curr[3];
    
    /*--- Determine whether the load conditions are applied in the reference or in the current configuration ---*/
    
    bool linear_analysis = (config->GetGeometricConditions() == SMALL_DEFORMATIONS);  // Linear analysis.
    bool nonlinear_analysis = (config->GetGeometricConditions() == LARGE_DEFORMATIONS); // Nonlinear analysis.
    
    for (iNode = 0; iNode < 4; iNode++) {
      for (iDim = 0; iDim < 3; iDim++) {
        nodeCoord_ref[iNode][iDim]  = 0.0;
        nodeCoord_curr[iNode][iDim] = 0.0;
      }
    }
    
    for (iElem = 0; iElem < geometry->GetnElem_Bound(val_marker); iElem++) {
      
      /*--- Identify the kind of boundary element ---*/
      if (geometry->bound[val_marker][iElem]->GetVTK_Type() == LINE)           nNodes = 2;
      if (geometry->bound[val_marker][iElem]->GetVTK_Type() == TRIANGLE)       nNodes = 3;
      if (geometry->bound[val_marker][iElem]->GetVTK_Type() == QUADRILATERAL)  nNodes = 4;
      
      /*--- Retrieve the boundary reference and current coordinates ---*/
      for (iNode = 0; iNode < nNodes; iNode++) {
        indexNode[iNode] = geometry->bound[val_marker][iElem]->GetNode(iNode);
        for (iDim = 0; iDim < nDim; iDim++) {
          val_Coord = geometry->node[indexNode[iNode]]->GetCoord(iDim);
          val_Sol = node[indexNode[iNode]]->GetSolution(iDim) + val_Coord;
          /*--- Assign values to the container ---*/
          nodeCoord_ref[iNode][iDim]  = val_Coord;
          nodeCoord_curr[iNode][iDim] = val_Sol;
        }
      }
      
      /*--- We need the indices of the vertices, which are "Dual Grid Info" ---*/
      for (iVertex = 0; iVertex < geometry->nVertex[val_marker]; iVertex++) {
        iPoint = geometry->vertex[val_marker][iVertex]->GetNode();
        for (iNode = 0; iNode < nNodes; iNode++) {
          if (iPoint == indexNode[iNode]) indexVertex[iNode] = iVertex;
        }
      }
      
      /*--- Retrieve the reference normal for one of the points. They go INSIDE the structural domain. ---*/
      nodal_normal = geometry->vertex[val_marker][indexVertex[0]]->GetNormal();
      Norm = 0.0;
      for (iDim = 0; iDim < nDim; iDim++) {
        Norm += nodal_normal[iDim]*nodal_normal[iDim];
      }
      Norm = sqrt(Norm);
      for (iDim = 0; iDim < nDim; iDim++) {
        nodal_normal_unit[iDim] = nodal_normal[iDim] / Norm;
      }
      
      /*--- Compute area (3D), and length of the surfaces (2D), and the unitary normal vector in current configuration ---*/
      
      if (nDim == 2) {
        
        /*-- Compute the vector a in reference and current configurations ---*/
        for (iDim = 0; iDim < nDim; iDim++) {
          a_ref[iDim]  = nodeCoord_ref[0][iDim] -nodeCoord_ref[1][iDim];
          a_curr[iDim] = nodeCoord_curr[0][iDim]-nodeCoord_curr[1][iDim];
        }
        
        /*-- Compute the length of the boundary element in reference and current configurations ---*/
        Length_Elem_curr = sqrt(a_curr[0]*a_curr[0]+a_curr[1]*a_curr[1]);
        Length_Elem_ref  = sqrt(a_ref[0]*a_ref[0]+a_ref[1]*a_ref[1]);
        
        /*-- Compute the length of the boundary element in reference and current configurations ---*/
        normal_ref_unit[0] =   a_ref[1] /Length_Elem_ref;
        normal_ref_unit[1] = -(a_ref[0])/Length_Elem_ref;
        
        normal_curr_unit[0] =   a_curr[1] /Length_Elem_curr;
        normal_curr_unit[1] = -(a_curr[0])/Length_Elem_curr;
        
        /*-- Dot product to check the element orientation in the reference configuration ---*/
        dot_Prod = 0.0;
        for (iDim = 0; iDim < nDim; iDim++) {
          dot_Prod += normal_ref_unit[iDim] * nodal_normal_unit[iDim];
        }
        
        /*--- If dot_Prod > 0, the normal goes inside the structural domain. ---*/
        /*--- If dot_Prod < 0, the normal goes outside the structural domain. ---*/
        /*--- We adopt the criteria of the normal going inside the domain, so if dot_Prod < 1, we change the orientation. ---*/
        if (dot_Prod < 0) {
          for (iDim = 0; iDim < nDim; iDim++) {
            normal_ref_unit[iDim]  = -1.0*normal_ref_unit[iDim];
            normal_curr_unit[iDim] = -1.0*normal_curr_unit[iDim];
          }
        }
        
        if (linear_analysis) {
          Residual[0] = (1.0/2.0) * TotalLoad * Length_Elem_ref * normal_ref_unit[0];
          Residual[1] = (1.0/2.0) * TotalLoad * Length_Elem_ref * normal_ref_unit[1];
          
          node[indexNode[0]]->Add_SurfaceLoad_Res(Residual);
          node[indexNode[1]]->Add_SurfaceLoad_Res(Residual);
        }
        else if (nonlinear_analysis) {
          Residual[0] = (1.0/2.0) * TotalLoad * Length_Elem_curr * normal_curr_unit[0];
          Residual[1] = (1.0/2.0) * TotalLoad * Length_Elem_curr * normal_curr_unit[1];
          
          node[indexNode[0]]->Add_SurfaceLoad_Res(Residual);
          node[indexNode[1]]->Add_SurfaceLoad_Res(Residual);
        }
        
      }
      
      if (nDim == 3) {
        
        if (geometry->bound[val_marker][iElem]->GetVTK_Type() == TRIANGLE) {
          
          for (iDim = 0; iDim < nDim; iDim++) {
            a_ref[iDim] = nodeCoord_ref[1][iDim]-nodeCoord_ref[0][iDim];
            b_ref[iDim] = nodeCoord_ref[2][iDim]-nodeCoord_ref[0][iDim];
            
            a_curr[iDim] = nodeCoord_curr[1][iDim]-nodeCoord_curr[0][iDim];
            b_curr[iDim] = nodeCoord_curr[2][iDim]-nodeCoord_curr[0][iDim];
          }
          
          su2double Ni=0, Nj=0, Nk=0;
          
          /*--- Reference configuration ---*/
          Ni = a_ref[1]*b_ref[2] - a_ref[2]*b_ref[1];
          Nj = a_ref[2]*b_ref[0] - a_ref[0]*b_ref[2];
          Nk = a_ref[0]*b_ref[1] - a_ref[1]*b_ref[0];
          
          Area_Elem_ref = 0.5*sqrt(Ni*Ni+Nj*Nj+Nk*Nk);
          
          normal_ref_unit[0] = Ni / Area_Elem_ref;
          normal_ref_unit[1] = Nj / Area_Elem_ref;
          normal_ref_unit[2] = Nk / Area_Elem_ref;
          
          /*--- Current configuration ---*/
          Ni = a_curr[1]*b_curr[2] - a_curr[2]*b_curr[1];
          Nj = a_curr[2]*b_curr[0] - a_curr[0]*b_curr[2];
          Nk = a_curr[0]*b_curr[1] - a_curr[1]*b_curr[0];
          
          Area_Elem_curr = 0.5*sqrt(Ni*Ni+Nj*Nj+Nk*Nk);
          
          normal_curr_unit[0] = Ni / Area_Elem_curr;
          normal_curr_unit[1] = Nj / Area_Elem_curr;
          normal_curr_unit[2] = Nk / Area_Elem_curr;
          
          /*-- Dot product to check the element orientation in the reference configuration ---*/
          dot_Prod = 0.0;
          for (iDim = 0; iDim < nDim; iDim++) {
            dot_Prod += normal_ref_unit[iDim] * nodal_normal_unit[iDim];
          }
          
          /*--- If dot_Prod > 0, the normal goes inside the structural domain. ---*/
          /*--- If dot_Prod < 0, the normal goes outside the structural domain. ---*/
          /*--- We adopt the criteria of the normal going inside the domain, so if dot_Prod < 1, we change the orientation. ---*/
          if (dot_Prod < 0) {
            for (iDim = 0; iDim < nDim; iDim++) {
              normal_ref_unit[iDim]  = -1.0*normal_ref_unit[iDim];
              normal_curr_unit[iDim] = -1.0*normal_curr_unit[iDim];
            }
          }
          
          if (linear_analysis) {
            Residual[0] = (1.0/3.0) * TotalLoad * Area_Elem_ref * normal_ref_unit[0];
            Residual[1] = (1.0/3.0) * TotalLoad * Area_Elem_ref * normal_ref_unit[1];
            Residual[2] = (1.0/3.0) * TotalLoad * Area_Elem_ref * normal_ref_unit[2];
            
            node[indexNode[0]]->Add_SurfaceLoad_Res(Residual);
            node[indexNode[1]]->Add_SurfaceLoad_Res(Residual);
            node[indexNode[2]]->Add_SurfaceLoad_Res(Residual);
          }
          else if (nonlinear_analysis) {
            Residual[0] = (1.0/3.0) * TotalLoad * Area_Elem_curr * normal_curr_unit[0];
            Residual[1] = (1.0/3.0) * TotalLoad * Area_Elem_curr * normal_curr_unit[1];
            Residual[2] = (1.0/3.0) * TotalLoad * Area_Elem_curr * normal_curr_unit[2];
            
            node[indexNode[0]]->Add_SurfaceLoad_Res(Residual);
            node[indexNode[1]]->Add_SurfaceLoad_Res(Residual);
            node[indexNode[2]]->Add_SurfaceLoad_Res(Residual);
          }
          
        }
        
        else if (geometry->bound[val_marker][iElem]->GetVTK_Type() == QUADRILATERAL) {
          
          for (iDim = 0; iDim < nDim; iDim++) {
            AC_ref[iDim] = nodeCoord_ref[2][iDim]-nodeCoord_ref[0][iDim];
            BD_ref[iDim] = nodeCoord_ref[3][iDim]-nodeCoord_ref[1][iDim];
            
            AC_curr[iDim] = nodeCoord_curr[2][iDim]-nodeCoord_curr[0][iDim];
            BD_curr[iDim] = nodeCoord_curr[3][iDim]-nodeCoord_curr[1][iDim];
          }
          
          su2double Ni=0, Nj=0, Nk=0;
          
          /*--- Reference configuration ---*/
          Ni=AC_ref[1]*BD_ref[2]-AC_ref[2]*BD_ref[1];
          Nj=-AC_ref[0]*BD_ref[2]+AC_ref[2]*BD_ref[0];
          Nk=AC_ref[0]*BD_ref[1]-AC_ref[1]*BD_ref[0];
          
          Area_Elem_ref = 0.5*sqrt(Ni*Ni+Nj*Nj+Nk*Nk);
          
          normal_ref_unit[0] = Ni / Area_Elem_ref;
          normal_ref_unit[1] = Nj / Area_Elem_ref;
          normal_ref_unit[2] = Nk / Area_Elem_ref;
          
          /*--- Current configuration ---*/
          Ni=AC_curr[1]*BD_curr[2]-AC_curr[2]*BD_curr[1];
          Nj=-AC_curr[0]*BD_curr[2]+AC_curr[2]*BD_curr[0];
          Nk=AC_curr[0]*BD_curr[1]-AC_curr[1]*BD_curr[0];
          
          Area_Elem_curr = 0.5*sqrt(Ni*Ni+Nj*Nj+Nk*Nk);
          
          normal_curr_unit[0] = Ni / Area_Elem_curr;
          normal_curr_unit[1] = Nj / Area_Elem_curr;
          normal_curr_unit[2] = Nk / Area_Elem_curr;
          
          /*-- Dot product to check the element orientation in the reference configuration ---*/
          dot_Prod = 0.0;
          for (iDim = 0; iDim < nDim; iDim++) {
            dot_Prod += normal_ref_unit[iDim] * nodal_normal_unit[iDim];
          }
          
          /*--- If dot_Prod > 0, the normal goes inside the structural domain. ---*/
          /*--- If dot_Prod < 0, the normal goes outside the structural domain. ---*/
          /*--- We adopt the criteria of the normal going inside the domain, so if dot_Prod < 1, we change the orientation. ---*/
          if (dot_Prod < 0) {
            for (iDim = 0; iDim < nDim; iDim++) {
              normal_ref_unit[iDim]  = -1.0*normal_ref_unit[iDim];
              normal_curr_unit[iDim] = -1.0*normal_curr_unit[iDim];
            }
          }
          
          if (linear_analysis) {
            Residual[0] = (1.0/4.0) * TotalLoad * Area_Elem_ref * normal_ref_unit[0];
            Residual[1] = (1.0/4.0) * TotalLoad * Area_Elem_ref * normal_ref_unit[1];
            Residual[2] = (1.0/4.0) * TotalLoad * Area_Elem_ref * normal_ref_unit[2];
            
            node[indexNode[0]]->Add_SurfaceLoad_Res(Residual);
            node[indexNode[1]]->Add_SurfaceLoad_Res(Residual);
            node[indexNode[2]]->Add_SurfaceLoad_Res(Residual);
            node[indexNode[3]]->Add_SurfaceLoad_Res(Residual);
          }
          else if (nonlinear_analysis) {
            Residual[0] = (1.0/4.0) * TotalLoad * Area_Elem_curr * normal_curr_unit[0];
            Residual[1] = (1.0/4.0) * TotalLoad * Area_Elem_curr * normal_curr_unit[1];
            Residual[2] = (1.0/4.0) * TotalLoad * Area_Elem_curr * normal_curr_unit[2];
            
            node[indexNode[0]]->Add_SurfaceLoad_Res(Residual);
            node[indexNode[1]]->Add_SurfaceLoad_Res(Residual);
            node[indexNode[2]]->Add_SurfaceLoad_Res(Residual);
            node[indexNode[3]]->Add_SurfaceLoad_Res(Residual);
          }
          
        }
        
      }
      
      
    }
    
  }
  
}

void CFEM_ElasticitySolver::BC_Dir_Load(CGeometry *geometry, CSolver **solver_container, CNumerics *numerics, CConfig *config,
                                        unsigned short val_marker) {
  
  su2double a[3], b[3], AC[3], BD[3];
  unsigned long iElem, Point_0 = 0, Point_1 = 0, Point_2 = 0, Point_3=0;
  su2double *Coord_0 = NULL, *Coord_1= NULL, *Coord_2= NULL, *Coord_3= NULL;
  su2double Length_Elem = 0.0, Area_Elem = 0.0;
  unsigned short iDim;
  
  su2double LoadDirVal = config->GetLoad_Dir_Value(config->GetMarker_All_TagBound(val_marker));
  su2double LoadDirMult = config->GetLoad_Dir_Multiplier(config->GetMarker_All_TagBound(val_marker));
  su2double *Load_Dir_Local= config->GetLoad_Dir(config->GetMarker_All_TagBound(val_marker));
  
  su2double TotalLoad;
  
  bool Sigmoid_Load = config->GetSigmoid_Load();
  su2double Sigmoid_Time = config->GetSigmoid_Time();
  su2double Sigmoid_K = config->GetSigmoid_K();
  su2double SigAux = 0.0;
  
  su2double CurrentTime=config->GetCurrent_DynTime();
  su2double ModAmpl, NonModAmpl;
  
  bool Ramp_Load = config->GetRamp_Load();
  su2double Ramp_Time = config->GetRamp_Time();
  
  if (Ramp_Load) {
    ModAmpl=LoadDirVal*LoadDirMult*CurrentTime/Ramp_Time;
    NonModAmpl=LoadDirVal*LoadDirMult;
    TotalLoad=min(ModAmpl,NonModAmpl);
  }
  else if (Sigmoid_Load) {
    SigAux = CurrentTime/ Sigmoid_Time;
    ModAmpl = (1 / (1+exp(-1*Sigmoid_K*(SigAux - 0.5)) ) );
    ModAmpl = max(ModAmpl,0.0);
    ModAmpl = min(ModAmpl,1.0);
    TotalLoad=ModAmpl*LoadDirVal*LoadDirMult;
  }
  else {
    TotalLoad=LoadDirVal*LoadDirMult;
  }
  
  /*--- Compute the norm of the vector that was passed in the config file ---*/
  su2double Norm = 1.0;
  if (nDim==2) Norm=sqrt(Load_Dir_Local[0]*Load_Dir_Local[0]+Load_Dir_Local[1]*Load_Dir_Local[1]);
  if (nDim==3) Norm=sqrt(Load_Dir_Local[0]*Load_Dir_Local[0]+Load_Dir_Local[1]*Load_Dir_Local[1]+Load_Dir_Local[2]*Load_Dir_Local[2]);
  
  for (iElem = 0; iElem < geometry->GetnElem_Bound(val_marker); iElem++) {
    
    Point_0 = geometry->bound[val_marker][iElem]->GetNode(0);     Coord_0 = geometry->node[Point_0]->GetCoord();
    Point_1 = geometry->bound[val_marker][iElem]->GetNode(1);     Coord_1 = geometry->node[Point_1]->GetCoord();
    if (nDim == 3) {
      
      Point_2 = geometry->bound[val_marker][iElem]->GetNode(2);  Coord_2 = geometry->node[Point_2]->GetCoord();
      if (geometry->bound[val_marker][iElem]->GetVTK_Type() == QUADRILATERAL) {
        Point_3 = geometry->bound[val_marker][iElem]->GetNode(3);  Coord_3 = geometry->node[Point_3]->GetCoord();
      }
      
    }
    
    /*--- Compute area (3D), and length of the surfaces (2D) ---*/
    
    if (nDim == 2) {
      
      for (iDim = 0; iDim < nDim; iDim++) a[iDim] = Coord_0[iDim]-Coord_1[iDim];
      
      Length_Elem = sqrt(a[0]*a[0]+a[1]*a[1]);
      //      Normal_Elem[0] =   a[1];
      //      Normal_Elem[1] = -(a[0]);
      
    }
    
    if (nDim == 3) {
      
      if (geometry->bound[val_marker][iElem]->GetVTK_Type() == TRIANGLE) {
        
        for (iDim = 0; iDim < nDim; iDim++) {
          a[iDim] = Coord_1[iDim]-Coord_0[iDim];
          b[iDim] = Coord_2[iDim]-Coord_0[iDim];
        }
        
        su2double Ni=0 , Nj=0, Nk=0;
        
        Ni=a[1]*b[2]-a[2]*b[1];
        Nj=-a[0]*b[2]+a[2]*b[0];
        Nk=a[0]*b[1]-a[1]*b[0];
        
        Area_Elem = 0.5*sqrt(Ni*Ni+Nj*Nj+Nk*Nk);
        
      }
      
      else if (geometry->bound[val_marker][iElem]->GetVTK_Type() == QUADRILATERAL) {
        
        for (iDim = 0; iDim < nDim; iDim++) {
          AC[iDim] = Coord_2[iDim]-Coord_0[iDim];
          BD[iDim] = Coord_3[iDim]-Coord_1[iDim];
        }
        
        su2double Ni=0 , Nj=0, Nk=0;
        
        Ni=AC[1]*BD[2]-AC[2]*BD[1];
        Nj=-AC[0]*BD[2]+AC[2]*BD[0];
        Nk=AC[0]*BD[1]-AC[1]*BD[0];
        
        Area_Elem = 0.5*sqrt(Ni*Ni+Nj*Nj+Nk*Nk);
        
      }
    }
    
    if (nDim == 2) {
      
      Residual[0] = (1.0/2.0)*Length_Elem*TotalLoad*Load_Dir_Local[0]/Norm;
      Residual[1] = (1.0/2.0)*Length_Elem*TotalLoad*Load_Dir_Local[1]/Norm;
      
      node[Point_0]->Add_SurfaceLoad_Res(Residual);
      node[Point_1]->Add_SurfaceLoad_Res(Residual);
      
    }
    
    else {
      if (geometry->bound[val_marker][iElem]->GetVTK_Type() == TRIANGLE) {
        
        Residual[0] = (1.0/3.0)*Area_Elem*TotalLoad*Load_Dir_Local[0]/Norm;
        Residual[1] = (1.0/3.0)*Area_Elem*TotalLoad*Load_Dir_Local[1]/Norm;
        Residual[2] = (1.0/3.0)*Area_Elem*TotalLoad*Load_Dir_Local[2]/Norm;
        
        node[Point_0]->Add_SurfaceLoad_Res(Residual);
        node[Point_1]->Add_SurfaceLoad_Res(Residual);
        node[Point_2]->Add_SurfaceLoad_Res(Residual);
        
      }
      else if (geometry->bound[val_marker][iElem]->GetVTK_Type() == QUADRILATERAL) {
        
        Residual[0] = (1.0/4.0)*Area_Elem*TotalLoad*Load_Dir_Local[0]/Norm;
        Residual[1] = (1.0/4.0)*Area_Elem*TotalLoad*Load_Dir_Local[1]/Norm;
        Residual[2] = (1.0/4.0)*Area_Elem*TotalLoad*Load_Dir_Local[2]/Norm;
        
        node[Point_0]->Add_SurfaceLoad_Res(Residual);
        node[Point_1]->Add_SurfaceLoad_Res(Residual);
        node[Point_2]->Add_SurfaceLoad_Res(Residual);
        node[Point_3]->Add_SurfaceLoad_Res(Residual);
        
      }
      
    }
    
  }
  
}

void CFEM_ElasticitySolver::BC_Sine_Load(CGeometry *geometry, CSolver **solver_container, CNumerics *numerics, CConfig *config,
                                         unsigned short val_marker) { }

void CFEM_ElasticitySolver::BC_Pressure(CGeometry *geometry, CSolver **solver_container, CNumerics *numerics, CConfig *config,
                                        unsigned short val_marker) { }

void CFEM_ElasticitySolver::ImplicitEuler_Iteration(CGeometry *geometry, CSolver **solver_container, CConfig *config) { }

void CFEM_ElasticitySolver::ImplicitNewmark_Iteration(CGeometry *geometry, CSolver **solver_container, CConfig *config) {
  
  unsigned long iPoint, jPoint;
  unsigned short iVar, jVar;
  
  bool initial_calc = (config->GetExtIter() == 0);                  // Checks if it is the first calculation.
  bool first_iter = (config->GetIntIter() == 0);
  bool dynamic = (config->GetDynamic_Analysis() == DYNAMIC);              // Dynamic simulations.
  bool linear_analysis = (config->GetGeometricConditions() == SMALL_DEFORMATIONS);  // Linear analysis.
  bool nonlinear_analysis = (config->GetGeometricConditions() == LARGE_DEFORMATIONS);  // Nonlinear analysis.
  bool newton_raphson = (config->GetKind_SpaceIteScheme_FEA() == NEWTON_RAPHSON);    // Newton-Raphson method
  bool fsi = config->GetFSI_Simulation();                        // FSI simulation.
  
  bool body_forces = config->GetDeadLoad();                      // Body forces (dead loads).
  
  bool restart = config->GetRestart();                          // Restart solution
  bool initial_calc_restart = (SU2_TYPE::Int(config->GetExtIter()) == config->GetDyn_RestartIter());  // Restart iteration
  
  bool incremental_load = config->GetIncrementalLoad();
  
  if (!dynamic) {
    
    for (iPoint = 0; iPoint < nPointDomain; iPoint++) {
      /*--- Add the external contribution to the residual    ---*/
      /*--- (the terms that are constant over the time step) ---*/
      if (incremental_load) {
        for (iVar = 0; iVar < nVar; iVar++) {
          Res_Ext_Surf[iVar] = loadIncrement * node[iPoint]->Get_SurfaceLoad_Res(iVar);
        }
      }
      else {
        for (iVar = 0; iVar < nVar; iVar++) {
          Res_Ext_Surf[iVar] = node[iPoint]->Get_SurfaceLoad_Res(iVar);
        }
        //Res_Ext_Surf = node[iPoint]->Get_SurfaceLoad_Res();
      }
      
      LinSysRes.AddBlock(iPoint, Res_Ext_Surf);
      
      /*--- Add the contribution to the residual due to body forces ---*/
      
      if (body_forces) {
        if (incremental_load) {
          for (iVar = 0; iVar < nVar; iVar++) {
            Res_Dead_Load[iVar] = loadIncrement * node[iPoint]->Get_BodyForces_Res(iVar);
          }
        }
        else {
          for (iVar = 0; iVar < nVar; iVar++) {
            Res_Dead_Load[iVar] = node[iPoint]->Get_BodyForces_Res(iVar);
          }
          //Res_Dead_Load = node[iPoint]->Get_BodyForces_Res();
        }
        
        LinSysRes.AddBlock(iPoint, Res_Dead_Load);
      }
    }
    
  }
  
  if (dynamic) {
    
    /*--- Add the mass matrix contribution to the Jacobian ---*/
    
    /*
     * If the problem is nonlinear, we need to add the Mass Matrix contribution to the Jacobian at the beginning
     * of each time step. If the solution method is Newton Rapshon, we repeat this step at the beginning of each
     * iteration, as the Jacobian is recomputed
     *
     * If the problem is linear, we add the Mass Matrix contribution to the Jacobian at the first calculation.
     * From then on, the Jacobian is always the same matrix.
     *
     */
    
    if ((nonlinear_analysis && (newton_raphson || first_iter)) ||
        (linear_analysis && initial_calc) ||
        (linear_analysis && restart && initial_calc_restart)) {
      for (iPoint = 0; iPoint < nPoint; iPoint++) {
        for (jPoint = 0; jPoint < nPoint; jPoint++) {
          for(iVar = 0; iVar < nVar; iVar++) {
            for (jVar = 0; jVar < nVar; jVar++) {
              Jacobian_ij[iVar][jVar] = a_dt[0] * MassMatrix.GetBlock(iPoint, jPoint, iVar, jVar);
            }
          }
          Jacobian.AddBlock(iPoint, jPoint, Jacobian_ij);
        }
      }
    }
    
    
    /*--- Loop over all points, and set aux vector TimeRes_Aux = a0*U+a2*U'+a3*U'' ---*/
    if (linear_analysis) {
      for (iPoint = 0; iPoint < nPoint; iPoint++) {
        for (iVar = 0; iVar < nVar; iVar++) {
          Residual[iVar] = a_dt[0]*node[iPoint]->GetSolution_time_n(iVar)+    //a0*U(t)
          a_dt[2]*node[iPoint]->GetSolution_Vel_time_n(iVar)+  //a2*U'(t)
          a_dt[3]*node[iPoint]->GetSolution_Accel_time_n(iVar);  //a3*U''(t)
        }
        TimeRes_Aux.SetBlock(iPoint, Residual);
      }
    }
    else if (nonlinear_analysis) {
      for (iPoint = 0; iPoint < nPoint; iPoint++) {
        for (iVar = 0; iVar < nVar; iVar++) {
          Residual[iVar] =   a_dt[0]*node[iPoint]->GetSolution_time_n(iVar)        //a0*U(t)
          - a_dt[0]*node[iPoint]->GetSolution(iVar)           //a0*U(t+dt)(k-1)
          + a_dt[2]*node[iPoint]->GetSolution_Vel_time_n(iVar)    //a2*U'(t)
          + a_dt[3]*node[iPoint]->GetSolution_Accel_time_n(iVar);  //a3*U''(t)
        }
        TimeRes_Aux.SetBlock(iPoint, Residual);
      }
      
    }
    
    /*--- Once computed, compute M*TimeRes_Aux ---*/
    MassMatrix.MatrixVectorProduct(TimeRes_Aux,TimeRes,geometry,config);
    /*--- Add the components of M*TimeRes_Aux to the residual R(t+dt) ---*/
    for (iPoint = 0; iPoint < nPoint; iPoint++) {
      
      /*--- Dynamic contribution ---*/
      for (iVar = 0; iVar < nVar; iVar++) {
        Res_Time_Cont[iVar] = TimeRes.GetBlock(iPoint, iVar);
      }
      //Res_Time_Cont = TimeRes.GetBlock(iPoint);
      LinSysRes.AddBlock(iPoint, Res_Time_Cont);
      
      /*--- External surface load contribution ---*/
      if (incremental_load) {
        for (iVar = 0; iVar < nVar; iVar++) {
          Res_Ext_Surf[iVar] = loadIncrement * node[iPoint]->Get_SurfaceLoad_Res(iVar);
        }
      }
      else {
        for (iVar = 0; iVar < nVar; iVar++) {
          Res_Ext_Surf[iVar] = node[iPoint]->Get_SurfaceLoad_Res(iVar);
        }
        //Res_Ext_Surf = node[iPoint]->Get_SurfaceLoad_Res();
      }
      LinSysRes.AddBlock(iPoint, Res_Ext_Surf);
      
      
      /*--- Body forces contribution (dead load) ---*/
      
      if (body_forces) {
        if (incremental_load) {
          for (iVar = 0; iVar < nVar; iVar++) {
            Res_Dead_Load[iVar] = loadIncrement * node[iPoint]->Get_BodyForces_Res(iVar);
          }
        }
        else {
          for (iVar = 0; iVar < nVar; iVar++) {
            Res_Dead_Load[iVar] = node[iPoint]->Get_BodyForces_Res(iVar);
          }
          //Res_Dead_Load = node[iPoint]->Get_BodyForces_Res();
        }
        
        LinSysRes.AddBlock(iPoint, Res_Dead_Load);
      }
      
      /*--- FSI contribution (flow loads) ---*/
      if (fsi) {
        if (incremental_load) {
          for (iVar = 0; iVar < nVar; iVar++) {
            Res_FSI_Cont[iVar] = loadIncrement * node[iPoint]->Get_FlowTraction(iVar);
          }
        }
        else {
          Res_FSI_Cont = node[iPoint]->Get_FlowTraction();
        }
        LinSysRes.AddBlock(iPoint, Res_FSI_Cont);
      }
    }
  }
  
  
}

void CFEM_ElasticitySolver::ImplicitNewmark_Update(CGeometry *geometry, CSolver **solver_container, CConfig *config) {
  
  unsigned short iVar;
  unsigned long iPoint;
  
  bool linear = (config->GetGeometricConditions() == SMALL_DEFORMATIONS);    // Geometrically linear problems
  bool nonlinear = (config->GetGeometricConditions() == LARGE_DEFORMATIONS);  // Geometrically non-linear problems
  bool dynamic = (config->GetDynamic_Analysis() == DYNAMIC);          // Dynamic simulations.
  
  /*--- Update solution ---*/
  
  for (iPoint = 0; iPoint < nPointDomain; iPoint++) {
    
    for (iVar = 0; iVar < nVar; iVar++) {
      
      /*--- Displacements component of the solution ---*/
      
      /*--- If it's a non-linear problem, the result is the DELTA_U, not U itself ---*/
      
      if (linear) node[iPoint]->SetSolution(iVar, LinSysSol[iPoint*nVar+iVar]);
      
      if (nonlinear)  node[iPoint]->Add_DeltaSolution(iVar, LinSysSol[iPoint*nVar+iVar]);
      
    }
    
  }
  
  if (dynamic) {
    
    for (iPoint = 0; iPoint < nPointDomain; iPoint++) {
      
      for (iVar = 0; iVar < nVar; iVar++) {
        
        /*--- Acceleration component of the solution ---*/
        /*--- U''(t+dt) = a0*(U(t+dt)-U(t))+a2*(U'(t))+a3*(U''(t)) ---*/
        
        Solution[iVar]=a_dt[0]*(node[iPoint]->GetSolution(iVar) -
                                node[iPoint]->GetSolution_time_n(iVar)) -
        a_dt[2]* node[iPoint]->GetSolution_Vel_time_n(iVar) -
        a_dt[3]* node[iPoint]->GetSolution_Accel_time_n(iVar);
      }
      
      /*--- Set the acceleration in the node structure ---*/
      
      node[iPoint]->SetSolution_Accel(Solution);
      
      for (iVar = 0; iVar < nVar; iVar++) {
        
        /*--- Velocity component of the solution ---*/
        /*--- U'(t+dt) = U'(t)+ a6*(U''(t)) + a7*(U''(t+dt)) ---*/
        
        Solution[iVar]=node[iPoint]->GetSolution_Vel_time_n(iVar)+
        a_dt[6]* node[iPoint]->GetSolution_Accel_time_n(iVar) +
        a_dt[7]* node[iPoint]->GetSolution_Accel(iVar);
        
      }
      
      /*--- Set the velocity in the node structure ---*/
      
      node[iPoint]->SetSolution_Vel(Solution);
      
    }
    
  }
  
  /*--- Perform the MPI communication of the solution ---*/
  
  Set_MPI_Solution(geometry, config);
  
  
}

void CFEM_ElasticitySolver::ImplicitNewmark_Relaxation(CGeometry *geometry, CSolver **solver_container, CConfig *config) {
  
  unsigned short iVar;
  unsigned long iPoint;
  su2double *valSolutionPred;
  
  /*--- Update solution and set it to be the solution after applying relaxation---*/
  
  for (iPoint=0; iPoint < nPointDomain; iPoint++) {
    
    valSolutionPred = node[iPoint]->GetSolution_Pred();
    
    node[iPoint]->SetSolution(valSolutionPred);
  }
  
  /*--- Compute velocities and accelerations ---*/
  
  for (iPoint = 0; iPoint < nPointDomain; iPoint++) {
    
    for (iVar = 0; iVar < nVar; iVar++) {
      
      /*--- Acceleration component of the solution ---*/
      /*--- U''(t+dt) = a0*(U(t+dt)-U(t))+a2*(U'(t))+a3*(U''(t)) ---*/
      
      Solution[iVar]=a_dt[0]*(node[iPoint]->GetSolution(iVar) -
                              node[iPoint]->GetSolution_time_n(iVar)) -
      a_dt[2]* node[iPoint]->GetSolution_Vel_time_n(iVar) -
      a_dt[3]* node[iPoint]->GetSolution_Accel_time_n(iVar);
    }
    
    /*--- Set the acceleration in the node structure ---*/
    
    node[iPoint]->SetSolution_Accel(Solution);
    
    for (iVar = 0; iVar < nVar; iVar++) {
      
      /*--- Velocity component of the solution ---*/
      /*--- U'(t+dt) = U'(t)+ a6*(U''(t)) + a7*(U''(t+dt)) ---*/
      
      Solution[iVar]=node[iPoint]->GetSolution_Vel_time_n(iVar)+
      a_dt[6]* node[iPoint]->GetSolution_Accel_time_n(iVar) +
      a_dt[7]* node[iPoint]->GetSolution_Accel(iVar);
      
    }
    
    /*--- Set the velocity in the node structure ---*/
    
    node[iPoint]->SetSolution_Vel(Solution);
    
  }
  
  
  /*--- Perform the MPI communication of the solution ---*/
  
  Set_MPI_Solution(geometry, config);
  
  /*--- After the solution has been communicated, set the 'old' predicted solution as the solution ---*/
  /*--- Loop over n points (as we have already communicated everything ---*/
  
  for (iPoint = 0; iPoint < nPoint; iPoint++) {
    for (iVar = 0; iVar < nVar; iVar++) {
      node[iPoint]->SetSolution_Pred_Old(iVar,node[iPoint]->GetSolution(iVar));
    }
  }
  
  
}


void CFEM_ElasticitySolver::GeneralizedAlpha_Iteration(CGeometry *geometry, CSolver **solver_container, CConfig *config) {
  
  unsigned long iPoint, jPoint;
  unsigned short iVar, jVar;
  
  bool initial_calc = (config->GetExtIter() == 0);                  // Checks if it is the first calculation.
  bool first_iter = (config->GetIntIter() == 0);
  bool dynamic = (config->GetDynamic_Analysis() == DYNAMIC);              // Dynamic simulations.
  bool linear_analysis = (config->GetGeometricConditions() == SMALL_DEFORMATIONS);  // Linear analysis.
  bool nonlinear_analysis = (config->GetGeometricConditions() == LARGE_DEFORMATIONS);  // Nonlinear analysis.
  bool newton_raphson = (config->GetKind_SpaceIteScheme_FEA() == NEWTON_RAPHSON);    // Newton-Raphson method
  bool fsi = config->GetFSI_Simulation();                        // FSI simulation.
  
  bool body_forces = config->GetDeadLoad();                      // Body forces (dead loads).
  
  bool restart = config->GetRestart();                          // Restart solution
  bool initial_calc_restart = (SU2_TYPE::Int(config->GetExtIter()) == config->GetDyn_RestartIter());  // Restart iteration
  
  su2double alpha_f = config->Get_Int_Coeffs(2);
  
  bool incremental_load = config->GetIncrementalLoad();
  
  if (!dynamic) {
    
    for (iPoint = 0; iPoint < nPointDomain; iPoint++) {
      /*--- Add the external contribution to the residual    ---*/
      /*--- (the terms that are constant over the time step) ---*/
      if (incremental_load) {
        for (iVar = 0; iVar < nVar; iVar++) {
          Res_Ext_Surf[iVar] = loadIncrement * node[iPoint]->Get_SurfaceLoad_Res(iVar);
        }
      }
      else {
        for (iVar = 0; iVar < nVar; iVar++) {
          Res_Ext_Surf[iVar] = node[iPoint]->Get_SurfaceLoad_Res(iVar);
        }
        //Res_Ext_Surf = node[iPoint]->Get_SurfaceLoad_Res();
      }
      
      LinSysRes.AddBlock(iPoint, Res_Ext_Surf);
      
      /*--- Add the contribution to the residual due to body forces ---*/
      
      if (body_forces) {
        if (incremental_load) {
          for (iVar = 0; iVar < nVar; iVar++) {
            Res_Dead_Load[iVar] = loadIncrement * node[iPoint]->Get_BodyForces_Res(iVar);
          }
        }
        else {
          for (iVar = 0; iVar < nVar; iVar++) {
            Res_Dead_Load[iVar] = node[iPoint]->Get_BodyForces_Res(iVar);
          }
          //Res_Dead_Load = node[iPoint]->Get_BodyForces_Res();
        }
        
        LinSysRes.AddBlock(iPoint, Res_Dead_Load);
      }
      
    }
    
  }
  
  if (dynamic) {
    
    /*--- Add the mass matrix contribution to the Jacobian ---*/
    
    /*
     * If the problem is nonlinear, we need to add the Mass Matrix contribution to the Jacobian at the beginning
     * of each time step. If the solution method is Newton Rapshon, we repeat this step at the beginning of each
     * iteration, as the Jacobian is recomputed
     *
     * If the problem is linear, we add the Mass Matrix contribution to the Jacobian at the first calculation.
     * From then on, the Jacobian is always the same matrix.
     *
     */
    
    if ((nonlinear_analysis && (newton_raphson || first_iter)) ||
        (linear_analysis && initial_calc) ||
        (linear_analysis && restart && initial_calc_restart)) {
      for (iPoint = 0; iPoint < nPoint; iPoint++) {
        for (jPoint = 0; jPoint < nPoint; jPoint++) {
          for(iVar = 0; iVar < nVar; iVar++) {
            for (jVar = 0; jVar < nVar; jVar++) {
              Jacobian_ij[iVar][jVar] = a_dt[0] * MassMatrix.GetBlock(iPoint, jPoint, iVar, jVar);
            }
          }
          Jacobian.AddBlock(iPoint, jPoint, Jacobian_ij);
        }
      }
    }
    
    
    /*--- Loop over all points, and set aux vector TimeRes_Aux = a0*U+a2*U'+a3*U'' ---*/
    if (linear_analysis) {
      for (iPoint = 0; iPoint < nPoint; iPoint++) {
        for (iVar = 0; iVar < nVar; iVar++) {
          Residual[iVar] = a_dt[0]*node[iPoint]->GetSolution_time_n(iVar)+    //a0*U(t)
          a_dt[2]*node[iPoint]->GetSolution_Vel_time_n(iVar)+  //a2*U'(t)
          a_dt[3]*node[iPoint]->GetSolution_Accel_time_n(iVar);  //a3*U''(t)
        }
        TimeRes_Aux.SetBlock(iPoint, Residual);
      }
    }
    else if (nonlinear_analysis) {
      for (iPoint = 0; iPoint < nPoint; iPoint++) {
        for (iVar = 0; iVar < nVar; iVar++) {
          Residual[iVar] =   a_dt[0]*node[iPoint]->GetSolution_time_n(iVar)        //a0*U(t)
          - a_dt[0]*node[iPoint]->GetSolution(iVar)           //a0*U(t+dt)(k-1)
          + a_dt[2]*node[iPoint]->GetSolution_Vel_time_n(iVar)    //a2*U'(t)
          + a_dt[3]*node[iPoint]->GetSolution_Accel_time_n(iVar);  //a3*U''(t)
        }
        TimeRes_Aux.SetBlock(iPoint, Residual);
      }
    }
    /*--- Once computed, compute M*TimeRes_Aux ---*/
    MassMatrix.MatrixVectorProduct(TimeRes_Aux,TimeRes,geometry,config);
    /*--- Add the components of M*TimeRes_Aux to the residual R(t+dt) ---*/
    for (iPoint = 0; iPoint < nPoint; iPoint++) {
      /*--- Dynamic contribution ---*/
      //Res_Time_Cont = TimeRes.GetBlock(iPoint);
      for (iVar = 0; iVar < nVar; iVar++) {
        Res_Time_Cont[iVar] = TimeRes.GetBlock(iPoint, iVar);
      }
      LinSysRes.AddBlock(iPoint, Res_Time_Cont);
      /*--- External surface load contribution ---*/
      if (incremental_load) {
        for (iVar = 0; iVar < nVar; iVar++) {
          Res_Ext_Surf[iVar] = loadIncrement * ( (1 - alpha_f) * node[iPoint]->Get_SurfaceLoad_Res(iVar) +
                                                alpha_f  * node[iPoint]->Get_SurfaceLoad_Res_n(iVar) );
        }
      }
      else {
        for (iVar = 0; iVar < nVar; iVar++) {
          Res_Ext_Surf[iVar] = (1 - alpha_f) * node[iPoint]->Get_SurfaceLoad_Res(iVar) +
          alpha_f  * node[iPoint]->Get_SurfaceLoad_Res_n(iVar);
        }
      }
      LinSysRes.AddBlock(iPoint, Res_Ext_Surf);
      
      /*--- Add the contribution to the residual due to body forces.
       *--- It is constant over time, so it's not necessary to distribute it. ---*/
      
      if (body_forces) {
        if (incremental_load) {
          for (iVar = 0; iVar < nVar; iVar++) {
            Res_Dead_Load[iVar] = loadIncrement * node[iPoint]->Get_BodyForces_Res(iVar);
          }
        }
        else {
          for (iVar = 0; iVar < nVar; iVar++) {
            Res_Dead_Load[iVar] = node[iPoint]->Get_BodyForces_Res(iVar);
          }
          //Res_Dead_Load = node[iPoint]->Get_BodyForces_Res();
        }
        
        LinSysRes.AddBlock(iPoint, Res_Dead_Load);
      }
      
      /*--- Add FSI contribution ---*/
      if (fsi) {
        if (incremental_load) {
          for (iVar = 0; iVar < nVar; iVar++) {
            Res_FSI_Cont[iVar] = loadIncrement * ( (1 - alpha_f) * node[iPoint]->Get_FlowTraction(iVar) +
                                                  alpha_f  * node[iPoint]->Get_FlowTraction_n(iVar) );
          }
        }
        else {
          for (iVar = 0; iVar < nVar; iVar++) {
            Res_FSI_Cont[iVar] = (1 - alpha_f) * node[iPoint]->Get_FlowTraction(iVar) +
            alpha_f  * node[iPoint]->Get_FlowTraction_n(iVar);
          }
        }
        LinSysRes.AddBlock(iPoint, Res_FSI_Cont);
      }
    }
  }
  
}

void CFEM_ElasticitySolver::GeneralizedAlpha_UpdateDisp(CGeometry *geometry, CSolver **solver_container, CConfig *config) {
  
  unsigned short iVar;
  unsigned long iPoint;
  
  bool linear = (config->GetGeometricConditions() == SMALL_DEFORMATIONS);    // Geometrically linear problems
  bool nonlinear = (config->GetGeometricConditions() == LARGE_DEFORMATIONS);  // Geometrically non-linear problems
  
  /*--- Update solution ---*/
  
  for (iPoint = 0; iPoint < nPointDomain; iPoint++) {
    
    for (iVar = 0; iVar < nVar; iVar++) {
      
      /*--- Displacements component of the solution ---*/
      
      /*--- If it's a non-linear problem, the result is the DELTA_U, not U itself ---*/
      
      if (linear) node[iPoint]->SetSolution(iVar, LinSysSol[iPoint*nVar+iVar]);
      
      if (nonlinear)  node[iPoint]->Add_DeltaSolution(iVar, LinSysSol[iPoint*nVar+iVar]);
      
    }
    
  }
  
  /*--- Perform the MPI communication of the solution, displacements only ---*/
  
  Set_MPI_Solution_DispOnly(geometry, config);
  
}

void CFEM_ElasticitySolver::GeneralizedAlpha_UpdateSolution(CGeometry *geometry, CSolver **solver_container, CConfig *config) {
  
  unsigned short iVar;
  unsigned long iPoint;
  
  su2double alpha_f = config->Get_Int_Coeffs(2), alpha_m =  config->Get_Int_Coeffs(3);
  
  /*--- Compute solution at t_n+1, and update velocities and accelerations ---*/
  
  for (iPoint = 0; iPoint < nPointDomain; iPoint++) {

    for (iVar = 0; iVar < nVar; iVar++) {
      
      /*--- Compute the solution from the previous time step and the solution computed at t+1-alpha_f ---*/
      /*--- U(t+dt) = 1/alpha_f*(U(t+1-alpha_f)-alpha_f*U(t)) ---*/
      
      Solution[iVar]=(1 / (1 - alpha_f))*(node[iPoint]->GetSolution(iVar) -
                                          alpha_f * node[iPoint]->GetSolution_time_n(iVar));
      

    }
    
    /*--- Set the solution in the node structure ---*/
    
    node[iPoint]->SetSolution(Solution);
    
    for (iVar = 0; iVar < nVar; iVar++) {
      
      /*--- Acceleration component of the solution ---*/
      /*--- U''(t+dt-alpha_m) = a8*(U(t+dt)-U(t))+a2*(U'(t))+a3*(U''(t)) ---*/
      
      Solution_Interm[iVar]=a_dt[8]*( node[iPoint]->GetSolution(iVar) -
                                     node[iPoint]->GetSolution_time_n(iVar)) -
      a_dt[2]* node[iPoint]->GetSolution_Vel_time_n(iVar) -
      a_dt[3]* node[iPoint]->GetSolution_Accel_time_n(iVar);
      
      /*--- Compute the solution from the previous time step and the solution computed at t+1-alpha_f ---*/
      /*--- U''(t+dt) = 1/alpha_m*(U''(t+1-alpha_m)-alpha_m*U''(t)) ---*/
      
      Solution[iVar]=(1 / (1 - alpha_m))*(Solution_Interm[iVar] - alpha_m * node[iPoint]->GetSolution_Accel_time_n(iVar));
    }
    
    /*--- Set the acceleration in the node structure ---*/
    
    node[iPoint]->SetSolution_Accel(Solution);
    
    for (iVar = 0; iVar < nVar; iVar++) {
      
      /*--- Velocity component of the solution ---*/
      /*--- U'(t+dt) = U'(t)+ a6*(U''(t)) + a7*(U''(t+dt)) ---*/
      
      Solution[iVar]=node[iPoint]->GetSolution_Vel_time_n(iVar)+
      a_dt[6]* node[iPoint]->GetSolution_Accel_time_n(iVar) +
      a_dt[7]* node[iPoint]->GetSolution_Accel(iVar);
      
    }
    
    /*--- Set the velocity in the node structure ---*/
    
    node[iPoint]->SetSolution_Vel(Solution);
    
  }
  
  /*--- Perform the MPI communication of the solution ---*/
  
  Set_MPI_Solution(geometry, config);
  
}

void CFEM_ElasticitySolver::GeneralizedAlpha_UpdateLoads(CGeometry *geometry, CSolver **solver_container, CConfig *config) {
  
  unsigned long iPoint;
  bool fsi = config->GetFSI_Simulation();
  
  /*--- Set the load conditions of the time step n+1 as the load conditions for time step n ---*/
  for (iPoint = 0; iPoint < nPointDomain; iPoint++) {
    node[iPoint]->Set_SurfaceLoad_Res_n();
    if (fsi) node[iPoint]->Set_FlowTraction_n();
  }
  
}

void CFEM_ElasticitySolver::Solve_System(CGeometry *geometry, CSolver **solver_container, CConfig *config) {
  
  unsigned long IterLinSol = 0, iPoint, total_index;
  unsigned short iVar;
  
  /*--- Initialize residual and solution at the ghost points ---*/
  
  for (iPoint = nPointDomain; iPoint < nPoint; iPoint++) {
    
    for (iVar = 0; iVar < nVar; iVar++) {
      total_index = iPoint*nVar + iVar;
      LinSysRes[total_index] = 0.0;
      LinSysSol[total_index] = 0.0;
    }
    
  }
  
  CSysSolve femSystem;
  IterLinSol = femSystem.Solve(Jacobian, LinSysRes, LinSysSol, geometry, config);
  
  /*--- The the number of iterations of the linear solver ---*/
  
  SetIterLinSolver(IterLinSol);
  
}



void CFEM_ElasticitySolver::SetFEA_Load(CSolver ***flow_solution, CGeometry **fea_geometry,
                                        CGeometry **flow_geometry, CConfig *fea_config,
                                        CConfig *flow_config, CNumerics *fea_numerics) {
  
  unsigned short nMarkerFSI, nMarkerFlow;    // Number of markers on FSI problem, FEA and Flow side
  unsigned short iMarkerFSI, iMarkerFlow;    // Variables for iteration over markers
  int Marker_Flow = -1;
  
  unsigned long iVertex, iPoint;                // Variables for iteration over vertices and nodes
  
  unsigned short iDim, jDim;
  
  // Check the kind of fluid problem
  bool compressible       = (flow_config->GetKind_Regime() == COMPRESSIBLE);
  bool incompressible     = (flow_config->GetKind_Regime() == INCOMPRESSIBLE);
  bool viscous_flow       = ((flow_config->GetKind_Solver() == NAVIER_STOKES) ||
                             (flow_config->GetKind_Solver() == RANS) );
  
  /*--- Redimensionalize the pressure ---*/
  
  su2double *Velocity_ND, *Velocity_Real;
  su2double Density_ND,  Density_Real, Velocity2_Real, Velocity2_ND;
  su2double factorForces;
  
  Velocity_Real = flow_config->GetVelocity_FreeStream();
  Density_Real = flow_config->GetDensity_FreeStream();
  
  Velocity_ND = flow_config->GetVelocity_FreeStreamND();
  Density_ND = flow_config->GetDensity_FreeStreamND();
  
  Velocity2_Real = 0.0;
  Velocity2_ND = 0.0;
  for (iDim = 0; iDim < nDim; iDim++) {
    Velocity2_Real += Velocity_Real[iDim]*Velocity_Real[iDim];
    Velocity2_ND += Velocity_ND[iDim]*Velocity_ND[iDim];
  }
  
  factorForces = Density_Real*Velocity2_Real/(Density_ND*Velocity2_ND);
  
  /*--- Apply a ramp to the transfer of the fluid loads ---*/
  
  su2double ModAmpl;
  su2double CurrentTime = fea_config->GetCurrent_DynTime();
  su2double Static_Time = fea_config->GetStatic_Time();
  
  bool Ramp_Load = fea_config->GetRamp_Load();
  su2double Ramp_Time = fea_config->GetRamp_Time();
  
  if (CurrentTime <= Static_Time) { ModAmpl=0.0; }
  else if((CurrentTime > Static_Time) &&
          (CurrentTime <= (Static_Time + Ramp_Time)) &&
          (Ramp_Load)) {
    ModAmpl = (CurrentTime-Static_Time) / Ramp_Time;
    ModAmpl = max(ModAmpl,0.0);
    ModAmpl = min(ModAmpl,1.0);
  }
  else { ModAmpl = 1.0; }
  
  /*--- Number of markers on the FSI interface ---*/
  
<<<<<<< HEAD
  nMarkerFSI = (fea_config->GetMarker_n_ZoneInterface())/2;
  nMarkerFlow = flow_geometry[MESH_0]->GetnMarker();		// Retrieve total number of markers on Fluid side
=======
  nMarkerFSI = (fea_config->GetMarker_n_FSIinterface())/2;
  nMarkerFlow = flow_geometry[MESH_0]->GetnMarker();    // Retrieve total number of markers on Fluid side
>>>>>>> b1fff5a4
  
  // Parameters for the calculations
  // Pn: Pressure
  // Pinf: Pressure_infinite
  // div_vel: Velocity divergence
  // Dij: Dirac delta
  su2double Pn = 0.0, Pinf = 0.0, div_vel = 0.0, Dij = 0.0;
  su2double Viscosity = 0.0;
  su2double **Grad_PrimVar = NULL;
  su2double Tau[3][3];
  
  unsigned long Point_Flow, Point_Struct;
  su2double *Normal_Flow;
  
  su2double *tn_f;
  tn_f         = new su2double [nVar];      // Fluid traction
  
#ifndef HAVE_MPI
  
  unsigned long nVertexFlow;            // Number of vertices on FEA and Flow side
  
  for (iPoint = 0; iPoint < nPoint; iPoint++) {
    node[iPoint]->Clear_FlowTraction();
  }
  
  /*--- Loop over all the markers on the interface ---*/
  
  for (iMarkerFSI = 0; iMarkerFSI < nMarkerFSI; iMarkerFSI++) {
    
    /*--- Identification of the markers ---*/
    
    /*--- Current fluid marker ---*/
    for (iMarkerFlow = 0; iMarkerFlow < nMarkerFlow; iMarkerFlow++) {
      if (flow_config->GetMarker_All_ZoneInterface(iMarkerFlow) == (iMarkerFSI+1)) {
        Marker_Flow = iMarkerFlow;
      }
    }
    
    nVertexFlow = flow_geometry[MESH_0]->GetnVertex(Marker_Flow);  // Retrieve total number of vertices on Fluid marker
    
    /*--- Loop over the nodes in the fluid mesh, calculate the tf vector (unitary) ---*/
    /*--- Here, we are looping over the fluid, and we find the pointer to the structure (Point_Struct) ---*/
    for (iVertex = 0; iVertex < nVertexFlow; iVertex++) {
      
      // Node from the flow mesh
      Point_Flow = flow_geometry[MESH_0]->vertex[Marker_Flow][iVertex]->GetNode();
      
      // Normals at the vertex: these normals go inside the fluid domain.
      Normal_Flow = flow_geometry[MESH_0]->vertex[Marker_Flow][iVertex]->GetNormal();
      
      // Corresponding node on the structural mesh
      Point_Struct = flow_geometry[MESH_0]->vertex[Marker_Flow][iVertex]->GetDonorPoint();
      
      // Retrieve the values of pressure, viscosity and density
      if (incompressible) {
        
        Pn = flow_solution[MESH_0][FLOW_SOL]->node[Point_Flow]->GetPressure();
        Pinf = flow_solution[MESH_0][FLOW_SOL]->GetPressure_Inf();
        
        if (viscous_flow) {
          
          Grad_PrimVar = flow_solution[MESH_0][FLOW_SOL]->node[Point_Flow]->GetGradient_Primitive();
          Viscosity = flow_solution[MESH_0][FLOW_SOL]->node[Point_Flow]->GetLaminarViscosity();
        }
      }
      else if (compressible) {
        
        Pn = flow_solution[MESH_0][FLOW_SOL]->node[Point_Flow]->GetPressure();
        Pinf = flow_solution[MESH_0][FLOW_SOL]->GetPressure_Inf();
        
        if (viscous_flow) {
          
          Grad_PrimVar = flow_solution[MESH_0][FLOW_SOL]->node[Point_Flow]->GetGradient_Primitive();
          Viscosity = flow_solution[MESH_0][FLOW_SOL]->node[Point_Flow]->GetLaminarViscosity();
        }
      }
      
      // Calculate tn in the fluid nodes for the inviscid term --> Units of force (non-dimensional).
      for (iDim = 0; iDim < nDim; iDim++) {
        tn_f[iDim] = -(Pn-Pinf)*Normal_Flow[iDim];
      }
      
      // Calculate tn in the fluid nodes for the viscous term
      
      if (viscous_flow) {
        
        // Divergence of the velocity
        div_vel = 0.0; for (iDim = 0; iDim < nDim; iDim++) div_vel += Grad_PrimVar[iDim+1][iDim];
        if (incompressible) div_vel = 0.0;
        
        for (iDim = 0; iDim < nDim; iDim++) {
          
          for (jDim = 0 ; jDim < nDim; jDim++) {
            // Dirac delta
            Dij = 0.0; if (iDim == jDim) Dij = 1.0;
            
            // Viscous stress
            Tau[iDim][jDim] = Viscosity*(Grad_PrimVar[jDim+1][iDim] + Grad_PrimVar[iDim+1][jDim]) -
            TWO3*Viscosity*div_vel*Dij;
            
            // Viscous component in the tn vector --> Units of force (non-dimensional).
            tn_f[iDim] += Tau[iDim][jDim]*Normal_Flow[jDim];
          }
        }
      }
      
      // Rescale tn to SI units and apply time-dependent coefficient (static structure, ramp load, full load)
      
      for (iDim = 0; iDim < nDim; iDim++) {
        Residual[iDim] = tn_f[iDim]*factorForces*ModAmpl;
      }
      
      /*--- Set the Flow traction ---*/
      //node[Point_Struct]->Set_FlowTraction(Residual);
      /*--- Add to the Flow traction (to add values to corners...) ---*/
      node[Point_Struct]->Add_FlowTraction(Residual);
    }
    
  }
  
#else
  
  int rank = MASTER_NODE;
  int size = SINGLE_NODE;
  
  MPI_Comm_rank(MPI_COMM_WORLD, &rank);
  MPI_Comm_size(MPI_COMM_WORLD, &size);
  
  unsigned long nLocalVertexStruct = 0, nLocalVertexFlow = 0;
  
  unsigned long MaxLocalVertexStruct = 0, MaxLocalVertexFlow = 0;
  
  unsigned long nBuffer_FlowTraction = 0, nBuffer_StructTraction = 0;
  unsigned long nBuffer_DonorIndices = 0, nBuffer_SetIndex = 0;
  
  unsigned long Processor_Struct;
  
  int iProcessor, nProcessor = 0;
  
  unsigned short nMarkerStruct, iMarkerStruct;    // Variables for iteration over markers
  int Marker_Struct = -1;
  
  /*--- Number of markers on the FSI interface ---*/
  
  nMarkerFSI     = (flow_config->GetMarker_n_ZoneInterface())/2;
  nMarkerStruct  = fea_geometry[MESH_0]->GetnMarker();
  nMarkerFlow    = flow_geometry[MESH_0]->GetnMarker();
  
  nProcessor = size;
  
  for (iPoint = 0; iPoint < nPoint; iPoint++) {
    node[iPoint]->Clear_FlowTraction();
  }
  
  /*--- Outer loop over the markers on the FSI interface: compute one by one ---*/
  /*--- The tags are always an integer greater than 1: loop from 1 to nMarkerFSI ---*/
  
  for (iMarkerFSI = 1; iMarkerFSI <= nMarkerFSI; iMarkerFSI++) {
    
    Marker_Struct = -1;
    Marker_Flow = -1;
    
    /*--- Initialize pointer buffers inside the loop, so we can delete for each marker. ---*/
    unsigned long Buffer_Send_nVertexStruct[1], *Buffer_Recv_nVertexStruct = NULL;
    unsigned long Buffer_Send_nVertexFlow[1], *Buffer_Recv_nVertexFlow = NULL;
    
    /*--- The markers on the fluid and structural side are tagged with the same index.
     *--- This is independent of the MPI domain decomposition.
     *--- We need to loop over all markers on both sides and get the number of nodes
     *--- that belong to each FSI marker for each processor ---*/
    
    /*--- On the structural side ---*/
    
    for (iMarkerStruct = 0; iMarkerStruct < nMarkerStruct; iMarkerStruct++) {
      /*--- If the tag GetMarker_All_ZoneInterface(iMarkerStruct) equals the index we are looping at ---*/
      if ( fea_config->GetMarker_All_ZoneInterface(iMarkerStruct) == iMarkerFSI ) {
        /*--- We have identified the local index of the FEA marker ---*/
        /*--- Store the number of local points that belong to Marker_Struct on each processor ---*/
        /*--- This includes the halo nodes ---*/
        nLocalVertexStruct = fea_geometry[MESH_0]->GetnVertex(iMarkerStruct);
        /*--- Store the identifier for the structural marker ---*/
        Marker_Struct = iMarkerStruct;
        /*--- Exit the for loop: we have found the local index for iMarkerFSI on the FEA side ---*/
        break;
      }
      else {
        /*--- If the tag hasn't matched any tag within the FEA markers ---*/
        nLocalVertexStruct = 0;
        Marker_Struct = -1;
      }
    }
    
    /*--- On the fluid side ---*/
    
    for (iMarkerFlow = 0; iMarkerFlow < nMarkerFlow; iMarkerFlow++) {
      /*--- If the tag GetMarker_All_ZoneInterface(iMarkerFlow) equals the index we are looping at ---*/
      if ( flow_config->GetMarker_All_ZoneInterface(iMarkerFlow) == iMarkerFSI ) {
        /*--- We have identified the local index of the Flow marker ---*/
        /*--- Store the number of local points that belong to Marker_Flow on each processor ---*/
        /*--- This includes the halo nodes ---*/
        nLocalVertexFlow = flow_geometry[MESH_0]->GetnVertex(iMarkerFlow);
        /*--- Store the identifier for the fluid marker ---*/
        Marker_Flow = iMarkerFlow;
        /*--- Exit the for loop: we have found the local index for iMarkerFSI on the FEA side ---*/
        break;
      }
      else {
        /*--- If the tag hasn't matched any tag within the Flow markers ---*/
        nLocalVertexFlow = 0;
        Marker_Flow = -1;
      }
    }
    
    Buffer_Send_nVertexStruct[0] = nLocalVertexStruct;                  // Retrieve total number of vertices on FEA marker
    Buffer_Send_nVertexFlow[0] = nLocalVertexFlow;                    // Retrieve total number of vertices on Flow marker
    if (rank == MASTER_NODE) Buffer_Recv_nVertexStruct = new unsigned long[size];   // Allocate memory to receive how many vertices are on each rank on the structural side
    if (rank == MASTER_NODE) Buffer_Recv_nVertexFlow = new unsigned long[size];     // Allocate memory to receive how many vertices are on each rank on the fluid side
    
    /*--- We receive MaxLocalVertexFEA as the maximum number of vertices in one single processor on the structural side---*/
    SU2_MPI::Allreduce(&nLocalVertexStruct, &MaxLocalVertexStruct, 1, MPI_UNSIGNED_LONG, MPI_MAX, MPI_COMM_WORLD);
    /*--- We receive MaxLocalVertexFlow as the maximum number of vertices in one single processor on the fluid side ---*/
    SU2_MPI::Allreduce(&nLocalVertexFlow, &MaxLocalVertexFlow, 1, MPI_UNSIGNED_LONG, MPI_MAX, MPI_COMM_WORLD);
    
    /*--- We gather a vector in MASTER_NODE that determines how many elements are there on each processor on the structural side ---*/
    SU2_MPI::Gather(&Buffer_Send_nVertexStruct, 1, MPI_UNSIGNED_LONG, Buffer_Recv_nVertexStruct, 1, MPI_UNSIGNED_LONG, MASTER_NODE, MPI_COMM_WORLD);
    /*--- We gather a vector in MASTER_NODE that determines how many elements are there on each processor on the fluid side ---*/
    SU2_MPI::Gather(&Buffer_Send_nVertexFlow, 1, MPI_UNSIGNED_LONG, Buffer_Recv_nVertexFlow, 1, MPI_UNSIGNED_LONG, MASTER_NODE, MPI_COMM_WORLD);
    
    /*--- We will be gathering the structural coordinates into the master node ---*/
    /*--- Then we will distribute them using a scatter operation into the appropriate fluid processor ---*/
    nBuffer_FlowTraction = MaxLocalVertexFlow * nDim;
    nBuffer_StructTraction = MaxLocalVertexStruct * nDim;
    
    /*--- We will be gathering donor index and donor processor (for flow -> donor = structure) ---*/
    /*--- Then we will pass on to the structural side the index (fea point) to the appropriate processor ---*/
    nBuffer_DonorIndices = 2 * MaxLocalVertexFlow;
    nBuffer_SetIndex = MaxLocalVertexStruct;
    
    /*--- Send and Recv buffers ---*/
    
    /*--- Buffers to send and receive the structural coordinates ---*/
    su2double *Buffer_Send_FlowTraction = new su2double[nBuffer_FlowTraction];
    su2double *Buffer_Recv_FlowTraction = NULL;
    
    /*--- Buffers to send and receive the donor index and processor ---*/
    long *Buffer_Send_DonorIndices = new long[nBuffer_DonorIndices];
    long *Buffer_Recv_DonorIndices = NULL;
    
    /*--- Buffers to send and receive the new fluid coordinates ---*/
    su2double *Buffer_Send_StructTraction = NULL;
    su2double *Buffer_Recv_StructTraction = new su2double[nBuffer_StructTraction];
    
    /*--- Buffers to send and receive the fluid index ---*/
    long *Buffer_Send_SetIndex = NULL;
    long *Buffer_Recv_SetIndex = new long[nBuffer_SetIndex];
    
    /*--- Prepare the receive buffers (1st step) and send buffers (2nd step) on the master node only. ---*/
    
    if (rank == MASTER_NODE) {
      Buffer_Recv_FlowTraction  = new su2double[size*nBuffer_FlowTraction];
      Buffer_Recv_DonorIndices = new long[size*nBuffer_DonorIndices];
      Buffer_Send_StructTraction = new su2double[size*nBuffer_StructTraction];
      Buffer_Send_SetIndex     = new long[size*nBuffer_SetIndex];
    }
    
    /*--- On the fluid side ---*/
    
    /*--- If this processor owns the marker we are looping at on the structural side ---*/
    
    /*--- First we initialize all of the indices and processors to -1 ---*/
    /*--- This helps on identifying halo nodes and avoids setting wrong values ---*/
    for (iVertex = 0; iVertex < nBuffer_DonorIndices; iVertex++)
      Buffer_Send_DonorIndices[iVertex] = -1;
    
    if (Marker_Flow >= 0) {
      
      /*--- We have identified the local index of the FEA marker ---*/
      /*--- We loop over all the vertices in that marker and in that particular processor ---*/
      
      for (iVertex = 0; iVertex < nLocalVertexFlow; iVertex++) {
        
        Point_Flow = flow_geometry[MESH_0]->vertex[Marker_Flow][iVertex]->GetNode();
        
        Point_Struct = flow_geometry[MESH_0]->vertex[Marker_Flow][iVertex]->GetDonorPoint();
        
        Processor_Struct = flow_geometry[MESH_0]->vertex[Marker_Flow][iVertex]->GetDonorProcessor();
        
        // Get the normal at the vertex: this normal goes inside the fluid domain.
        Normal_Flow = flow_geometry[MESH_0]->vertex[Marker_Flow][iVertex]->GetNormal();
        
        // Retrieve the values of pressure, viscosity and density
        if (incompressible) {
          
          Pn = flow_solution[MESH_0][FLOW_SOL]->node[Point_Flow]->GetPressure();
          Pinf = flow_solution[MESH_0][FLOW_SOL]->GetPressure_Inf();
          
          if (viscous_flow) {
            
            Grad_PrimVar = flow_solution[MESH_0][FLOW_SOL]->node[Point_Flow]->GetGradient_Primitive();
            Viscosity = flow_solution[MESH_0][FLOW_SOL]->node[Point_Flow]->GetLaminarViscosity();
          }
        }
        else if (compressible) {
          
          Pn = flow_solution[MESH_0][FLOW_SOL]->node[Point_Flow]->GetPressure();
          Pinf = flow_solution[MESH_0][FLOW_SOL]->GetPressure_Inf();
          
          if (viscous_flow) {
            
            Grad_PrimVar = flow_solution[MESH_0][FLOW_SOL]->node[Point_Flow]->GetGradient_Primitive();
            Viscosity = flow_solution[MESH_0][FLOW_SOL]->node[Point_Flow]->GetLaminarViscosity();
          }
        }
        
        // Calculate tn in the fluid nodes for the inviscid term --> Units of force (non-dimensional).
        for (iDim = 0; iDim < nDim; iDim++) {
          tn_f[iDim] = -(Pn-Pinf)*Normal_Flow[iDim];
        }
        
        // Calculate tn in the fluid nodes for the viscous term
        
        if ((incompressible || compressible) && viscous_flow) {
          
          // Divergence of the velocity
          div_vel = 0.0; for (iDim = 0; iDim < nDim; iDim++) div_vel += Grad_PrimVar[iDim+1][iDim];
          if (incompressible) div_vel = 0.0;
          
          for (iDim = 0; iDim < nDim; iDim++) {
            
            for (jDim = 0 ; jDim < nDim; jDim++) {
              // Dirac delta
              Dij = 0.0; if (iDim == jDim) Dij = 1.0;
              
              // Viscous stress
              Tau[iDim][jDim] = Viscosity*(Grad_PrimVar[jDim+1][iDim] + Grad_PrimVar[iDim+1][jDim]) -
              TWO3*Viscosity*div_vel*Dij;
              
              // Viscous component in the tn vector --> Units of force (non-dimensional).
              tn_f[iDim] += Tau[iDim][jDim]*Normal_Flow[jDim];
            }
          }
        }
        
        for (iDim = 0; iDim < nDim; iDim++) {
          Buffer_Send_FlowTraction[iVertex*nDim+iDim] = tn_f[iDim]*factorForces*ModAmpl;
        }
        /*--- If this processor owns the node ---*/
        if (flow_geometry[MESH_0]->node[Point_Flow]->GetDomain()) {
          Buffer_Send_DonorIndices[2*iVertex]     = Point_Struct;
          Buffer_Send_DonorIndices[2*iVertex + 1] = Processor_Struct;
        }
        else {
          /*--- We set the values to be -1 to be able to identify them later as halo nodes ---*/
          Buffer_Send_DonorIndices[2*iVertex]     = -1;
          Buffer_Send_DonorIndices[2*iVertex + 1] = -1;
        }
        
      }
    }
    
    /*--- Once all the messages have been sent, we gather them all into the MASTER_NODE ---*/
    SU2_MPI::Gather(Buffer_Send_FlowTraction, nBuffer_FlowTraction, MPI_DOUBLE, Buffer_Recv_FlowTraction, nBuffer_FlowTraction, MPI_DOUBLE, MASTER_NODE, MPI_COMM_WORLD);
    SU2_MPI::Gather(Buffer_Send_DonorIndices, nBuffer_DonorIndices, MPI_LONG, Buffer_Recv_DonorIndices, nBuffer_DonorIndices, MPI_LONG, MASTER_NODE, MPI_COMM_WORLD);
    
    //    if (rank == MASTER_NODE) {
    //      cout << endl << "-----------------------------------------------------------" << endl;
    //      cout << "For tag " << iMarkerFSI << ":" << endl;
    //      for (iProcessor = 0; iProcessor < nProcessor; iProcessor++) {
    //        cout << "The processor " << iProcessor << " has " << Buffer_Recv_nVertexStruct[iProcessor] << " nodes on the structural side and ";
    //        cout << Buffer_Recv_nVertexFlow[iProcessor] << " nodes on the fluid side " << endl;
    //      }
    //      cout << "The max number of vertices is " << MaxLocalVertexStruct << " on the structural side and ";
    //      cout << MaxLocalVertexFlow << " on the fluid side." << endl;
    //
    //      cout << "---------------- Check received buffers ---------------------" << endl;
    //      for (iProcessor = 0; iProcessor < nProcessor; iProcessor++) {
    //        long initialIndex, initialIndex2;
    //        initialIndex = iProcessor*nBuffer_FlowTraction;
    //        initialIndex2 = iProcessor*nBuffer_DonorIndices;
    //        for (long iCheck = 0; iCheck < Buffer_Recv_nVertexStruct[iProcessor]; iCheck++) {
    //          cout << "From processor " << iProcessor << " we get coordinates (";
    //            for (iDim = 0; iDim < nDim; iDim++)
    //              cout << Buffer_Recv_FlowTraction[initialIndex+iCheck*nDim+iDim] << ",";
    //          cout << "), the donor index for the flow " << Buffer_Recv_DonorIndices[initialIndex2+iCheck*2] ;
    //          cout << " and the donor processor " << Buffer_Recv_DonorIndices[initialIndex2+iCheck*2+1] << endl;
    //
    //        }
    //      }
    //
    //    }
    
    /*--- Counter to determine where in the array we have to set the information ---*/
    long *Counter_Processor_Struct = NULL;
    long iProcessor_Flow = 0, iIndex_Flow = 0;
    long iProcessor_Struct = 0, iPoint_Struct = 0, iIndex_Struct = 0;
    long Point_Struct_Send, Processor_Struct_Send;
    
    /*--- Now we pack the information to send it over to the different processors ---*/
    
    if (rank == MASTER_NODE) {
      
      /*--- We set the counter to 0 ---*/
      Counter_Processor_Struct = new long[nProcessor];
      for (iProcessor = 0; iProcessor < nProcessor; iProcessor++) {
        Counter_Processor_Struct[iProcessor] = 0;
      }
      
      /*--- First we initialize the index vector to -1 ---*/
      /*--- This helps on identifying halo nodes and avoids setting wrong values ---*/
      for (iVertex = 0; iVertex < nProcessor*nBuffer_SetIndex; iVertex++)
        Buffer_Send_SetIndex[iVertex] = -2;
      
      /*--- As of now we do the loop over the flow points ---*/
      /*--- The number of points for flow and structure does not necessarily have to match ---*/
      /*--- In fact, it's possible that a processor asks for nStruct nodes and there are only ---*/
      /*--- nFlow < nStruct available; this is due to halo nodes ---*/
      
      /*--- For every processor from which we have received information ---*/
      /*--- (This is, for every processor on the structural side) ---*/
      for (iProcessor = 0; iProcessor < nProcessor; iProcessor++) {
        
        /*--- This is the initial index on the coordinates buffer for that particular processor on the structural side ---*/
        iProcessor_Flow = iProcessor*nBuffer_FlowTraction;
        /*--- This is the initial index on the donor index/processor buffer for that particular processor on the structural side ---*/
        iIndex_Flow = iProcessor*nBuffer_DonorIndices;
        
        /*--- For every vertex in the information retreived from iProcessor ---*/
        for (iVertex = 0; iVertex < Buffer_Recv_nVertexFlow[iProcessor]; iVertex++) {
          
          /*--- The processor and index for the flow are: ---*/
          Processor_Struct_Send = Buffer_Recv_DonorIndices[iIndex_Flow+iVertex*2+1];
          Point_Struct_Send     = Buffer_Recv_DonorIndices[iIndex_Flow+iVertex*2];
          
          /*--- Load the buffer at the appropriate position ---*/
          /*--- This is determined on the fluid side by:
           *--- Processor_Flow*nBuffer_StructTraction -> Initial position of the processor array (fluid side)
           *--- +
           *--- Counter_Processor_Struct*nDim -> Initial position of the nDim array for the particular point on the fluid side
           *--- +
           *--- iDim -> Position within the nDim array that corresponds to a point
           *---
           *--- While on the structural side is:
           *--- iProcessor*nBuffer_FlowTraction -> Initial position on the processor array (structural side)
           *--- +
           *--- iVertex*nDim -> Initial position of the nDim array for the particular point on the structural side
           */
          
          /*--- We check that we are not setting the value for a halo node ---*/
          if (Point_Struct_Send != -1) {
            iProcessor_Struct = Processor_Struct_Send*nBuffer_StructTraction;
            iIndex_Struct = Processor_Struct_Send*nBuffer_SetIndex;
            iPoint_Struct = Counter_Processor_Struct[Processor_Struct_Send]*nDim;
            
            for (iDim = 0; iDim < nDim; iDim++)
              Buffer_Send_StructTraction[iProcessor_Struct + iPoint_Struct + iDim] = Buffer_Recv_FlowTraction[iProcessor_Flow + iVertex*nDim + iDim];
            
            /*--- We set the fluid index at an appropriate position matching the coordinates ---*/
            Buffer_Send_SetIndex[iIndex_Struct + Counter_Processor_Struct[Processor_Struct_Send]] = Point_Struct_Send;
            
            Counter_Processor_Struct[Processor_Struct_Send]++;
          }
          
        }
        
      }
      
      //      cout << "---------------- Check send buffers ---------------------" << endl;
      //
      //      for (iProcessor = 0; iProcessor < nProcessor; iProcessor++) {
      //        long initialIndex, initialIndex2;
      //        initialIndex = iProcessor*nBuffer_StructTraction;
      //        initialIndex2 = iProcessor*nBuffer_SetIndex;
      //        for (long iCheck = 0; iCheck < Buffer_Recv_nVertexFlow[iProcessor]; iCheck++) {
      //          cout << "Processor " << iProcessor << " will receive the node " ;
      //          cout << Buffer_Send_SetIndex[initialIndex2+iCheck] << " which corresponds to the coordinates ";
      //          for (iDim = 0; iDim < nDim; iDim++)
      //            cout << "x" << iDim << "=" << Buffer_Send_StructTraction[initialIndex + iCheck*nDim + iDim] << ", ";
      //          cout << endl;
      //        }
      //
      //      }
      
    }
    
    /*--- Once all the messages have been prepared, we scatter them all from the MASTER_NODE ---*/
    SU2_MPI::Scatter(Buffer_Send_StructTraction, nBuffer_StructTraction, MPI_DOUBLE, Buffer_Recv_StructTraction, nBuffer_StructTraction, MPI_DOUBLE, MASTER_NODE, MPI_COMM_WORLD);
    SU2_MPI::Scatter(Buffer_Send_SetIndex, nBuffer_SetIndex, MPI_LONG, Buffer_Recv_SetIndex, nBuffer_SetIndex, MPI_LONG, MASTER_NODE, MPI_COMM_WORLD);
    
    long indexPoint_iVertex, Point_Struct_Check;
    long Point_Struct_Recv;
    
    /*--- For the flow marker we are studying ---*/
    if (Marker_Struct >= 0) {
      
      /*--- We have identified the local index of the Structural marker ---*/
      /*--- We loop over all the vertices in that marker and in that particular processor ---*/
      
      for (iVertex = 0; iVertex < nLocalVertexStruct; iVertex++) {
        
        Point_Struct_Recv = fea_geometry[MESH_0]->vertex[Marker_Struct][iVertex]->GetNode();
        
        if (fea_geometry[MESH_0]->node[Point_Struct_Recv]->GetDomain()) {
          /*--- Find the index of the point Point_Struct in the buffer Buffer_Recv_SetIndex ---*/
          indexPoint_iVertex = std::distance(Buffer_Recv_SetIndex, std::find(Buffer_Recv_SetIndex, Buffer_Recv_SetIndex + MaxLocalVertexStruct, Point_Struct_Recv));
          
          Point_Struct_Check = Buffer_Recv_SetIndex[indexPoint_iVertex];
          
          if (Point_Struct_Check < 0) {
            cout << "WARNING: A nonphysical point is being considered for traction transfer." << endl;
            exit(EXIT_FAILURE);
          }
          
          for (iDim = 0; iDim < nDim; iDim++)
            Residual[iDim] = Buffer_Recv_StructTraction[indexPoint_iVertex*nDim+iDim];
          
          /*--- Add to the Flow traction ---*/
          node[Point_Struct_Recv]->Add_FlowTraction(Residual);
          
        }
        
      }
      
    }
    
    delete [] Buffer_Send_FlowTraction;
    delete [] Buffer_Send_DonorIndices;
    delete [] Buffer_Recv_StructTraction;
    delete [] Buffer_Recv_SetIndex;
    
    if (rank == MASTER_NODE) {
      delete [] Buffer_Recv_nVertexStruct;
      delete [] Buffer_Recv_nVertexFlow;
      delete [] Buffer_Recv_FlowTraction;
      delete [] Buffer_Recv_DonorIndices;
      delete [] Buffer_Send_StructTraction;
      delete [] Buffer_Send_SetIndex;
      delete [] Counter_Processor_Struct;
    }
    
  }
  
#endif
  
  delete[] tn_f;
  
  
}

void CFEM_ElasticitySolver::SetFEA_Load_Int(CSolver ***flow_solution, CGeometry **fea_geometry,
                                            CGeometry **flow_geometry, CConfig *fea_config,
                                            CConfig *flow_config, CNumerics *fea_numerics) { }

void CFEM_ElasticitySolver::PredictStruct_Displacement(CGeometry **fea_geometry,
                                                       CConfig *fea_config, CSolver ***fea_solution) {
  
  unsigned short predOrder = fea_config->GetPredictorOrder();
  su2double Delta_t = fea_config->GetDelta_DynTime();
  unsigned long iPoint, iDim;
  su2double *solDisp, *solVel, *solVel_tn, *valPred;
  
  //To nPointDomain: we need to communicate the predicted solution after setting it
  for (iPoint=0; iPoint < nPointDomain; iPoint++) {
    if (predOrder==0) fea_solution[MESH_0][FEA_SOL]->node[iPoint]->SetSolution_Pred();
    else if (predOrder==1) {
      
      solDisp = fea_solution[MESH_0][FEA_SOL]->node[iPoint]->GetSolution();
      solVel = fea_solution[MESH_0][FEA_SOL]->node[iPoint]->GetSolution_Vel();
      valPred = fea_solution[MESH_0][FEA_SOL]->node[iPoint]->GetSolution_Pred();
      
      for (iDim=0; iDim < nDim; iDim++) {
        valPred[iDim] = solDisp[iDim] + Delta_t*solVel[iDim];
      }
      
    }
    else if (predOrder==2) {
      
      solDisp = fea_solution[MESH_0][FEA_SOL]->node[iPoint]->GetSolution();
      solVel = fea_solution[MESH_0][FEA_SOL]->node[iPoint]->GetSolution_Vel();
      solVel_tn = fea_solution[MESH_0][FEA_SOL]->node[iPoint]->GetSolution_Vel_time_n();
      valPred = fea_solution[MESH_0][FEA_SOL]->node[iPoint]->GetSolution_Pred();
      
      for (iDim=0; iDim < nDim; iDim++) {
        valPred[iDim] = solDisp[iDim] + 0.5*Delta_t*(3*solVel[iDim]-solVel_tn[iDim]);
      }
      
    }
    else {
      cout<< "Higher order predictor not implemented. Solving with order 0." << endl;
      fea_solution[MESH_0][FEA_SOL]->node[iPoint]->SetSolution_Pred();
    }
  }
  
}

void CFEM_ElasticitySolver::ComputeAitken_Coefficient(CGeometry **fea_geometry, CConfig *fea_config,
                                                      CSolver ***fea_solution, unsigned long iFSIIter) {
  
  unsigned long iPoint, iDim;
  su2double rbuf_numAitk = 0, sbuf_numAitk = 0;
  su2double rbuf_denAitk = 0, sbuf_denAitk = 0;
  
  su2double *dispPred, *dispCalc, *dispPred_Old, *dispCalc_Old;
  su2double deltaU[3] = {0.0, 0.0, 0.0}, deltaU_p1[3] = {0.0, 0.0, 0.0};
  su2double delta_deltaU[3] = {0.0, 0.0, 0.0};
  su2double CurrentTime=fea_config->GetCurrent_DynTime();
  su2double Static_Time=fea_config->GetStatic_Time();
  su2double WAitkDyn_tn1, WAitkDyn_Max, WAitkDyn_Min, WAitkDyn;
  
  unsigned short RelaxMethod_FSI = fea_config->GetRelaxation_Method_FSI();
  
  int rank = MASTER_NODE;
#ifdef HAVE_MPI
  MPI_Comm_rank(MPI_COMM_WORLD, &rank);
#endif
  
  ofstream historyFile_FSI;
  bool writeHistFSI = fea_config->GetWrite_Conv_FSI();
  if (writeHistFSI && (rank == MASTER_NODE)) {
    char cstrFSI[200];
    string filenameHistFSI = fea_config->GetConv_FileName_FSI();
    strcpy (cstrFSI, filenameHistFSI.data());
    historyFile_FSI.open (cstrFSI, std::ios_base::app);
  }
  
  
  /*--- Only when there is movement, and a dynamic coefficient is requested, it makes sense to compute the Aitken's coefficient ---*/
  
  if (CurrentTime > Static_Time) {
    
    if (RelaxMethod_FSI == NO_RELAXATION) {
      
      if (writeHistFSI && (rank == MASTER_NODE)) {
        
        SetWAitken_Dyn(1.0);
        
        if (iFSIIter == 0) historyFile_FSI << " " << endl ;
        historyFile_FSI << setiosflags(ios::fixed) << setprecision(4) << CurrentTime << "," ;
        historyFile_FSI << setiosflags(ios::fixed) << setprecision(1) << iFSIIter << "," ;
        if (iFSIIter == 0) historyFile_FSI << setiosflags(ios::scientific) << setprecision(4) << 1.0 ;
        else historyFile_FSI << setiosflags(ios::scientific) << setprecision(4) << 1.0 << "," ;
      }
      
    }
    else if (RelaxMethod_FSI == FIXED_PARAMETER) {
      
      if (writeHistFSI && (rank == MASTER_NODE)) {
        
        SetWAitken_Dyn(fea_config->GetAitkenStatRelax());
        
        if (iFSIIter == 0) historyFile_FSI << " " << endl ;
        historyFile_FSI << setiosflags(ios::fixed) << setprecision(4) << CurrentTime << "," ;
        historyFile_FSI << setiosflags(ios::fixed) << setprecision(1) << iFSIIter << "," ;
        if (iFSIIter == 0) historyFile_FSI << setiosflags(ios::scientific) << setprecision(4) << fea_config->GetAitkenStatRelax() ;
        else historyFile_FSI << setiosflags(ios::scientific) << setprecision(4) << fea_config->GetAitkenStatRelax() << "," ;
      }
      
    }
    else if (RelaxMethod_FSI == AITKEN_DYNAMIC) {
      
      if (iFSIIter == 0) {
        
        WAitkDyn_tn1 = GetWAitken_Dyn_tn1();
        WAitkDyn_Max = fea_config->GetAitkenDynMaxInit();
        WAitkDyn_Min = fea_config->GetAitkenDynMinInit();
        
        WAitkDyn = min(WAitkDyn_tn1, WAitkDyn_Max);
        WAitkDyn = max(WAitkDyn, WAitkDyn_Min);
        
        SetWAitken_Dyn(WAitkDyn);
        if (writeHistFSI && (rank == MASTER_NODE)) {
          if (iFSIIter == 0) historyFile_FSI << " " << endl ;
          historyFile_FSI << setiosflags(ios::fixed) << setprecision(4) << CurrentTime << "," ;
          historyFile_FSI << setiosflags(ios::fixed) << setprecision(1) << iFSIIter << "," ;
          historyFile_FSI << setiosflags(ios::scientific) << setprecision(4) << WAitkDyn ;
        }
        
      }
      else {
        // To nPointDomain; we need to communicate the values
        for (iPoint = 0; iPoint < nPointDomain; iPoint++) {
          
          dispPred = fea_solution[MESH_0][FEA_SOL]->node[iPoint]->GetSolution_Pred();
          dispPred_Old = fea_solution[MESH_0][FEA_SOL]->node[iPoint]->GetSolution_Pred_Old();
          dispCalc = fea_solution[MESH_0][FEA_SOL]->node[iPoint]->GetSolution();
          dispCalc_Old = fea_solution[MESH_0][FEA_SOL]->node[iPoint]->GetSolution_Old();
          
          for (iDim = 0; iDim < nDim; iDim++) {
            
            /*--- Compute the deltaU and deltaU_n+1 ---*/
            deltaU[iDim] = dispCalc_Old[iDim] - dispPred_Old[iDim];
            deltaU_p1[iDim] = dispCalc[iDim] - dispPred[iDim];
            
            /*--- Compute the difference ---*/
            delta_deltaU[iDim] = deltaU_p1[iDim] - deltaU[iDim];
            
            /*--- Add numerator and denominator ---*/
            sbuf_numAitk += deltaU[iDim] * delta_deltaU[iDim];
            sbuf_denAitk += delta_deltaU[iDim] * delta_deltaU[iDim];
            
          }
          
        }
        
#ifdef HAVE_MPI
        SU2_MPI::Allreduce(&sbuf_numAitk, &rbuf_numAitk, 1, MPI_DOUBLE, MPI_SUM, MPI_COMM_WORLD);
        SU2_MPI::Allreduce(&sbuf_denAitk, &rbuf_denAitk, 1, MPI_DOUBLE, MPI_SUM, MPI_COMM_WORLD);
#else
        rbuf_numAitk = sbuf_numAitk;
        rbuf_denAitk = sbuf_denAitk;
#endif
        
        WAitkDyn = GetWAitken_Dyn();
        
        if (rbuf_denAitk > 1E-15) {
          WAitkDyn = - 1.0 * WAitkDyn * rbuf_numAitk / rbuf_denAitk ;
        }
        
        WAitkDyn = max(WAitkDyn, 0.1);
        WAitkDyn = min(WAitkDyn, 1.0);
        
        SetWAitken_Dyn(WAitkDyn);
        
        if (writeHistFSI && (rank == MASTER_NODE)) {
          historyFile_FSI << setiosflags(ios::fixed) << setprecision(4) << CurrentTime << "," ;
          historyFile_FSI << setiosflags(ios::fixed) << setprecision(1) << iFSIIter << "," ;
          historyFile_FSI << setiosflags(ios::scientific) << setprecision(4) << WAitkDyn << "," ;
        }
        
      }
      
    }
    else {
      if (rank == MASTER_NODE) cout << "No relaxation method used. " << endl;
    }
    
  }
  
  if (writeHistFSI && (rank == MASTER_NODE)) {historyFile_FSI.close();}
  
}

void CFEM_ElasticitySolver::SetAitken_Relaxation(CGeometry **fea_geometry,
                                                 CConfig *fea_config, CSolver ***fea_solution) {
  
  unsigned long iPoint, iDim;
  unsigned short RelaxMethod_FSI;
  su2double *dispPred, *dispCalc;
  su2double WAitken;
  su2double CurrentTime=fea_config->GetCurrent_DynTime();
  su2double Static_Time=fea_config->GetStatic_Time();
  
  RelaxMethod_FSI = fea_config->GetRelaxation_Method_FSI();
  
  /*--- Only when there is movement it makes sense to update the solutions... ---*/
  
  if (CurrentTime > Static_Time) {
    
    if (RelaxMethod_FSI == NO_RELAXATION) {
      WAitken = 1.0;
    }
    else if (RelaxMethod_FSI == FIXED_PARAMETER) {
      WAitken = fea_config->GetAitkenStatRelax();
    }
    else if (RelaxMethod_FSI == AITKEN_DYNAMIC) {
      WAitken = GetWAitken_Dyn();
    }
    else {
      WAitken = 1.0;
    }
    
    // To nPointDomain; we need to communicate the solutions (predicted, old and old predicted) after this routine
    for (iPoint=0; iPoint < nPointDomain; iPoint++) {
      
      /*--- Retrieve pointers to the predicted and calculated solutions ---*/
      dispPred = fea_solution[MESH_0][FEA_SOL]->node[iPoint]->GetSolution_Pred();
      dispCalc = fea_solution[MESH_0][FEA_SOL]->node[iPoint]->GetSolution();
      
      /*--- Set predicted solution as the old predicted solution ---*/
      fea_solution[MESH_0][FEA_SOL]->node[iPoint]->SetSolution_Pred_Old();
      
      /*--- Set calculated solution as the old solution (needed for dynamic Aitken relaxation) ---*/
      fea_solution[MESH_0][FEA_SOL]->node[iPoint]->SetSolution_Old(dispCalc);
      
      /*--- Apply the Aitken relaxation ---*/
      for (iDim=0; iDim < nDim; iDim++) {
        dispPred[iDim] = (1.0 - WAitken)*dispPred[iDim] + WAitken*dispCalc[iDim];
      }
      
    }
    
  }
  
}

void CFEM_ElasticitySolver::Update_StructSolution(CGeometry **fea_geometry,
                                                  CConfig *fea_config, CSolver ***fea_solution) {
  
  unsigned long iPoint;
  su2double *valSolutionPred;
  
  for (iPoint=0; iPoint < nPointDomain; iPoint++) {
    
    valSolutionPred = fea_solution[MESH_0][FEA_SOL]->node[iPoint]->GetSolution_Pred();
    
    fea_solution[MESH_0][FEA_SOL]->node[iPoint]->SetSolution(valSolutionPred);
    
  }
  
  /*--- Perform the MPI communication of the solution, displacements only ---*/
  
  Set_MPI_Solution_DispOnly(fea_geometry[MESH_0], fea_config);
  
}
<|MERGE_RESOLUTION|>--- conflicted
+++ resolved
@@ -3283,13 +3283,8 @@
   
   /*--- Number of markers on the FSI interface ---*/
   
-<<<<<<< HEAD
   nMarkerFSI = (fea_config->GetMarker_n_ZoneInterface())/2;
-  nMarkerFlow = flow_geometry[MESH_0]->GetnMarker();		// Retrieve total number of markers on Fluid side
-=======
-  nMarkerFSI = (fea_config->GetMarker_n_FSIinterface())/2;
   nMarkerFlow = flow_geometry[MESH_0]->GetnMarker();    // Retrieve total number of markers on Fluid side
->>>>>>> b1fff5a4
   
   // Parameters for the calculations
   // Pn: Pressure
