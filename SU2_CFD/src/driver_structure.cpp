--- conflicted
+++ resolved
@@ -45,15 +45,10 @@
 
 
   unsigned short jZone, iSol;
-<<<<<<< HEAD
+  unsigned short Kind_Grid_Movement;
+  bool initStaticMovement;
   bool fem_solver = false;
   double tick = 0.0;
-=======
-  unsigned short Kind_Grid_Movement;
-  bool initStaticMovement;
-
-
->>>>>>> 6bac9128
 
   int rank = MASTER_NODE;
 #ifdef HAVE_MPI
@@ -2625,8 +2620,6 @@
   switch (config_container[iZone]->GetKind_Solver()) {
 
     case EULER: case NAVIER_STOKES: case RANS:
-<<<<<<< HEAD
-=======
 
     if(config_container[iZone]->GetBoolTurbomachinery()){
       if (rank == MASTER_NODE)
@@ -2635,7 +2628,6 @@
 
     }
     else{
->>>>>>> 6bac9128
       if (rank == MASTER_NODE)
         cout << ": Euler/Navier-Stokes/RANS fluid iteration." << endl;
       iteration_container[iZone] = new CFluidIteration(config_container[iZone]);
@@ -2947,13 +2939,6 @@
 #endif
 }
 
-<<<<<<< HEAD
-void CDriver::StartSolver(){
-
-#ifdef VTUNEPROF
-  __itt_resume();
-#endif
-=======
 void CDriver::InitStaticMeshMovement(){
 
   unsigned short iMGlevel;
@@ -3160,8 +3145,11 @@
 
 }
 
-void CDriver::StartSolver() {
->>>>>>> 6bac9128
+void CDriver::StartSolver(){
+
+#ifdef VTUNEPROF
+  __itt_resume();
+#endif
 
   int rank = MASTER_NODE;
   double tick = 0.0;
@@ -3304,18 +3292,6 @@
   /*--- Update the convergence history file (serial and parallel computations). ---*/
 
   if (!fsi) {
-<<<<<<< HEAD
-    output->SetConvHistory_Body(&ConvHist_file, geometry_container, solver_container,
-                                config_container, integration_container, false, UsedTime, ZONE_0);
-
-  }
-
-
-  /*--- Evaluate the new CFL number (adaptive). ---*/
-
-  if (config_container[ZONE_0]->GetCFL_Adapt() == YES) {
-    output->SetCFL_Number(solver_container, config_container, ZONE_0);
-=======
     for (iZone = 0; iZone < nZone; iZone++) {
       output->SetConvHistory_Body(&ConvHist_file[iZone], geometry_container, solver_container,
           config_container, integration_container, false, UsedTime, iZone);
@@ -3326,7 +3302,6 @@
 
   if (config_container[ZONE_0]->GetCFL_Adapt() == YES){
   	output->SetCFL_Number(solver_container, config_container, ZONE_0);
->>>>>>> 6bac9128
   }
 
   /*--- Check whether the current simulation has reached the specified
@@ -3358,22 +3333,6 @@
   MPI_Comm_rank(MPI_COMM_WORLD, &rank);
 #endif
 
-<<<<<<< HEAD
-  /*--- Solution output. Determine whether a solution needs to be written
-   after the current iteration, and if so, execute the output file writing
-   routines. ---*/
-
-  if ((ExtIter+1 >= config_container[ZONE_0]->GetnExtIter())
-
-      ||
-
-      ((ExtIter % config_container[ZONE_0]->GetWrt_Sol_Freq() == 0) && (ExtIter != 0) &&
-       !((config_container[ZONE_0]->GetUnsteady_Simulation() == DT_STEPPING_1ST) ||
-         (config_container[ZONE_0]->GetUnsteady_Simulation() == DT_STEPPING_2ND) ||
-         (config_container[ZONE_0]->GetUnsteady_Simulation() == TIME_STEPPING)))
-
-      ||
-=======
     /*--- Solution output. Determine whether a solution needs to be written
      after the current iteration, and if so, execute the output file writing
      routines. ---*/
@@ -3388,7 +3347,6 @@
 	   (config_container[ZONE_0]->GetUnsteady_Simulation() == TIME_STEPPING)))
 
 	||
->>>>>>> 6bac9128
 
       (StopCalc)
 
