--- conflicted
+++ resolved
@@ -780,10 +780,6 @@
   delete [] grid_movement;
   if (rank == MASTER_NODE) cout << "Deleted CVolumetricMovement class." << endl;
 
-  /*--- Deallocate output container ---*/
-  if (output!= NULL) delete output;
-  if (rank == MASTER_NODE) cout << "Deleted COutput class." << endl;
-
   /*--- Output profiling information ---*/
   // Note that for now this is called only by a single thread, but all
   // necessary variables have been made thread private for safety (tick/tock)!!
@@ -802,16 +798,12 @@
   }
   if (rank == MASTER_NODE) cout << "Deleted CConfig container." << endl;
 
-<<<<<<< HEAD
-  delete [] nInst;
-=======
   if (nInst != NULL) delete [] nInst;
   if (rank == MASTER_NODE) cout << "Deleted nInst container." << endl;
   
   /*--- Deallocate output container ---*/
   if (output!= NULL) delete output;
   if (rank == MASTER_NODE) cout << "Deleted COutput class." << endl;
->>>>>>> 58892c97
 
   if (rank == MASTER_NODE) cout << "-------------------------------------------------------------------------" << endl;
 
@@ -1884,14 +1876,9 @@
   if (adj_euler || adj_ns || disc_adj) delete integration_container[val_iInst][ADJFLOW_SOL];
   if (adj_turb) delete integration_container[val_iInst][ADJTURB_SOL];
 
-<<<<<<< HEAD
   /*--- DeAllocate integration container for finite element flow solver. ---*/
   if (fem_euler || fem_ns) delete integration_container[val_iInst][FLOW_SOL];
   //if (fem_turbulent)     delete integration_container[val_iInst][FEM_TURB_SOL];
-=======
-  delete [] integration_container[val_iInst];
-  
->>>>>>> 58892c97
 
   delete [] integration_container[val_iInst];
 }
