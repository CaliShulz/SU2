/*!
 * fluid_model_ppr.cpp
 * \brief Source of the Peng-Robinson model.
 * \author S. Vitale, G. Gori, M. Pini, A. Guardone, P. Colonna
 * \version 5.0.0 "Raven"
 *
 * SU2 Lead Developers: Dr. Francisco Palacios (Francisco.D.Palacios@boeing.com).
 *                      Dr. Thomas D. Economon (economon@stanford.edu).
 *
 * SU2 Developers: Prof. Juan J. Alonso's group at Stanford University.
 *                 Prof. Piero Colonna's group at Delft University of Technology.
 *                 Prof. Nicolas R. Gauger's group at Kaiserslautern University of Technology.
 *                 Prof. Alberto Guardone's group at Polytechnic University of Milan.
 *                 Prof. Rafael Palacios' group at Imperial College London.
 *                 Prof. Edwin van der Weide's group at the University of Twente.
 *                 Prof. Vincent Terrapon's group at the University of Liege.
 *
 * Copyright (C) 2012-2017 SU2, the open-source CFD code.
 *
 * SU2 is free software; you can redistribute it and/or
 * modify it under the terms of the GNU Lesser General Public
 * License as published by the Free Software Foundation; either
 * version 2.1 of the License, or (at your option) any later version.
 *
 * SU2 is distributed in the hope that it will be useful,
 * but WITHOUT ANY WARRANTY; without even the implied warranty of
 * MERCHANTABILITY or FITNESS FOR A PARTICULAR PURPOSE. See the GNU
 * Lesser General Public License for more details.
 *
 * You should have received a copy of the GNU Lesser General Public
 * License along with SU2. If not, see <http://www.gnu.org/licenses/>.
 */

#include "./../include/fluid_model.hpp"

CPengRobinson::CPengRobinson() : CIdealGas() {
  a= 0.0;
  b =0.0;
  k = 0.0;
  TstarCrit = 0.0;
}

CPengRobinson::CPengRobinson(su2double gamma, su2double R, su2double Pstar, su2double Tstar, su2double w) : CIdealGas(gamma, R) {

  a = 0.45724*Gas_Constant*Gas_Constant*Tstar*Tstar/Pstar;
  b = 0.0778*Gas_Constant*Tstar/Pstar;
  TstarCrit = Tstar;
  Zed=1.0;

  if (w <= 0.49)
        k = 0.37464 + 1.54226 * w - 0.26992 * w*w;
        else
        k = 0.379642 + 1.48503 * w - 0.164423 * w*w + 0.016666 * w*w*w;


}

CPengRobinson::~CPengRobinson(void) { }


su2double CPengRobinson::alpha2(su2double T) {

  return ( 1 + k*(1 - sqrt(T/TstarCrit)))*( 1 + k*(1 - sqrt(T/TstarCrit)));
}

su2double CPengRobinson::T_v_h(su2double v, su2double h) {
  su2double fv, A, B, C, T, d, atanh;
  su2double sqrt2=sqrt(2.0);

  d = (v*v+2*b*v-b*b);
  
  atanh = (log(1.0+( b*sqrt2 / (v + b))) - log(1.0-( b*sqrt2 / (v + b))))/2.0;
  
  fv = atanh;

  A = Gas_Constant*(1 / Gamma_Minus_One + v/(v-b)) - a*v*k*k / (TstarCrit * d);
  B = a*k*(k+1)/sqrt(TstarCrit) *( fv/(b*sqrt2) + 2*v/d );
  C = h + a*(1+k)*(1+k)*(fv/(b*sqrt2) + v/d);

  T = ( -B + sqrt(B*B + 4*A*C) ) / (2*A); /// Only positive root considered

  return T*T;
}

su2double CPengRobinson::T_P_rho(su2double P, su2double rho) {
  su2double A, B, C, T, vb1, vb2;
  vb1 = (1/rho -b);
  vb2 = (1/rho/rho + 2*b/rho - b*b);

  A =   Gas_Constant/vb1 - a*k*k/TstarCrit/vb2;

  B =   2*a*k*(k+1)/sqrt(TstarCrit)/vb2;

  C = - P - a*(1+k)*(1+k)/vb2;

  T = ( -B + sqrt(B*B - 4*A*C) ) / (2*A);
  T *= T;

  return T;
}

void CPengRobinson::SetTDState_rhoe (su2double rho, su2double e ) {

    su2double DpDd_T, DpDT_d, DeDd_T, Cv;
    su2double A, B, C, sqrt2, fv, a2T, rho2, atanh;

    Density = rho;
    StaticEnergy = e;

    rho2 = rho*rho;
    sqrt2=sqrt(2.0);

    atanh = (log(1.0+( rho * b * sqrt2/(1 + rho*b))) - log(1.0-( rho * b * sqrt2/(1 + rho*b))))/2.0;
  
    fv = atanh;
    
    A = Gas_Constant / Gamma_Minus_One;
    B = a*k*(k+1)*fv/(b*sqrt2*sqrt(TstarCrit));
    C = a*(k+1)*(k+1)*fv/(b*sqrt2) + e;

    Temperature = ( -B + sqrt(B*B + 4*A*C) ) / (2*A); /// Only positive root considered
    Temperature *= Temperature;

    a2T = alpha2(Temperature);

    A = (1/rho2 + 2*b/rho - b*b);
    B = 1/rho-b;

    Pressure = Temperature*Gas_Constant / B - a*a2T / A;

    Entropy = Gas_Constant / Gamma_Minus_One*log(Temperature) + Gas_Constant*log(B) - a*sqrt(a2T) *k*fv/(b*sqrt2*sqrt(Temperature*TstarCrit));

    DpDd_T =  ( Temperature*Gas_Constant /(B*B    ) - 2*a*a2T*(1/rho + b) /( A*A ) ) /(rho2);

    DpDT_d = Gas_Constant /B + a*k / A * sqrt( a2T/(Temperature*TstarCrit) );

    Cv = Gas_Constant/Gamma_Minus_One + ( a*k*(k+1)*fv ) / ( 2*b*sqrt(2*Temperature*TstarCrit) );

    dPde_rho = DpDT_d/Cv;

    DeDd_T = - a*(1+k) * sqrt( a2T ) / A / (rho2);

    dPdrho_e = DpDd_T - dPde_rho*DeDd_T;

    SoundSpeed2 = dPdrho_e + Pressure/(rho2)*dPde_rho;

    dTde_rho = 1/Cv;

    Zed = Pressure/(Gas_Constant*Temperature*Density);

}

void CPengRobinson::SetTDState_PT (su2double P, su2double T ) {
  su2double toll= 1e-6;
  su2double A, B, Z, DZ=1.0, F, F1, atanh;
  su2double rho, fv, e;
  su2double sqrt2=sqrt(2.0);
  unsigned short nmax = 20, count=0;

  A= a*alpha2(T)*P/(T*Gas_Constant)/(T*Gas_Constant);
  B= b*P/(T*Gas_Constant);

  if (Zed > 0.1) Z = min(Zed, 0.99);
    else Z=0.99;
  
  do {
    F = Z*Z*Z + Z*Z*(B - 1.0) + Z*(A - 2*B - 3*B*B)  + (B*B*B + B*B - A*B);
    F1 = 3*Z*Z + 2*Z*(B - 1.0) + (A - 2*B - 3*B*B);
    DZ = F/F1;
    Z-= DZ;
  } while(abs(DZ)>toll && count < nmax);

  if (count == nmax) {
    cout << "Warning Newton-Raphson exceed number of max iteration in PT"<< endl;
    cout << "Compressibility factor  "<< Z << " would be substituted with "<< Zed<< endl;
  }
  // check if the solution is physical otherwise uses previous point  solution
  if (Z <= 1.0001 && Z >= 0.05 && count < nmax)
      Zed = Z;


  rho= P/(Zed*Gas_Constant*T);
  
  atanh = (log(1.0+( rho * b * sqrt2/(1 + rho*b))) - log(1.0-( rho * b * sqrt2/(1 + rho*b))))/2.0;
  
  fv = atanh;

  e = T*Gas_Constant/Gamma_Minus_One - a*(k+1)*sqrt( alpha2(T) )*fv / (b*sqrt2);

  SetTDState_rhoe(rho, e);
}

void CPengRobinson::SetTDState_Prho (su2double P, su2double rho ) {

    SetEnergy_Prho(P, rho);

  SetTDState_rhoe(rho, StaticEnergy);

}

void CPengRobinson::SetTDState_hs (su2double h, su2double s ) {

  su2double T, fv, sqrt2=sqrt(2.0), A;
  su2double f, v, atanh;
  su2double x1, x2, xmid, dx, fx1, fx2, fmid, rtb;
  su2double toll = 1e-9, FACTOR=0.2;
  su2double cons_s, cons_h;
  unsigned short countrtb=0, NTRY=10, ITMAX=100;

  A = Gas_Constant / Gamma_Minus_One;
  T = h*Gamma_Minus_One/Gas_Constant/Gamma;
  v = exp(-1/Gamma_Minus_One*log(T) + s/Gas_Constant);


  if (Zed<0.9999) {
    x1 = Zed*v;
    x2 = v;

  } else {
    x1 = 0.2*v;
    x2 = v;
  }


  T = T_v_h(x1, h);
  
  atanh = (log(1.0+( b*sqrt2 / (x1 + b))) - log(1.0-( b*sqrt2 / (x1 + b))))/2.0;
  fv = atanh;
  
  fx1 = A*log(T) + Gas_Constant*log(x1 - b) - a*sqrt(alpha2(T)) *k*fv/(b*sqrt2*sqrt(T*TstarCrit)) - s;
  T = T_v_h(x2, h);
  
  atanh = (log(1.0+( b*sqrt2 / (x2 + b))) - log(1.0-( b*sqrt2 / (x2 + b))))/2.0;
  fv = atanh;
  
  fx2 = A*log(T) + Gas_Constant*log(x2 - b) - a*sqrt(alpha2(T)) *k*fv/(b*sqrt2*sqrt(T*TstarCrit)) - s;

  // zbrac algorithm NR

  for (int j=1; j<=NTRY; j++) {
    if (fx1*fx2 > 0.0) {
      if (fabs(fx1) < fabs(fx2)) {
        x1 += FACTOR*(x1-x2);
        T = T_v_h(x1, h);
        atanh = (log(1.0+( b*sqrt2/(x1 + b))) - log(1.0-( b*sqrt2/(x1 + b))))/2.0;
        fv = atanh;
        fx1 = A*log(T) + Gas_Constant*log(x1 - b) - a*sqrt(alpha2(T)) *k*fv/(b*sqrt2*sqrt(T*TstarCrit)) - s;
      } else {
        x2 += FACTOR*(x2-x1);
        T = T_v_h(x2, h);
        atanh = (log(1.0+( b*sqrt2/(x2 + b))) - log(1.0-( b*sqrt2/(x2 + b))))/2.0;
        fv = atanh;
        fx2 = A*log(T) + Gas_Constant*log(x2 - b) - a*sqrt(alpha2(T)) *k*fv/(b*sqrt2*sqrt(T*TstarCrit)) - s;
      }
    }
  }

  // rtbis algorithm NR

  f=fx1;
  fmid=fx2;
  if (f*fmid >= 0.0) {
    cout<< "Root must be bracketed for bisection in rtbis"<< endl;
    SetTDState_rhoT(Density, Temperature);
  }
  rtb = f < 0.0 ? (dx=x2-x1,x1) : (dx=x1-x2,x2);
  do{
    xmid=rtb+(dx *= 0.5);
    T = T_v_h(xmid, h);
    atanh = (log(1.0+( b* sqrt2/(xmid + b))) - log(1.0-( b* sqrt2/(xmid + b))))/2.0;
    fv = atanh;
    fmid= A*log(T) + Gas_Constant*log(xmid - b) - a*sqrt(alpha2(T)) *k*fv/(b*sqrt2*sqrt(T*TstarCrit)) - s;

    if (fmid <= 0.0) rtb=xmid;
    countrtb++;
  }while(abs(fmid) > toll && countrtb<ITMAX);

  v = xmid;
  if (countrtb==ITMAX) {
    cout <<"Too many bisections in rtbis" << endl;
//      do{
//          atanh = (log(1.0+( b/v* sqrt2/(1 + b/v))) - log(1.0-( b/v* sqrt2/(1 + b/v))))/2.0;
//          fv = atanh;
//          T=T_v_h(v, h);
//          f = A*log(T) + Gas_Constant*log(v - b) - a*sqrt(alpha2(T)) *k*fv/(b*sqrt2*sqrt(T*TstarCrit)) - s;
//          f1= Gas_Constant/(v-b)+ a*sqrt(alpha2(T)) *k/(sqrt(T*TstarCrit)*(v*v - b*b - 2*v*b));
//          dv= f/f1;
//          v-= dv;
//          countnw++;
//      }while(abs(f/x2) > toll && countnw<ITMAXNW);
//
//    } else {
  }
  if (v!=v) {
    cout <<"not physical solution found, h and s input " << h << " "<< s << endl;
    SetTDState_rhoT(Density, Temperature);
  }

  T=T_v_h(v, h);
  SetTDState_rhoT(1/v, T);

  // consistency check
  cons_h= abs(((StaticEnergy + Pressure/Density) - h)/h);
  cons_s= abs((Entropy-s)/s);

  if (cons_h >1e-4 || cons_s >1e-4) {
    cout<< "TD consistency not verified in hs call"<< endl;
       //cout <<"Before  "<< h <<" "<< s << endl;
       //cout <<"After  "<< StaticEnergy + Pressure/Density <<" "<< Entropy << fmid <<" "<< f<< " "<< countrtb<<" "<< countnw<< endl;
       //getchar();
  }
}


void CPengRobinson::SetEnergy_Prho (su2double P, su2double rho) {

    su2double ad;
    su2double A, B, C, T, vb1, vb2, atanh;
    vb1 = (1/rho -b);
    vb2 = (1/rho/rho + 2*b/rho - b*b);

    A =   Gas_Constant/vb1 - a*k*k/TstarCrit/vb2;

    B =   2*a*k*(k+1)/sqrt(TstarCrit)/vb2;

    C = - P - a*(1+k)*(1+k)/vb2;

    T = ( -B + sqrt(B*B - 4*A*C) ) / (2*A);
    T *= T;

    atanh = (log(1.0+( rho * b * sqrt(2.0)/(1 + rho*b) )) - log(1.0-( rho * b * sqrt(2.0)/(1 + rho*b) )))/2.0;
    ad = a*(k+1)*sqrt( alpha2(T) ) / ( b*sqrt(2.0) ) * atanh ;

    StaticEnergy = T * Gas_Constant / Gamma_Minus_One - ad;

}

void CPengRobinson::SetTDState_rhoT (su2double rho, su2double T) {
  su2double fv, e, atanh;

  atanh = (log(1.0+( rho * b * sqrt(2.0)/(1 + rho*b))) - log(1.0-( rho * b * sqrt(2.0)/(1 + rho*b))))/2.0;
  fv = atanh;
  e = T*Gas_Constant/Gamma_Minus_One - a*(k+1)*sqrt( alpha2(T) ) / ( b*sqrt(2.0) ) * fv;
  SetTDState_rhoe(rho, e);
}

void CPengRobinson::SetTDState_Ps (su2double P, su2double s) {

  su2double T, rho, v, cons_P, cons_s, fv, A, atanh;
  su2double x1,x2, fx1, fx2,f, fmid, rtb, dx, xmid, sqrt2=sqrt(2.0);
  su2double toll = 1e-5, FACTOR=0.2;
  unsigned short count=0, NTRY=10, ITMAX=100;

  A = Gas_Constant / Gamma_Minus_One;
  T   = exp(Gamma_Minus_One/Gamma* (s/Gas_Constant +log(P) -log(Gas_Constant)) );
  v = (T*Gas_Constant)/P;

  if(Zed<0.9999) {
    x1 = Zed*v;
    x2 = v;

  }else {
    x1 = 0.2*v;
    x2 = v;
  }
  T = T_P_rho(P,1.0/x1);
  
  atanh = (log(1.0 + ( b*sqrt2 / (x1 + b) )) - log(1.0-( b*sqrt2 / (x1 + b) )))/2.0;
  fv = atanh;
  
  fx1 = A*log(T) + Gas_Constant*log(x1 - b) - a*sqrt(alpha2(T)) *k*fv/(b*sqrt2*sqrt(T*TstarCrit)) - s;
  T = T_P_rho(P,1.0/x2);
  
  atanh = (log(1.0 + ( b*sqrt2 / (x2 + b) )) - log(1.0-( b*sqrt2 / (x2 + b) )))/2.0;
  fv = atanh;

  fx2 = A*log(T) + Gas_Constant*log(x2 - b) - a*sqrt(alpha2(T)) *k*fv/(b*sqrt2*sqrt(T*TstarCrit)) - s;

  // zbrac algorithm NR

  for (int j=1;j<=NTRY;j++) {
    if (fx1*fx2 > 0.0) {
      if (fabs(fx1) < fabs(fx2)) {
        x1 += FACTOR*(x1-x2);
        T = T_P_rho(P,1.0/x1);
        
        atanh = (log(1.0 + ( b*sqrt2 / (x1 + b) )) - log(1.0-( b*sqrt2 / (x1 + b) )))/2.0;
        fv = atanh;
        
        fx1 = A*log(T) + Gas_Constant*log(x1 - b) - a*sqrt(alpha2(T)) *k*fv/(b*sqrt2*sqrt(T*TstarCrit)) - s;
      }else {
        T = T_P_rho(P,1.0/x2);
        
        atanh = (log(1.0 + ( b*sqrt2 / (x2 + b) )) - log(1.0-( b*sqrt2 / (x2 + b) )))/2.0;
        fv = atanh;

        fx2 = A*log(T) + Gas_Constant*log(x2 - b) - a*sqrt(alpha2(T)) *k*fv/(b*sqrt2*sqrt(T*TstarCrit)) - s;
        }
    }
  }


  // rtbis algorithm NR

  f=fx1;
  fmid=fx2;
  if (f*fmid >= 0.0) {
    cout<< "Root must be bracketed for bisection in rtbis"<< endl;
    SetTDState_rhoT(Density, Temperature);
  }
  rtb = f < 0.0 ? (dx=x2-x1,x1) : (dx=x1-x2,x2);
  do{
    xmid=rtb+(dx *= 0.5);
    T = T_P_rho(P,1.0/xmid);
    
    atanh = (log(1.0 + ( b*sqrt2 / (xmid + b) )) - log(1.0-( b*sqrt2 / (xmid + b) )))/2.0;
    fv = atanh;
    
    fmid = A*log(T) + Gas_Constant*log(xmid - b) - a*sqrt(alpha2(T)) *k*fv/(b*sqrt2*sqrt(T*TstarCrit)) - s;
    if (fmid <= 0.0) rtb=xmid;
    count++;
    }while(abs(fmid) > toll && count<ITMAX);

    if(count==ITMAX) {
      cout <<"Too many bisections in rtbis" << endl;
    }

  rho = 1.0/xmid;
  T = T_P_rho(P, rho);
  SetTDState_rhoT(rho, T);
//  cout << xmid << " "<< T<< " "<< Pressure<< " "<< P << " "<< Entropy << " "<< s <<endl;

  cons_P= abs((Pressure -P)/P);
  cons_s= abs((Entropy-s)/s);

  if(cons_P >1e-3 || cons_s >1e-3) {
    cout<< "TD consistency not verified in hs call"<< endl;
  }

}


CPengRobinson_Generic::CPengRobinson_Generic() : CPengRobinson() {
  a= 0.0;
  b =0.0;
  k = 0.0;
  TstarCrit = 0.0;
}

CPengRobinson_Generic::CPengRobinson_Generic(su2double gamma, su2double R, su2double Pstar, su2double Tstar, su2double w) :
		CPengRobinson(gamma, R, Pstar, Tstar, w) {

  a = 0.45724*Gas_Constant*Gas_Constant*Tstar*Tstar/Pstar;
  b = 0.0778*Gas_Constant*Tstar/Pstar;
  TstarCrit = Tstar;
  Zed=1.0;

  if (w <= 0.49)
        k = 0.37464 + 1.54226 * w - 0.26992 * w*w;
        else
        k = 0.379642 + 1.48503 * w - 0.164423 * w*w + 0.016666 * w*w*w;


}

CPengRobinson_Generic::~CPengRobinson_Generic(void) { }

su2double CPengRobinson_Generic::alpha2(su2double T) {

	// alpha call corrected
  su2double alpha_2 = pow(1 + k - k*sqrt(T/TstarCrit), 2);

  return  ( alpha_2 );
}

su2double CPengRobinson_Generic::dalphadT(su2double T) {

	// alpha call corrected

  return ( -0.5*k / sqrt(T*TstarCrit));
}

su2double CPengRobinson_Generic::dalpha2dT2(su2double T) {

	// alpha call corrected

  return ( 0.25 * k * pow(T*TstarCrit, -1.5) * TstarCrit);
}


su2double CPengRobinson_Generic::T_v_h(su2double v, su2double h) {

	//corrected
  su2double fv, A, B, C, T, d, atanh, T_new;
  su2double toll = 1e-9, error = 1;
  unsigned int count_T = 0, ITMAX = 100;
  su2double sqrt2=sqrt(2.0);

  d = (v*v+2*b*v-b*b);

  atanh = (log(1.0+( b*sqrt2 / (v + b))) - log(1.0-( b*sqrt2 / (v + b))))/2.0;
  fv = atanh;

  A = Gas_Constant*(1 / Gamma_Minus_One + v/(v-b)) - a*v*k*k / (TstarCrit * d);
  B = a*k*(k+1)/sqrt(TstarCrit) *( fv/(b*sqrt2) + 2*v/d );
  C = h + a*(1+k)*(1+k)*(fv/(b*sqrt2) + v/d);

  T_new = ( -B + sqrt(B*B + 4*A*C) ) / (2*A); /// Only positive root considered
  T_new *= T_new;

  do {
	  T = T_new;
	  HeatCapacity->Set_Cv0(T);
	  Cv0 = HeatCapacity->Get_Cv0();
	  Set_Cv(T, v);
      A = Cv + Gas_Constant*v/(v-b) - a*v*k*k / (TstarCrit * d);
      T_new = ( -B + sqrt(B*B + 4*A*C) ) / (2*A); /// Only positive root considered
      T_new = T_new * T_new;
      error = abs((T - T_new)/T);
      count_T++;

  } while (count_T < ITMAX && error > toll);

  if (count_T == ITMAX)
  	cout << "Too many iterations in T_v_h function" << endl;

  return T_new;
<<<<<<< HEAD

=======
>>>>>>> 0da17aea
}


su2double CPengRobinson_Generic::T_P_rho(su2double P, su2double rho) {
  su2double A, B, C, T, vb1, vb2;

  vb1 = (1/rho -b);
  vb2 = (1/rho/rho + 2*b/rho - b*b);

  A =   Gas_Constant/vb1 - a*k*k/TstarCrit/vb2;

  B =   2*a*k*(k+1)/sqrt(TstarCrit)/vb2;

  C = - P - a*(1+k)*(1+k)/vb2;

  T = ( -B + sqrt(B*B - 4*A*C) ) / (2*A);
  T *= T;

  return T;
}

void CPengRobinson_Generic::SetTDState_rhoe (su2double rho, su2double e ) {

	// rhoe call corrected

    su2double DpDd_T, DpDT_d, DeDd_T, der, Temperature_new;
    su2double error = 1, toll = 1e-9;
    su2double A, B, C, sqrt2, fv, a2T, rho2, atanh;
    unsigned int count_T = 0, ITMAX = 100;

    Density = rho;
    StaticEnergy = e;

    rho2 = rho*rho;
    sqrt2=sqrt(2.0);
    atanh = (log(1.0+( rho * b * sqrt2/(1 + rho*b))) - log(1.0-( rho * b * sqrt2/(1 + rho*b))))/2.0;
	fv = atanh;

	A = Gas_Constant/(Gamma-1);
	B = a*k*(k+1)*fv/(b*sqrt2*sqrt(TstarCrit));
	C = a*(k+1)*(k+1)*fv/(b*sqrt2) + e;

	Temperature_new = ( -B + sqrt(B*B + 4*A*C) ) / (2*A); /// Only positive root considered
	Temperature_new *= Temperature_new;

    do {
    	Temperature = Temperature_new;

    	HeatCapacity->Set_Cv0(Temperature);
    	Cv0 = HeatCapacity->Get_Cv0();
    	Set_Cv( Temperature, 1/rho);

		A = Cv;

		Temperature_new = ( -B + sqrt(B*B + 4*A*C) ) / (2*A); /// Only positive root considered
		Temperature_new *= Temperature_new;
		error = abs(Temperature - Temperature_new)/Temperature;
		count_T++;

    } while (count_T < ITMAX && error > toll);

    if (count_T == ITMAX) cout << "Too many iterations in rho_e call" << endl;
<<<<<<< HEAD

//    cout << Density << " " << StaticEnergy << endl;
//    getchar();

=======
>>>>>>> 0da17aea

    Temperature = Temperature_new;
	HeatCapacity->Set_Cv0(Temperature);
	Cv0 = HeatCapacity->Get_Cv0();
	Set_Cv( Temperature, 1/rho);

//    cout << Cv0 << " " << Cv << endl;
//    getchar();

    a2T = alpha2(Temperature);

    A = (1/rho2 + 2*b/rho - b*b);
    B = 1/rho-b;

    Pressure = Temperature*Gas_Constant / B - a*a2T / A;

    SetGamma_Trho();

    if 	(Gamma > 4 ) {
//    	cout << "Warning: Gamma value greater than 4, switch to CONSTANT_GAMMA" << endl;
 //   	cout << "Ideal gas correction implemented, Cp = Cv + R" << endl;
<<<<<<< HEAD
    	Cp = Cv + Gas_Constant;
    	Gamma = Cp/Cv;
    	Gamma_Minus_One = Gamma - 1;
//		getchar();
    }

    if 	( Gamma < 1) {
//   	cout << "Warning: Gamma value lower than 1, switch to CONSTANT_GAMMA" << endl;
//    	cout << "Ideal gas correction implemented, Cp = Cv + R" << endl;
=======
>>>>>>> 0da17aea
    	Cp = Cv + Gas_Constant;
    	Gamma = Cp/Cv;
    	Gamma_Minus_One = Gamma - 1;
//		getchar();
<<<<<<< HEAD
=======
    }

    if 	( Gamma < 1) {
//   	cout << "Warning: Gamma value lower than 1, switch to CONSTANT_GAMMA" << endl;
//    	cout << "Ideal gas correction implemented, Cp = Cv + R" << endl;
    	Cp = Cv + Gas_Constant;
    	Gamma = Cp/Cv;
    	Gamma_Minus_One = Gamma - 1;
//		getchar();
>>>>>>> 0da17aea
    }

//    cout << Gamma << endl;
//    getchar();

    Entropy = Cv*log(Temperature) + Gas_Constant*log(B) - a*sqrt(a2T) *k*fv/(b*sqrt2*sqrt(Temperature*TstarCrit));

    DpDd_T =  ( Temperature*Gas_Constant /(B*B    ) - 2*a*a2T*(1/rho + b) /( A*A ) ) /(rho2);

    DpDT_d = Gas_Constant /B + a*k / A * sqrt( a2T/(Temperature*TstarCrit) );

    der = Cv + ( a*k*(k+1)*fv ) / ( 2*b*sqrt(2*Temperature*TstarCrit) );

    dPde_rho = DpDT_d/der;

    DeDd_T = - a*(1+k) * sqrt( a2T ) / A / (rho2);

    dPdrho_e = DpDd_T - dPde_rho*DeDd_T;

    SoundSpeed2 = dPdrho_e + Pressure/(rho2)*dPde_rho;

    dTde_rho = 1/der;

    Zed = Pressure/(Gas_Constant*Temperature*Density);


}

void CPengRobinson_Generic::SetTDState_PT (su2double P, su2double T ) {

// PT call corrected

  su2double toll= 1e-6;
  su2double A, B, Z, DZ=1.0, F, F1, atanh;
  su2double rho, fv, e;
  su2double sqrt2=sqrt(2.0);
  unsigned short nmax = 20, count=0;

  A= a*alpha2(T)*P/(T*Gas_Constant)/(T*Gas_Constant);
  B= b*P/(T*Gas_Constant);

  if (Zed > 0.1) Z = min(Zed, 0.99);
    else Z=0.99;

  do {
    F = Z*Z*Z + Z*Z*(B - 1.0) + Z*(A - 2*B - 3*B*B)  + (B*B*B + B*B - A*B);
    F1 = 3*Z*Z + 2*Z*(B - 1.0) + (A - 2*B - 3*B*B);
    DZ = F/F1;
    Z-= DZ;
  } while(abs(DZ)>toll && count < nmax);

  if (count == nmax) {
    cout << "Warning Newton-Raphson exceed number of max iteration in PT"<< endl;
    cout << "Compressibility factor  "<< Z << " would be substituted with "<< Zed<< endl;
  }
  // check if the solution is physical otherwise uses previous point  solution
  if (Z <= 1.0001 && Z >= 0.05 && count < nmax)
      Zed = Z;


  rho= P/(Zed*Gas_Constant*T);

  atanh = (log(1.0+( rho * b * sqrt2/(1 + rho*b))) - log(1.0-( rho * b * sqrt2/(1 + rho*b))))/2.0;

  fv = atanh;

  HeatCapacity->Set_Cv0(T);
  Cv0 = HeatCapacity->Get_Cv0();

  Set_Cv(T, 1/rho);

  e = T*Cv - a*(k+1)*sqrt( alpha2(T) )*fv / (b*sqrt2);

  SetTDState_rhoe(rho, e);
}

void CPengRobinson_Generic::SetTDState_Prho (su2double P, su2double rho ) {
	// Prho call corrected

  SetEnergy_Prho(P, rho);

  SetTDState_rhoe(rho, StaticEnergy);

}

void CPengRobinson_Generic::SetTDState_hs (su2double h, su2double s ) {

  su2double T, fv, sqrt2=sqrt(2.0), A;
  su2double f, v, atanh, P;
  su2double x1, x2, xmid, dx, fx1, fx2, fmid, rtb;
  su2double toll = 1e-9, FACTOR=0.2;
  su2double cons_s, cons_h;
  su2double error=1, error_v = 1, T_new, v_new;
  unsigned short countrtb=0, NTRY=20, ITMAX=100, count_T=0, count_v = 0;

<<<<<<< HEAD
//  cout << "enthalpy "<< h << " " << s << endl;
//  getchar();

=======
>>>>>>> 0da17aea
  Cp = Gamma*Gas_Constant /(Gamma - 1);
  T_new = abs(h)/Cp;
//getchar();
	  do{
		T = T_new;
		HeatCapacity->Set_Cv0 (T);
		Cv0 = HeatCapacity->Get_Cv0 ();
		v_new = exp((s - Cv0*log(T)) / Gas_Constant)+ b ;

		do {
			v = v_new;
			Set_Cv(T,v);
			fv = (log(1.0+( b*sqrt2 / (v + b))) - log(1.0-( b*sqrt2 / (v + b))))/2.0;
			v_new = s - Cv*log(T) + a*sqrt(alpha2(T)) *k*fv/(b*sqrt2*sqrt(T*TstarCrit));
			v_new = exp(v_new/Gas_Constant) + b;
			error_v = abs(v - v_new)/v;
			count_v++;
		}while(error_v >toll && count_v < ITMAX);

		error_v = 1;
		count_v = 0;

		T_new = T_v_h(v_new, h);

		error = abs(T - T_new)/T;
		count_T++;
<<<<<<< HEAD
//		cout << "checkhs-it" << Cv0 << " " << T << " "<< v << " " << Cv <<  endl;
//		getchar();
	  }while(error >toll && count_T < ITMAX);

   SetTDState_rhoT(1/v_new, T_new);

   cons_h= abs((StaticEnergy + Pressure/Density -h)/h);
   cons_s= abs((Entropy-s)/s);

//	cout << "consist." << cons_s << " " << cons_h << endl;
//	getchar();
=======
	  }while(error >toll && count_T < ITMAX);

   SetTDState_rhoT(1/v_new, T_new);

   cons_h= abs((StaticEnergy + Pressure/Density -h)/h);
   cons_s= abs((Entropy-s)/s);
>>>>>>> 0da17aea

   if(cons_h >1e-3 || cons_s >1e-3) {
     cout<< "TD consistency not verified in hs call"<< endl;
   }

}



void CPengRobinson_Generic::SetEnergy_Prho (su2double P, su2double rho) {

	// Energy _ Prho call corrected
    su2double ad;
    su2double A, B, C, T, vb1, vb2, atanh;
    vb1 = (1/rho -b);
    vb2 = (1/rho/rho + 2*b/rho - b*b);

    A =   Gas_Constant/vb1 - a*k*k/TstarCrit/vb2;

    B =   2*a*k*(k+1)/sqrt(TstarCrit)/vb2;

    C = - P - a*(1+k)*(1+k)/vb2;

    T = ( -B + sqrt(B*B - 4*A*C) ) / (2*A);
    T *= T;

    atanh = (log(1.0+( rho * b * sqrt(2.0)/(1 + rho*b) )) - log(1.0-( rho * b * sqrt(2.0)/(1 + rho*b) )))/2.0;
    ad = a*(k+1)*sqrt( alpha2(T) ) / ( b*sqrt(2.0) ) * atanh ;

    HeatCapacity->Set_Cv0(T);
    Cv0 = HeatCapacity->Get_Cv0();

    Set_Cv(T, 1/rho);

    StaticEnergy = T * Cv - ad;


}

void CPengRobinson_Generic::SetTDState_rhoT (su2double rho, su2double T) {

	// rhoT call corrected
  su2double fv, e, atanh, a2T;

  a2T = alpha2(T);

  atanh = (log(1.0+( rho * b * sqrt(2.0)/(1 + rho*b))) - log(1.0-( rho * b * sqrt(2.0)/(1 + rho*b))))/2.0;
  fv = atanh;

  HeatCapacity->Set_Cv0(T);
  Cv0 = HeatCapacity->Get_Cv0();
  Set_Cv(T, 1/rho);

  e = T * Cv - a*(k+1)*sqrt( a2T ) / ( b*sqrt(2.0) ) * fv;

  SetTDState_rhoe(rho, e);


}

void CPengRobinson_Generic::SetTDState_Ps (su2double P, su2double s) {

  su2double T, rho, v, cons_P, cons_s, fv, A, atanh, T_new, v_new;
  su2double error = 0, error_v = 0;
  su2double x1,x2, fx1, fx2,f, fmid, rtb, dx, xmid, sqrt2=sqrt(2.0);
<<<<<<< HEAD
  su2double toll = 1e-9, FACTOR=0.2;
=======
  su2double toll = 1e-5, FACTOR=0.2;
>>>>>>> 0da17aea
  unsigned short count=0, NTRY=10, ITMAX=100, count_T = 0, count_v = 0;

  T_new   = exp(Gamma_Minus_One/Gamma* (s/Gas_Constant +log(P) -log(Gas_Constant)) );
//getchar();
	  do{
		T = T_new;
		HeatCapacity->Set_Cv0 (T);
		Cv0 = HeatCapacity->Get_Cv0 ();
		v_new = exp((s - Cv0*log(T)) / Gas_Constant)+ b ;

		do {
			v = v_new;
			Set_Cv(T,v);
			atanh = (log(1.0+( b*sqrt2 / (v + b))) - log(1.0-( b*sqrt2 / (v + b))))/2.0;
<<<<<<< HEAD
			v_new = (s - Cv*log(T) + a*sqrt(alpha2(T)) *k*atanh/(b*sqrt2*sqrt(T*TstarCrit)))/Gas_Constant;
=======
			v_new = (s - Cv*log(T) - a*sqrt(alpha2(T)) *k*fv/(b*sqrt2*sqrt(T*TstarCrit)))/Gas_Constant;
>>>>>>> 0da17aea
			v_new = exp(v_new) + b;
			error_v = abs(v - v_new)/v;
			count_v++;

		}while(error_v >toll && count_v < ITMAX);

		error_v = 1;
		count_v = 0;

		T_new = T_P_rho(P, 1/v);
<<<<<<< HEAD

		error = abs(T - T_new)/T;
		count_T++;
	  }while(error >toll && count_T < ITMAX);

=======

		error = abs(T - T_new)/T;
		count_T++;
	  }while(error >toll && count_T < ITMAX);

>>>>>>> 0da17aea
   SetTDState_rhoT(1/v, T);

  cons_P= abs((Pressure -P)/P);
  cons_s= abs((Entropy-s)/s);

  if(cons_P >1e-3 || cons_s >1e-3) {
    cout<< "TD consistency not verified in hs call"<< endl;
  }

}

void CPengRobinson_Generic::SetGamma_Trho () {

// Gamma call corrected

  su2double dPodT, dPodv, CpmCv, daT, a2T;

  daT = dalphadT(Temperature);
  a2T = alpha2(Temperature);

  dPodT = 2 * a*sqrt(a2T) * daT;
  dPodT = dPodT / (1/Density/Density + 2*b/Density - b*b);
  dPodT = Gas_Constant/ (1/Density - b) - dPodT;

  dPodv = -b*b + 2* b / Density + 1/Density/Density;
  dPodv = + 2* a * a2T * (1/ Density + b) / pow(dPodv, 2);
  dPodv = dPodv -Gas_Constant * Temperature / (1/Density - b)/ (1/Density - b);

  CpmCv = -Temperature * pow(dPodT, 2)/dPodv;

  Cp = Cv + CpmCv;
  Gamma = Cp/Cv;

}


void CPengRobinson_Generic::Set_Cv (su2double T, su2double v) {
	// cv call corrected
  su2double CvmCv0, a2T, daT, da2T;

  a2T = alpha2(T);
  da2T = dalpha2dT2(T);
  daT = dalphadT(T);

  CvmCv0 = sqrt(a2T) * da2T;
  CvmCv0 = CvmCv0 + pow( daT, 2);
  CvmCv0 = -2 * a * CvmCv0 * T;

  CvmCv0 = CvmCv0 * 0.5 * (log( v + b - sqrt(2)*b) - log( v + b + sqrt(2)*b)) / sqrt(2) / b;

  Cv = Cv0 + CvmCv0;


}

<|MERGE_RESOLUTION|>--- conflicted
+++ resolved
@@ -525,10 +525,7 @@
   	cout << "Too many iterations in T_v_h function" << endl;
 
   return T_new;
-<<<<<<< HEAD
-
-=======
->>>>>>> 0da17aea
+
 }
 
 
@@ -591,13 +588,7 @@
     } while (count_T < ITMAX && error > toll);
 
     if (count_T == ITMAX) cout << "Too many iterations in rho_e call" << endl;
-<<<<<<< HEAD
-
-//    cout << Density << " " << StaticEnergy << endl;
-//    getchar();
-
-=======
->>>>>>> 0da17aea
+
 
     Temperature = Temperature_new;
 	HeatCapacity->Set_Cv0(Temperature);
@@ -619,7 +610,7 @@
     if 	(Gamma > 4 ) {
 //    	cout << "Warning: Gamma value greater than 4, switch to CONSTANT_GAMMA" << endl;
  //   	cout << "Ideal gas correction implemented, Cp = Cv + R" << endl;
-<<<<<<< HEAD
+
     	Cp = Cv + Gas_Constant;
     	Gamma = Cp/Cv;
     	Gamma_Minus_One = Gamma - 1;
@@ -627,27 +618,13 @@
     }
 
     if 	( Gamma < 1) {
-//   	cout << "Warning: Gamma value lower than 1, switch to CONSTANT_GAMMA" << endl;
-//    	cout << "Ideal gas correction implemented, Cp = Cv + R" << endl;
-=======
->>>>>>> 0da17aea
+
     	Cp = Cv + Gas_Constant;
     	Gamma = Cp/Cv;
     	Gamma_Minus_One = Gamma - 1;
-//		getchar();
-<<<<<<< HEAD
-=======
+
     }
 
-    if 	( Gamma < 1) {
-//   	cout << "Warning: Gamma value lower than 1, switch to CONSTANT_GAMMA" << endl;
-//    	cout << "Ideal gas correction implemented, Cp = Cv + R" << endl;
-    	Cp = Cv + Gas_Constant;
-    	Gamma = Cp/Cv;
-    	Gamma_Minus_One = Gamma - 1;
-//		getchar();
->>>>>>> 0da17aea
-    }
 
 //    cout << Gamma << endl;
 //    getchar();
@@ -742,15 +719,10 @@
   su2double error=1, error_v = 1, T_new, v_new;
   unsigned short countrtb=0, NTRY=20, ITMAX=100, count_T=0, count_v = 0;
 
-<<<<<<< HEAD
-//  cout << "enthalpy "<< h << " " << s << endl;
-//  getchar();
-
-=======
->>>>>>> 0da17aea
+
   Cp = Gamma*Gas_Constant /(Gamma - 1);
   T_new = abs(h)/Cp;
-//getchar();
+
 	  do{
 		T = T_new;
 		HeatCapacity->Set_Cv0 (T);
@@ -774,9 +746,7 @@
 
 		error = abs(T - T_new)/T;
 		count_T++;
-<<<<<<< HEAD
-//		cout << "checkhs-it" << Cv0 << " " << T << " "<< v << " " << Cv <<  endl;
-//		getchar();
+
 	  }while(error >toll && count_T < ITMAX);
 
    SetTDState_rhoT(1/v_new, T_new);
@@ -784,16 +754,6 @@
    cons_h= abs((StaticEnergy + Pressure/Density -h)/h);
    cons_s= abs((Entropy-s)/s);
 
-//	cout << "consist." << cons_s << " " << cons_h << endl;
-//	getchar();
-=======
-	  }while(error >toll && count_T < ITMAX);
-
-   SetTDState_rhoT(1/v_new, T_new);
-
-   cons_h= abs((StaticEnergy + Pressure/Density -h)/h);
-   cons_s= abs((Entropy-s)/s);
->>>>>>> 0da17aea
 
    if(cons_h >1e-3 || cons_s >1e-3) {
      cout<< "TD consistency not verified in hs call"<< endl;
@@ -859,15 +819,13 @@
   su2double T, rho, v, cons_P, cons_s, fv, A, atanh, T_new, v_new;
   su2double error = 0, error_v = 0;
   su2double x1,x2, fx1, fx2,f, fmid, rtb, dx, xmid, sqrt2=sqrt(2.0);
-<<<<<<< HEAD
+
   su2double toll = 1e-9, FACTOR=0.2;
-=======
-  su2double toll = 1e-5, FACTOR=0.2;
->>>>>>> 0da17aea
+
   unsigned short count=0, NTRY=10, ITMAX=100, count_T = 0, count_v = 0;
 
   T_new   = exp(Gamma_Minus_One/Gamma* (s/Gas_Constant +log(P) -log(Gas_Constant)) );
-//getchar();
+
 	  do{
 		T = T_new;
 		HeatCapacity->Set_Cv0 (T);
@@ -878,11 +836,8 @@
 			v = v_new;
 			Set_Cv(T,v);
 			atanh = (log(1.0+( b*sqrt2 / (v + b))) - log(1.0-( b*sqrt2 / (v + b))))/2.0;
-<<<<<<< HEAD
 			v_new = (s - Cv*log(T) + a*sqrt(alpha2(T)) *k*atanh/(b*sqrt2*sqrt(T*TstarCrit)))/Gas_Constant;
-=======
-			v_new = (s - Cv*log(T) - a*sqrt(alpha2(T)) *k*fv/(b*sqrt2*sqrt(T*TstarCrit)))/Gas_Constant;
->>>>>>> 0da17aea
+
 			v_new = exp(v_new) + b;
 			error_v = abs(v - v_new)/v;
 			count_v++;
@@ -893,19 +848,13 @@
 		count_v = 0;
 
 		T_new = T_P_rho(P, 1/v);
-<<<<<<< HEAD
+
 
 		error = abs(T - T_new)/T;
 		count_T++;
 	  }while(error >toll && count_T < ITMAX);
 
-=======
-
-		error = abs(T - T_new)/T;
-		count_T++;
-	  }while(error >toll && count_T < ITMAX);
-
->>>>>>> 0da17aea
+
    SetTDState_rhoT(1/v, T);
 
   cons_P= abs((Pressure -P)/P);
