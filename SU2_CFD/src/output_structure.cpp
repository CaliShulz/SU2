/*!
 * \file output_structure.cpp
 * \brief Main subroutines for output solver information
 * \author F. Palacios, T. Economon
 * \version 4.1.3 "Cardinal"
 *
 * SU2 Lead Developers: Dr. Francisco Palacios (Francisco.D.Palacios@boeing.com).
 *                      Dr. Thomas D. Economon (economon@stanford.edu).
 *
 * SU2 Developers: Prof. Juan J. Alonso's group at Stanford University.
 *                 Prof. Piero Colonna's group at Delft University of Technology.
 *                 Prof. Nicolas R. Gauger's group at Kaiserslautern University of Technology.
 *                 Prof. Alberto Guardone's group at Polytechnic University of Milan.
 *                 Prof. Rafael Palacios' group at Imperial College London.
 *
 * Copyright (C) 2012-2016 SU2, the open-source CFD code.
 *
 * SU2 is free software; you can redistribute it and/or
 * modify it under the terms of the GNU Lesser General Public
 * License as published by the Free Software Foundation; either
 * version 2.1 of the License, or (at your option) any later version.
 *
 * SU2 is distributed in the hope that it will be useful,
 * but WITHOUT ANY WARRANTY; without even the implied warranty of
 * MERCHANTABILITY or FITNESS FOR A PARTICULAR PURPOSE. See the GNU
 * Lesser General Public License for more details.
 *
 * You should have received a copy of the GNU Lesser General Public
 * License along with SU2. If not, see <http://www.gnu.org/licenses/>.
 */

#include "../include/output_structure.hpp"

COutput::COutput(void) {
  
  /*--- Initialize point and connectivity counters to zero. ---*/
  
  nGlobal_Poin      = 0;
  nSurf_Poin        = 0;
  nGlobal_Elem      = 0;
  nSurf_Elem        = 0;
  nGlobal_Tria      = 0;
  nGlobal_Quad      = 0;
  nGlobal_Tetr      = 0;
  nGlobal_Hexa      = 0;
  nGlobal_Pris      = 0;
  nGlobal_Pyra      = 0;
  nGlobal_Line      = 0;
  nGlobal_BoundTria = 0;
  nGlobal_BoundQuad = 0;
  
  /*--- Initialize pointers to NULL ---*/
  
  Coords = NULL;
  Conn_Line = NULL;     Conn_BoundTria = NULL;  Conn_BoundQuad = NULL;
  Conn_Tria = NULL;     Conn_Quad = NULL;       Conn_Tetr = NULL;
  Conn_Hexa = NULL;     Conn_Pris = NULL;       Conn_Pyra = NULL;
  Data = NULL;
  
  /*--- Initialize CGNS write flag ---*/
  
  wrote_base_file = false;
  
  /*--- Initialize CGNS write flag ---*/
  
  wrote_CGNS_base = false;
  
  /*--- Initialize Tecplot surface flag ---*/
  
  wrote_surf_file = false;
  
  /*--- Initialize Paraview write flag ---*/
  
  wrote_Paraview_base = false;
  
  /*--- Initialize residual ---*/
  
  RhoRes_New = EPS;
  RhoRes_Old = EPS;
  
}

COutput::~COutput(void) {
  /* delete pointers initialized at construction*/
  /* Coords and Conn_*(Connectivity) have their own dealloc functions */
  /* Data is taken care of in DeallocateSolution function */
  
}

void COutput::SetSurfaceCSV_Flow(CConfig *config, CGeometry *geometry,
                                 CSolver *FlowSolver, unsigned long iExtIter,
                                 unsigned short val_iZone) {
  
  unsigned short iMarker;
  unsigned long iPoint, iVertex, Global_Index;
  su2double PressCoeff = 0.0, SkinFrictionCoeff[3];
  su2double xCoord = 0.0, yCoord = 0.0, zCoord = 0.0, Mach, Pressure;
  char cstr[200];
  
  unsigned short solver = config->GetKind_Solver();
  unsigned short nDim = geometry->GetnDim();
  
#ifndef HAVE_MPI
  
  unsigned short iDim;
  su2double HeatFlux;
  char buffer [50];
  ofstream SurfFlow_file;
  
  /*--- Write file name with extension if unsteady ---*/
  strcpy (cstr, config->GetSurfFlowCoeff_FileName().c_str());
  
  if (config->GetUnsteady_Simulation() == TIME_SPECTRAL) {
    if (SU2_TYPE::Int(val_iZone) < 10) SPRINTF (buffer, "_0000%d.csv", SU2_TYPE::Int(val_iZone));
    if ((SU2_TYPE::Int(val_iZone) >= 10)   && (SU2_TYPE::Int(val_iZone) < 100))   SPRINTF (buffer, "_000%d.csv", SU2_TYPE::Int(val_iZone));
    if ((SU2_TYPE::Int(val_iZone) >= 100)  && (SU2_TYPE::Int(val_iZone) < 1000))  SPRINTF (buffer, "_00%d.csv", SU2_TYPE::Int(val_iZone));
    if ((SU2_TYPE::Int(val_iZone) >= 1000) && (SU2_TYPE::Int(val_iZone) < 10000)) SPRINTF (buffer, "_0%d.csv", SU2_TYPE::Int(val_iZone));
    if (SU2_TYPE::Int(val_iZone) >= 10000) SPRINTF (buffer, "_%d.csv", SU2_TYPE::Int(val_iZone));
    
  } else if (config->GetUnsteady_Simulation() && config->GetWrt_Unsteady()) {
    if ((SU2_TYPE::Int(iExtIter) >= 0)    && (SU2_TYPE::Int(iExtIter) < 10))    SPRINTF (buffer, "_0000%d.csv", SU2_TYPE::Int(iExtIter));
    if ((SU2_TYPE::Int(iExtIter) >= 10)   && (SU2_TYPE::Int(iExtIter) < 100))   SPRINTF (buffer, "_000%d.csv",  SU2_TYPE::Int(iExtIter));
    if ((SU2_TYPE::Int(iExtIter) >= 100)  && (SU2_TYPE::Int(iExtIter) < 1000))  SPRINTF (buffer, "_00%d.csv",   SU2_TYPE::Int(iExtIter));
    if ((SU2_TYPE::Int(iExtIter) >= 1000) && (SU2_TYPE::Int(iExtIter) < 10000)) SPRINTF (buffer, "_0%d.csv",    SU2_TYPE::Int(iExtIter));
    if (SU2_TYPE::Int(iExtIter) >= 10000) SPRINTF (buffer, "_%d.csv", SU2_TYPE::Int(iExtIter));
  }
  else
    SPRINTF (buffer, ".csv");
  
  strcat (cstr, buffer);
  SurfFlow_file.precision(15);
  SurfFlow_file.open(cstr, ios::out);
  
  SurfFlow_file << "\"Global_Index\", \"x_coord\", \"y_coord\", ";
  if (nDim == 3) SurfFlow_file << "\"z_coord\", ";
  SurfFlow_file << "\"Pressure\", \"Pressure_Coefficient\", ";
  
  switch (solver) {
    case EULER : SurfFlow_file <<  "\"Mach_Number\"" << "\n"; break;
    case NAVIER_STOKES: case RANS:
      if (nDim == 2) SurfFlow_file <<  "\"Skin_Friction_Coefficient_X\", \"Skin_Friction_Coefficient_Y\", \"h\"" << "\n";
      if (nDim == 3) SurfFlow_file <<  "\"Skin_Friction_Coefficient_X\", \"Skin_Friction_Coefficient_Y\", \"Skin_Friction_Coefficient_Z\", \"Heat_Flux\"" << "\n";
      break;
  }
  
  for (iMarker = 0; iMarker < config->GetnMarker_All(); iMarker++) {
    if (config->GetMarker_All_Plotting(iMarker) == YES) {
      for (iVertex = 0; iVertex < geometry->nVertex[iMarker]; iVertex++) {
        iPoint = geometry->vertex[iMarker][iVertex]->GetNode();
        Global_Index = geometry->node[iPoint]->GetGlobalIndex();
        xCoord = geometry->node[iPoint]->GetCoord(0);
        yCoord = geometry->node[iPoint]->GetCoord(1);
        if (nDim == 3) zCoord = geometry->node[iPoint]->GetCoord(2);
        
        /*--- The output should be in inches ---*/
        
        if (config->GetSystemMeasurements() == US) {
          xCoord *= 12.0; yCoord *= 12.0;
          if (nDim == 3) zCoord *= 12.0;
        }
        
        Pressure = FlowSolver->node[iPoint]->GetPressure();
        PressCoeff = FlowSolver->GetCPressure(iMarker, iVertex);
        SurfFlow_file << scientific << Global_Index << ", " << xCoord << ", " << yCoord << ", ";
        if (nDim == 3) SurfFlow_file << scientific << zCoord << ", ";
        SurfFlow_file << scientific << Pressure << ", " << PressCoeff << ", ";
        switch (solver) {
          case EULER :
            Mach = sqrt(FlowSolver->node[iPoint]->GetVelocity2()) / FlowSolver->node[iPoint]->GetSoundSpeed();
            SurfFlow_file << scientific << Mach << "\n";
            break;
          case RANS:
            
            for (iDim = 0; iDim < nDim; iDim++)
              SkinFrictionCoeff[iDim] = FlowSolver->GetCSkinFriction(iMarker, iVertex, iDim);
            HeatFlux = FlowSolver->GetHeatFlux(iMarker, iVertex);
            
            if (nDim == 2) SurfFlow_file << scientific << SkinFrictionCoeff[0] << ", " << SkinFrictionCoeff[1] << ", " << HeatFlux << "\n";
            if (nDim == 3) SurfFlow_file << scientific << SkinFrictionCoeff[0] << ", " << SkinFrictionCoeff[1] << ", " << SkinFrictionCoeff[2] << ", " << HeatFlux << "\n";
            
            break;
        }
      }
    }
  }
  
  SurfFlow_file.close();
  
#else
  
  int rank, iProcessor, nProcessor;
  MPI_Comm_rank(MPI_COMM_WORLD, &rank);
  MPI_Comm_size(MPI_COMM_WORLD, &nProcessor);
  
  unsigned long Buffer_Send_nVertex[1], *Buffer_Recv_nVertex = NULL;
  unsigned long nVertex_Surface = 0, nLocalVertex_Surface = 0;
  unsigned long MaxLocalVertex_Surface = 0;
  
  /*--- Find the max number of surface vertices among all
   partitions and set up buffers. The master node will handle the
   writing of the CSV file after gathering all of the data. ---*/
  
  nLocalVertex_Surface = 0;
  for (iMarker = 0; iMarker < config->GetnMarker_All(); iMarker++)
    if (config->GetMarker_All_Plotting(iMarker) == YES)
      for (iVertex = 0; iVertex < geometry->GetnVertex(iMarker); iVertex++) {
        iPoint = geometry->vertex[iMarker][iVertex]->GetNode();
        if (geometry->node[iPoint]->GetDomain()) nLocalVertex_Surface++;
      }
  
  /*--- Communicate the number of local vertices on each partition
   to the master node ---*/
  
  Buffer_Send_nVertex[0] = nLocalVertex_Surface;
  if (rank == MASTER_NODE) Buffer_Recv_nVertex = new unsigned long [nProcessor];
  
  SU2_MPI::Allreduce(&nLocalVertex_Surface, &MaxLocalVertex_Surface, 1, MPI_UNSIGNED_LONG, MPI_MAX, MPI_COMM_WORLD);
  SU2_MPI::Gather(&Buffer_Send_nVertex, 1, MPI_UNSIGNED_LONG, Buffer_Recv_nVertex, 1, MPI_UNSIGNED_LONG, MASTER_NODE, MPI_COMM_WORLD);
  
  /*--- Send and Recv buffers ---*/
  
  su2double *Buffer_Send_Coord_x = new su2double [MaxLocalVertex_Surface];
  su2double *Buffer_Recv_Coord_x = NULL;
  
  su2double *Buffer_Send_Coord_y = new su2double [MaxLocalVertex_Surface];
  su2double *Buffer_Recv_Coord_y = NULL;
  
  su2double *Buffer_Send_Coord_z = new su2double [MaxLocalVertex_Surface];
  su2double *Buffer_Recv_Coord_z = NULL;
  
  su2double *Buffer_Send_Press = new su2double [MaxLocalVertex_Surface];
  su2double *Buffer_Recv_Press = NULL;
  
  su2double *Buffer_Send_CPress = new su2double [MaxLocalVertex_Surface];
  su2double *Buffer_Recv_CPress = NULL;
  
  su2double *Buffer_Send_Mach = new su2double [MaxLocalVertex_Surface];
  su2double *Buffer_Recv_Mach = NULL;
  
  su2double *Buffer_Send_SkinFriction_x = new su2double [MaxLocalVertex_Surface];
  su2double *Buffer_Recv_SkinFriction_x = NULL;
  
  su2double *Buffer_Send_SkinFriction_y = new su2double [MaxLocalVertex_Surface];
  su2double *Buffer_Recv_SkinFriction_y = NULL;
  
  su2double *Buffer_Send_SkinFriction_z = new su2double [MaxLocalVertex_Surface];
  su2double *Buffer_Recv_SkinFriction_z = NULL;
  
  su2double *Buffer_Send_HeatTransfer = new su2double [MaxLocalVertex_Surface];
  su2double *Buffer_Recv_HeatTransfer = NULL;
  
  unsigned long *Buffer_Send_GlobalIndex = new unsigned long [MaxLocalVertex_Surface];
  unsigned long *Buffer_Recv_GlobalIndex = NULL;
  
  /*--- Prepare the receive buffers on the master node only. ---*/
  
  if (rank == MASTER_NODE) {
    Buffer_Recv_Coord_x = new su2double [nProcessor*MaxLocalVertex_Surface];
    Buffer_Recv_Coord_y = new su2double [nProcessor*MaxLocalVertex_Surface];
    if (nDim == 3) Buffer_Recv_Coord_z = new su2double [nProcessor*MaxLocalVertex_Surface];
    Buffer_Recv_Press   = new su2double [nProcessor*MaxLocalVertex_Surface];
    Buffer_Recv_CPress  = new su2double [nProcessor*MaxLocalVertex_Surface];
    Buffer_Recv_Mach    = new su2double [nProcessor*MaxLocalVertex_Surface];
    Buffer_Recv_SkinFriction_x = new su2double [nProcessor*MaxLocalVertex_Surface];
    Buffer_Recv_SkinFriction_y = new su2double [nProcessor*MaxLocalVertex_Surface];
    if (nDim == 3) Buffer_Recv_SkinFriction_z = new su2double [nProcessor*MaxLocalVertex_Surface];
    Buffer_Recv_HeatTransfer = new su2double [nProcessor*MaxLocalVertex_Surface];
    Buffer_Recv_GlobalIndex  = new unsigned long [nProcessor*MaxLocalVertex_Surface];
  }
  
  /*--- Loop over all vertices in this partition and load the
   data of the specified type into the buffer to be sent to
   the master node. ---*/
  
  nVertex_Surface = 0;
  for (iMarker = 0; iMarker < config->GetnMarker_All(); iMarker++)
    if (config->GetMarker_All_Plotting(iMarker) == YES)
      for (iVertex = 0; iVertex < geometry->GetnVertex(iMarker); iVertex++) {
        iPoint = geometry->vertex[iMarker][iVertex]->GetNode();
        if (geometry->node[iPoint]->GetDomain()) {
          Buffer_Send_Press[nVertex_Surface] = FlowSolver->node[iPoint]->GetPressure();
          Buffer_Send_CPress[nVertex_Surface] = FlowSolver->GetCPressure(iMarker, iVertex);
          Buffer_Send_Coord_x[nVertex_Surface] = geometry->node[iPoint]->GetCoord(0);
          Buffer_Send_Coord_y[nVertex_Surface] = geometry->node[iPoint]->GetCoord(1);
          if (nDim == 3) { Buffer_Send_Coord_z[nVertex_Surface] = geometry->node[iPoint]->GetCoord(2); }
          
          /*--- If US system, the output should be in inches ---*/
          
          if (config->GetSystemMeasurements() == US) {
            Buffer_Send_Coord_x[nVertex_Surface] *= 12.0;
            Buffer_Send_Coord_y[nVertex_Surface] *= 12.0;
            if (nDim == 3) Buffer_Send_Coord_z[nVertex_Surface] *= 12.0;
          }
          
          Buffer_Send_GlobalIndex[nVertex_Surface] = geometry->node[iPoint]->GetGlobalIndex();
          
          if (solver == EULER)
            Buffer_Send_Mach[nVertex_Surface] = sqrt(FlowSolver->node[iPoint]->GetVelocity2()) / FlowSolver->node[iPoint]->GetSoundSpeed();
          if ((solver == NAVIER_STOKES) || (solver == RANS)) {
            Buffer_Send_SkinFriction_x[nVertex_Surface] = FlowSolver->GetCSkinFriction(iMarker, iVertex, 0);
            Buffer_Send_SkinFriction_y[nVertex_Surface] = FlowSolver->GetCSkinFriction(iMarker, iVertex, 1);
            if (nDim == 3) Buffer_Send_SkinFriction_z[nVertex_Surface] = FlowSolver->GetCSkinFriction(iMarker, iVertex, 2);
          }
          nVertex_Surface++;
        }
      }
  
  /*--- Send the information to the master node ---*/
  
  SU2_MPI::Gather(Buffer_Send_Coord_x, MaxLocalVertex_Surface, MPI_DOUBLE, Buffer_Recv_Coord_x, MaxLocalVertex_Surface, MPI_DOUBLE, MASTER_NODE, MPI_COMM_WORLD);
  SU2_MPI::Gather(Buffer_Send_Coord_y, MaxLocalVertex_Surface, MPI_DOUBLE, Buffer_Recv_Coord_y, MaxLocalVertex_Surface, MPI_DOUBLE, MASTER_NODE, MPI_COMM_WORLD);
  if (nDim == 3) SU2_MPI::Gather(Buffer_Send_Coord_z, MaxLocalVertex_Surface, MPI_DOUBLE, Buffer_Recv_Coord_z, MaxLocalVertex_Surface, MPI_DOUBLE, MASTER_NODE, MPI_COMM_WORLD);
  SU2_MPI::Gather(Buffer_Send_Press, MaxLocalVertex_Surface, MPI_DOUBLE, Buffer_Recv_Press, MaxLocalVertex_Surface, MPI_DOUBLE, MASTER_NODE, MPI_COMM_WORLD);
  SU2_MPI::Gather(Buffer_Send_CPress, MaxLocalVertex_Surface, MPI_DOUBLE, Buffer_Recv_CPress, MaxLocalVertex_Surface, MPI_DOUBLE, MASTER_NODE, MPI_COMM_WORLD);
  if (solver == EULER) SU2_MPI::Gather(Buffer_Send_Mach, MaxLocalVertex_Surface, MPI_DOUBLE, Buffer_Recv_Mach, MaxLocalVertex_Surface, MPI_DOUBLE, MASTER_NODE, MPI_COMM_WORLD);
  if ((solver == NAVIER_STOKES) || (solver == RANS)) {
    SU2_MPI::Gather(Buffer_Send_SkinFriction_x, MaxLocalVertex_Surface, MPI_DOUBLE, Buffer_Recv_SkinFriction_x, MaxLocalVertex_Surface, MPI_DOUBLE, MASTER_NODE, MPI_COMM_WORLD);
    SU2_MPI::Gather(Buffer_Send_SkinFriction_y, MaxLocalVertex_Surface, MPI_DOUBLE, Buffer_Recv_SkinFriction_y, MaxLocalVertex_Surface, MPI_DOUBLE, MASTER_NODE, MPI_COMM_WORLD);
    if (nDim == 3) SU2_MPI::Gather(Buffer_Send_SkinFriction_z, MaxLocalVertex_Surface, MPI_DOUBLE, Buffer_Recv_SkinFriction_z, MaxLocalVertex_Surface, MPI_DOUBLE, MASTER_NODE, MPI_COMM_WORLD);
  }
  SU2_MPI::Gather(Buffer_Send_GlobalIndex, MaxLocalVertex_Surface, MPI_UNSIGNED_LONG, Buffer_Recv_GlobalIndex, MaxLocalVertex_Surface, MPI_UNSIGNED_LONG, MASTER_NODE, MPI_COMM_WORLD);
  
  /*--- The master node unpacks the data and writes the surface CSV file ---*/
  
  if (rank == MASTER_NODE) {
    
    /*--- Write file name with extension if unsteady ---*/
    char buffer[50];
    string filename = config->GetSurfFlowCoeff_FileName();
    ofstream SurfFlow_file;
    
    /*--- Write file name with extension if unsteady ---*/
    strcpy (cstr, filename.c_str());
    if (config->GetUnsteady_Simulation() == TIME_SPECTRAL) {
      if (SU2_TYPE::Int(val_iZone) < 10) SPRINTF (buffer, "_0000%d.csv", SU2_TYPE::Int(val_iZone));
      if ((SU2_TYPE::Int(val_iZone) >= 10) && (SU2_TYPE::Int(val_iZone) < 100)) SPRINTF (buffer, "_000%d.csv", SU2_TYPE::Int(val_iZone));
      if ((SU2_TYPE::Int(val_iZone) >= 100) && (SU2_TYPE::Int(val_iZone) < 1000)) SPRINTF (buffer, "_00%d.csv", SU2_TYPE::Int(val_iZone));
      if ((SU2_TYPE::Int(val_iZone) >= 1000) && (SU2_TYPE::Int(val_iZone) < 10000)) SPRINTF (buffer, "_0%d.csv", SU2_TYPE::Int(val_iZone));
      if (SU2_TYPE::Int(val_iZone) >= 10000) SPRINTF (buffer, "_%d.csv", SU2_TYPE::Int(val_iZone));
      
    } else if (config->GetUnsteady_Simulation() && config->GetWrt_Unsteady()) {
      if ((SU2_TYPE::Int(iExtIter) >= 0)    && (SU2_TYPE::Int(iExtIter) < 10))    SPRINTF (buffer, "_0000%d.csv", SU2_TYPE::Int(iExtIter));
      if ((SU2_TYPE::Int(iExtIter) >= 10)   && (SU2_TYPE::Int(iExtIter) < 100))   SPRINTF (buffer, "_000%d.csv",  SU2_TYPE::Int(iExtIter));
      if ((SU2_TYPE::Int(iExtIter) >= 100)  && (SU2_TYPE::Int(iExtIter) < 1000))  SPRINTF (buffer, "_00%d.csv",   SU2_TYPE::Int(iExtIter));
      if ((SU2_TYPE::Int(iExtIter) >= 1000) && (SU2_TYPE::Int(iExtIter) < 10000)) SPRINTF (buffer, "_0%d.csv",    SU2_TYPE::Int(iExtIter));
      if (SU2_TYPE::Int(iExtIter) >= 10000) SPRINTF (buffer, "_%d.csv", SU2_TYPE::Int(iExtIter));
    }
    else
      SPRINTF (buffer, ".csv");
    
    strcat (cstr, buffer);
    SurfFlow_file.precision(15);
    SurfFlow_file.open(cstr, ios::out);
    
    SurfFlow_file << "\"Global_Index\", \"x_coord\", \"y_coord\", ";
    if (nDim == 3) SurfFlow_file << "\"z_coord\", ";
    SurfFlow_file << "\"Pressure\", \"Pressure_Coefficient\", ";
    
    switch (solver) {
      case EULER : SurfFlow_file <<  "\"Mach_Number\"" << "\n"; break;
      case NAVIER_STOKES: case RANS:
        if (nDim == 2) SurfFlow_file << "\"Skin_Friction_Coefficient_X\", \"Skin_Friction_Coefficient_Y\"" << "\n";
        if (nDim == 3) SurfFlow_file << "\"Skin_Friction_Coefficient_X\", \"Skin_Friction_Coefficient_Y\", \"Skin_Friction_Coefficient_Z\"" << "\n";
        break;
    }
    
    /*--- Loop through all of the collected data and write each node's values ---*/
    
    unsigned long Total_Index;
    for (iProcessor = 0; iProcessor < nProcessor; iProcessor++) {
      for (iVertex = 0; iVertex < Buffer_Recv_nVertex[iProcessor]; iVertex++) {
        
        /*--- Current index position and global index ---*/
        Total_Index  = iProcessor*MaxLocalVertex_Surface+iVertex;
        Global_Index = Buffer_Recv_GlobalIndex[Total_Index];
        
        /*--- Retrieve the merged data for this node ---*/
        xCoord = Buffer_Recv_Coord_x[Total_Index];
        yCoord = Buffer_Recv_Coord_y[Total_Index];
        if (nDim == 3) zCoord = Buffer_Recv_Coord_z[Total_Index];
        Pressure   = Buffer_Recv_Press[Total_Index];
        PressCoeff = Buffer_Recv_CPress[Total_Index];
        
        /*--- Write the first part of the data ---*/
        SurfFlow_file << scientific << Global_Index << ", " << xCoord << ", " << yCoord << ", ";
        if (nDim == 3) SurfFlow_file << scientific << zCoord << ", ";
        SurfFlow_file << scientific << Pressure << ", " << PressCoeff << ", ";
        
        /*--- Write the solver-dependent part of the data ---*/
        switch (solver) {
          case EULER :
            Mach = Buffer_Recv_Mach[Total_Index];
            SurfFlow_file << scientific << Mach << "\n";
            break;
          case NAVIER_STOKES: case RANS:
            SkinFrictionCoeff[0] = Buffer_Recv_SkinFriction_x[Total_Index];
            SkinFrictionCoeff[1] = Buffer_Recv_SkinFriction_y[Total_Index];
            if (nDim == 3) SkinFrictionCoeff[2] = Buffer_Recv_SkinFriction_z[Total_Index];
            if (nDim == 2) SurfFlow_file << scientific << SkinFrictionCoeff[0] << ", " << SkinFrictionCoeff[1] << "\n";
            if (nDim == 3) SurfFlow_file << scientific << SkinFrictionCoeff[0] << ", " << SkinFrictionCoeff[1] << ", " << SkinFrictionCoeff[2] << "\n";
            break;
        }
      }
    }
    
    /*--- Close the CSV file ---*/
    SurfFlow_file.close();
    
    /*--- Release the recv buffers on the master node ---*/
    
    delete [] Buffer_Recv_Coord_x;
    delete [] Buffer_Recv_Coord_y;
    if (nDim == 3) delete [] Buffer_Recv_Coord_z;
    delete [] Buffer_Recv_Press;
    delete [] Buffer_Recv_CPress;
    delete [] Buffer_Recv_Mach;
    delete [] Buffer_Recv_SkinFriction_x;
    delete [] Buffer_Recv_SkinFriction_y;
    if (nDim == 3) delete [] Buffer_Recv_SkinFriction_z;
    delete [] Buffer_Recv_HeatTransfer;
    delete [] Buffer_Recv_GlobalIndex;
    
    delete [] Buffer_Recv_nVertex;
    
  }
  
  /*--- Release the memory for the remaining buffers and exit ---*/
  
  delete [] Buffer_Send_Coord_x;
  delete [] Buffer_Send_Coord_y;
  delete [] Buffer_Send_Coord_z;
  delete [] Buffer_Send_Press;
  delete [] Buffer_Send_CPress;
  delete [] Buffer_Send_Mach;
  delete [] Buffer_Send_SkinFriction_x;
  delete [] Buffer_Send_SkinFriction_y;
  delete [] Buffer_Send_SkinFriction_z;
  delete [] Buffer_Send_HeatTransfer;
  delete [] Buffer_Send_GlobalIndex;
  
#endif
  
}

void COutput::SetSurfaceCSV_Adjoint(CConfig *config, CGeometry *geometry, CSolver *AdjSolver, CSolver *FlowSolution, unsigned long iExtIter, unsigned short val_iZone) {
  
#ifndef HAVE_MPI
  
  unsigned long iPoint, iVertex, Global_Index;
  su2double *Solution, xCoord, yCoord, zCoord;
  unsigned short iMarker;
  char cstr[200], buffer[50];
  ofstream SurfAdj_file;
  
  /*--- Write file name with extension if unsteady ---*/
  strcpy (cstr, config->GetSurfAdjCoeff_FileName().c_str());
  
  if (config->GetUnsteady_Simulation() == TIME_SPECTRAL) {
    if (SU2_TYPE::Int(val_iZone) < 10) SPRINTF (buffer, "_0000%d.csv", SU2_TYPE::Int(val_iZone));
    if ((SU2_TYPE::Int(val_iZone) >= 10) && (SU2_TYPE::Int(val_iZone) < 100)) SPRINTF (buffer, "_000%d.csv", SU2_TYPE::Int(val_iZone));
    if ((SU2_TYPE::Int(val_iZone) >= 100) && (SU2_TYPE::Int(val_iZone) < 1000)) SPRINTF (buffer, "_00%d.csv", SU2_TYPE::Int(val_iZone));
    if ((SU2_TYPE::Int(val_iZone) >= 1000) && (SU2_TYPE::Int(val_iZone) < 10000)) SPRINTF (buffer, "_0%d.csv", SU2_TYPE::Int(val_iZone));
    if (SU2_TYPE::Int(val_iZone) >= 10000) SPRINTF (buffer, "_%d.csv", SU2_TYPE::Int(val_iZone));
    
  } else if (config->GetUnsteady_Simulation() && config->GetWrt_Unsteady()) {
    if ((SU2_TYPE::Int(iExtIter) >= 0)    && (SU2_TYPE::Int(iExtIter) < 10))    SPRINTF (buffer, "_0000%d.csv", SU2_TYPE::Int(iExtIter));
    if ((SU2_TYPE::Int(iExtIter) >= 10)   && (SU2_TYPE::Int(iExtIter) < 100))   SPRINTF (buffer, "_000%d.csv",  SU2_TYPE::Int(iExtIter));
    if ((SU2_TYPE::Int(iExtIter) >= 100)  && (SU2_TYPE::Int(iExtIter) < 1000))  SPRINTF (buffer, "_00%d.csv",   SU2_TYPE::Int(iExtIter));
    if ((SU2_TYPE::Int(iExtIter) >= 1000) && (SU2_TYPE::Int(iExtIter) < 10000)) SPRINTF (buffer, "_0%d.csv",    SU2_TYPE::Int(iExtIter));
    if (SU2_TYPE::Int(iExtIter) >= 10000) SPRINTF (buffer, "_%d.csv", SU2_TYPE::Int(iExtIter));
  }
  else
    SPRINTF (buffer, ".csv");
  
  strcat(cstr, buffer);
  SurfAdj_file.precision(15);
  SurfAdj_file.open(cstr, ios::out);
  
  if (geometry->GetnDim() == 2) {
    SurfAdj_file <<  "\"Point\",\"Sensitivity\",\"PsiRho\",\"Phi_x\",\"Phi_y\",\"PsiE\",\"x_coord\",\"y_coord\"";
    if (config->GetDiscrete_Adjoint()){
      SurfAdj_file << ",\"x_Sens\",\"y_Sens\"";
    }
    SurfAdj_file << "\n";
    
    for (iMarker = 0; iMarker < config->GetnMarker_All(); iMarker++) {
      if (config->GetMarker_All_Plotting(iMarker) == YES)
        for (iVertex = 0; iVertex < geometry->nVertex[iMarker]; iVertex++) {
          iPoint = geometry->vertex[iMarker][iVertex]->GetNode();
          Global_Index = geometry->node[iPoint]->GetGlobalIndex();
          Solution = AdjSolver->node[iPoint]->GetSolution();
          xCoord = geometry->node[iPoint]->GetCoord(0);
          yCoord = geometry->node[iPoint]->GetCoord(1);
          
          /*--- If US system, the output should be in inches ---*/
          
          if (config->GetSystemMeasurements() == US) {
            xCoord *= 12.0;
            yCoord *= 12.0;
          }
          
          SurfAdj_file << scientific << Global_Index << ", " << AdjSolver->GetCSensitivity(iMarker, iVertex) << ", " << Solution[0] << ", "
          << Solution[1] << ", " << Solution[2] << ", " << Solution[3] <<", " << xCoord <<", "<< yCoord;
          if (config->GetDiscrete_Adjoint()){
            SurfAdj_file << ", " << AdjSolver->node[iPoint]->GetSensitivity(0) << ", " << AdjSolver->node[iPoint]->GetSensitivity(1);
          }
          SurfAdj_file << "\n";
        }
    }
  }
  
  if (geometry->GetnDim() == 3) {
    SurfAdj_file <<  "\"Point\",\"Sensitivity\",\"PsiRho\",\"Phi_x\",\"Phi_y\",\"Phi_z\",\"PsiE\",\"x_coord\",\"y_coord\",\"z_coord\"";
    if (config->GetDiscrete_Adjoint()){
      SurfAdj_file << ",\"x_Sens\",\"y_Sens\",\"z_Sens\"";
    }
    SurfAdj_file << "\n";
    for (iMarker = 0; iMarker < config->GetnMarker_All(); iMarker++) {
      if (config->GetMarker_All_Plotting(iMarker) == YES)
        for (iVertex = 0; iVertex < geometry->nVertex[iMarker]; iVertex++) {
          iPoint = geometry->vertex[iMarker][iVertex]->GetNode();
          Global_Index = geometry->node[iPoint]->GetGlobalIndex();
          Solution = AdjSolver->node[iPoint]->GetSolution();
          
          xCoord = geometry->node[iPoint]->GetCoord(0);
          yCoord = geometry->node[iPoint]->GetCoord(1);
          zCoord = geometry->node[iPoint]->GetCoord(2);
          
          /*--- If US system, the output should be in inches ---*/
          
          if (config->GetSystemMeasurements() == US) {
            xCoord *= 12.0;
            yCoord *= 12.0;
            zCoord *= 12.0;
          }
          
          SurfAdj_file << scientific << Global_Index << ", " << AdjSolver->GetCSensitivity(iMarker, iVertex) << ", " << Solution[0] << ", "
          << Solution[1] << ", " << Solution[2] << ", " << Solution[3] << ", " << Solution[4] << ", "<< xCoord <<", "<< yCoord <<", "<< zCoord;
          if (config->GetDiscrete_Adjoint()){
            SurfAdj_file << ", " << AdjSolver->node[iPoint]->GetSensitivity(0) << ", " << AdjSolver->node[iPoint]->GetSensitivity(1)
            << ", " << AdjSolver->node[iPoint]->GetSensitivity(2);
          }
          SurfAdj_file << "\n";
        }
    }
  }
  
  SurfAdj_file.close();
  
#else
  int rank, iProcessor, nProcessor;
  
  MPI_Comm_rank(MPI_COMM_WORLD, &rank);
  MPI_Comm_size(MPI_COMM_WORLD, &nProcessor);
  
  unsigned short nDim = geometry->GetnDim(), iMarker;
  su2double *Solution, *Coord;
  unsigned long Buffer_Send_nVertex[1], iVertex, iPoint, nVertex_Surface = 0, nLocalVertex_Surface = 0,
  MaxLocalVertex_Surface = 0, nBuffer_Scalar;
  unsigned long *Buffer_Receive_nVertex = NULL;
  ofstream SurfAdj_file;
  
  /*--- Write the surface .csv file ---*/
  nLocalVertex_Surface = 0;
  for (iMarker = 0; iMarker < config->GetnMarker_All(); iMarker++)
    if (config->GetMarker_All_Plotting(iMarker) == YES)
      for (iVertex = 0; iVertex < geometry->GetnVertex(iMarker); iVertex++) {
        iPoint = geometry->vertex[iMarker][iVertex]->GetNode();
        if (geometry->node[iPoint]->GetDomain()) nLocalVertex_Surface ++;
      }
  
  if (rank == MASTER_NODE)
    Buffer_Receive_nVertex = new unsigned long [nProcessor];
  
  Buffer_Send_nVertex[0] = nLocalVertex_Surface;
  
  SU2_MPI::Allreduce(&nLocalVertex_Surface, &MaxLocalVertex_Surface, 1, MPI_UNSIGNED_LONG, MPI_MAX, MPI_COMM_WORLD);
  SU2_MPI::Gather(&Buffer_Send_nVertex, 1, MPI_UNSIGNED_LONG, Buffer_Receive_nVertex, 1, MPI_UNSIGNED_LONG, MASTER_NODE, MPI_COMM_WORLD);
  
  su2double *Buffer_Send_Coord_x = new su2double[MaxLocalVertex_Surface];
  su2double *Buffer_Send_Coord_y= new su2double[MaxLocalVertex_Surface];
  su2double *Buffer_Send_Coord_z= new su2double[MaxLocalVertex_Surface];
  unsigned long *Buffer_Send_GlobalPoint= new unsigned long[MaxLocalVertex_Surface];
  su2double *Buffer_Send_Sensitivity= new su2double[MaxLocalVertex_Surface];
  su2double *Buffer_Send_PsiRho= new su2double[MaxLocalVertex_Surface];
  su2double *Buffer_Send_Phi_x= new su2double[MaxLocalVertex_Surface];
  su2double *Buffer_Send_Phi_y= new su2double[MaxLocalVertex_Surface];
  su2double *Buffer_Send_Phi_z= new su2double[MaxLocalVertex_Surface];
  su2double *Buffer_Send_PsiE= new su2double[MaxLocalVertex_Surface];
  
  su2double *Buffer_Send_Sens_x = NULL, *Buffer_Send_Sens_y = NULL, *Buffer_Send_Sens_z = NULL;
  
  if (config->GetDiscrete_Adjoint()){
    Buffer_Send_Sens_x = new su2double[MaxLocalVertex_Surface];
    Buffer_Send_Sens_y = new su2double[MaxLocalVertex_Surface];
    if (nDim == 3){
      Buffer_Send_Sens_z = new su2double[MaxLocalVertex_Surface];
    }
  }
  
  nVertex_Surface = 0;
  for (iMarker = 0; iMarker < config->GetnMarker_All(); iMarker++)
    if (config->GetMarker_All_Plotting(iMarker) == YES)
      for (iVertex = 0; iVertex < geometry->GetnVertex(iMarker); iVertex++) {
        iPoint = geometry->vertex[iMarker][iVertex]->GetNode();
        if (geometry->node[iPoint]->GetDomain()) {
          Solution = AdjSolver->node[iPoint]->GetSolution();
          //Normal = geometry->vertex[iMarker][iVertex]->GetNormal();
          Coord = geometry->node[iPoint]->GetCoord();
          //d = AdjSolver->node[iPoint]->GetForceProj_Vector();
          Buffer_Send_GlobalPoint[nVertex_Surface] = geometry->node[iPoint]->GetGlobalIndex();
          Buffer_Send_Coord_x[nVertex_Surface] = Coord[0];
          Buffer_Send_Coord_y[nVertex_Surface] = Coord[1];
          Buffer_Send_Sensitivity[nVertex_Surface] =  AdjSolver->GetCSensitivity(iMarker, iVertex);
          Buffer_Send_PsiRho[nVertex_Surface] = Solution[0];
          Buffer_Send_Phi_x[nVertex_Surface] = Solution[1];
          Buffer_Send_Phi_y[nVertex_Surface] = Solution[2];
          if (nDim == 2) Buffer_Send_PsiE[nVertex_Surface] = Solution[3];
          if (nDim == 3) {
            Buffer_Send_Coord_z[nVertex_Surface] = Coord[2];
            Buffer_Send_Phi_z[nVertex_Surface] = Solution[3];
            Buffer_Send_PsiE[nVertex_Surface] = Solution[4];
          }
          if (config->GetDiscrete_Adjoint()){
            Buffer_Send_Sens_x[nVertex_Surface] = AdjSolver->node[iPoint]->GetSensitivity(0);
            Buffer_Send_Sens_y[nVertex_Surface] = AdjSolver->node[iPoint]->GetSensitivity(1);
            if (nDim == 3){
              Buffer_Send_Sens_z[nVertex_Surface] = AdjSolver->node[iPoint]->GetSensitivity(2);
            }
          }
          
          /*--- If US system, the output should be in inches ---*/
          
          if (config->GetSystemMeasurements() == US) {
            Buffer_Send_Coord_x[nVertex_Surface] *= 12.0;
            Buffer_Send_Coord_y[nVertex_Surface] *= 12.0;
            if (nDim == 3) Buffer_Send_Coord_z[nVertex_Surface] *= 12.0;
          }
          
          nVertex_Surface++;
        }
      }
  
  su2double *Buffer_Receive_Coord_x = NULL, *Buffer_Receive_Coord_y = NULL, *Buffer_Receive_Coord_z = NULL, *Buffer_Receive_Sensitivity = NULL,
  *Buffer_Receive_PsiRho = NULL, *Buffer_Receive_Phi_x = NULL, *Buffer_Receive_Phi_y = NULL, *Buffer_Receive_Phi_z = NULL,
  *Buffer_Receive_PsiE = NULL, *Buffer_Receive_Sens_x = NULL, *Buffer_Receive_Sens_y = NULL, *Buffer_Receive_Sens_z = NULL;
  unsigned long *Buffer_Receive_GlobalPoint = NULL;
  
  if (rank == MASTER_NODE) {
    Buffer_Receive_Coord_x = new su2double [nProcessor*MaxLocalVertex_Surface];
    Buffer_Receive_Coord_y = new su2double [nProcessor*MaxLocalVertex_Surface];
    if (nDim == 3) Buffer_Receive_Coord_z = new su2double [nProcessor*MaxLocalVertex_Surface];
    Buffer_Receive_GlobalPoint = new unsigned long [nProcessor*MaxLocalVertex_Surface];
    Buffer_Receive_Sensitivity = new su2double [nProcessor*MaxLocalVertex_Surface];
    Buffer_Receive_PsiRho = new su2double [nProcessor*MaxLocalVertex_Surface];
    Buffer_Receive_Phi_x = new su2double [nProcessor*MaxLocalVertex_Surface];
    Buffer_Receive_Phi_y = new su2double [nProcessor*MaxLocalVertex_Surface];
    if (nDim == 3) Buffer_Receive_Phi_z = new su2double [nProcessor*MaxLocalVertex_Surface];
    Buffer_Receive_PsiE = new su2double [nProcessor*MaxLocalVertex_Surface];
    if (config->GetDiscrete_Adjoint()){
      Buffer_Receive_Sens_x = new su2double[nProcessor*MaxLocalVertex_Surface];
      Buffer_Receive_Sens_y = new su2double[nProcessor*MaxLocalVertex_Surface];
      if (nDim == 3){
        Buffer_Receive_Sens_z = new su2double[nProcessor*MaxLocalVertex_Surface];
      }
    }
  }
  
  nBuffer_Scalar = MaxLocalVertex_Surface;
  
  /*--- Send the information to the Master node ---*/
  SU2_MPI::Gather(Buffer_Send_Coord_x, nBuffer_Scalar, MPI_DOUBLE, Buffer_Receive_Coord_x, nBuffer_Scalar, MPI_DOUBLE, MASTER_NODE, MPI_COMM_WORLD);
  SU2_MPI::Gather(Buffer_Send_Coord_y, nBuffer_Scalar, MPI_DOUBLE, Buffer_Receive_Coord_y, nBuffer_Scalar, MPI_DOUBLE, MASTER_NODE, MPI_COMM_WORLD);
  if (nDim == 3) SU2_MPI::Gather(Buffer_Send_Coord_z, nBuffer_Scalar, MPI_DOUBLE, Buffer_Receive_Coord_z, nBuffer_Scalar, MPI_DOUBLE, MASTER_NODE, MPI_COMM_WORLD);
  SU2_MPI::Gather(Buffer_Send_GlobalPoint, nBuffer_Scalar, MPI_UNSIGNED_LONG, Buffer_Receive_GlobalPoint, nBuffer_Scalar, MPI_UNSIGNED_LONG, MASTER_NODE, MPI_COMM_WORLD);
  SU2_MPI::Gather(Buffer_Send_Sensitivity, nBuffer_Scalar, MPI_DOUBLE, Buffer_Receive_Sensitivity, nBuffer_Scalar, MPI_DOUBLE, MASTER_NODE, MPI_COMM_WORLD);
  SU2_MPI::Gather(Buffer_Send_PsiRho, nBuffer_Scalar, MPI_DOUBLE, Buffer_Receive_PsiRho, nBuffer_Scalar, MPI_DOUBLE, MASTER_NODE, MPI_COMM_WORLD);
  SU2_MPI::Gather(Buffer_Send_Phi_x, nBuffer_Scalar, MPI_DOUBLE, Buffer_Receive_Phi_x, nBuffer_Scalar, MPI_DOUBLE, MASTER_NODE, MPI_COMM_WORLD);
  SU2_MPI::Gather(Buffer_Send_Phi_y, nBuffer_Scalar, MPI_DOUBLE, Buffer_Receive_Phi_y, nBuffer_Scalar, MPI_DOUBLE, MASTER_NODE, MPI_COMM_WORLD);
  if (nDim == 3) SU2_MPI::Gather(Buffer_Send_Phi_z, nBuffer_Scalar, MPI_DOUBLE, Buffer_Receive_Phi_z, nBuffer_Scalar, MPI_DOUBLE, MASTER_NODE, MPI_COMM_WORLD);
  SU2_MPI::Gather(Buffer_Send_PsiE, nBuffer_Scalar, MPI_DOUBLE, Buffer_Receive_PsiE, nBuffer_Scalar, MPI_DOUBLE, MASTER_NODE, MPI_COMM_WORLD);
  if (config->GetDiscrete_Adjoint()){
    SU2_MPI::Gather(Buffer_Send_Sens_x, nBuffer_Scalar, MPI_DOUBLE, Buffer_Receive_Sens_x, nBuffer_Scalar, MPI_DOUBLE, MASTER_NODE, MPI_COMM_WORLD);
    SU2_MPI::Gather(Buffer_Send_Sens_y, nBuffer_Scalar, MPI_DOUBLE, Buffer_Receive_Sens_y, nBuffer_Scalar, MPI_DOUBLE, MASTER_NODE, MPI_COMM_WORLD);
    if (nDim == 3){
      SU2_MPI::Gather(Buffer_Send_Sens_z, nBuffer_Scalar, MPI_DOUBLE, Buffer_Receive_Sens_z, nBuffer_Scalar, MPI_DOUBLE, MASTER_NODE, MPI_COMM_WORLD);
    }
  }
  
  /*--- The master node is the one who writes the surface files ---*/
  if (rank == MASTER_NODE) {
    unsigned long iVertex, GlobalPoint, position;
    char cstr[200], buffer[50];
    ofstream SurfAdj_file;
    string filename = config->GetSurfAdjCoeff_FileName();
    
    /*--- Write file name with extension if unsteady ---*/
    strcpy (cstr, filename.c_str());
    
    if (config->GetUnsteady_Simulation() == TIME_SPECTRAL) {
      if (SU2_TYPE::Int(val_iZone) < 10) SPRINTF (buffer, "_0000%d.csv", SU2_TYPE::Int(val_iZone));
      if ((SU2_TYPE::Int(val_iZone) >= 10) && (SU2_TYPE::Int(val_iZone) < 100)) SPRINTF (buffer, "_000%d.csv", SU2_TYPE::Int(val_iZone));
      if ((SU2_TYPE::Int(val_iZone) >= 100) && (SU2_TYPE::Int(val_iZone) < 1000)) SPRINTF (buffer, "_00%d.csv", SU2_TYPE::Int(val_iZone));
      if ((SU2_TYPE::Int(val_iZone) >= 1000) && (SU2_TYPE::Int(val_iZone) < 10000)) SPRINTF (buffer, "_0%d.csv", SU2_TYPE::Int(val_iZone));
      if (SU2_TYPE::Int(val_iZone) >= 10000) SPRINTF (buffer, "_%d.csv", SU2_TYPE::Int(val_iZone));
      
    } else if (config->GetUnsteady_Simulation() && config->GetWrt_Unsteady()) {
      if ((SU2_TYPE::Int(iExtIter) >= 0) && (SU2_TYPE::Int(iExtIter) < 10)) SPRINTF (buffer, "_0000%d.csv", SU2_TYPE::Int(iExtIter));
      if ((SU2_TYPE::Int(iExtIter) >= 10) && (SU2_TYPE::Int(iExtIter) < 100)) SPRINTF (buffer, "_000%d.csv", SU2_TYPE::Int(iExtIter));
      if ((SU2_TYPE::Int(iExtIter) >= 100) && (SU2_TYPE::Int(iExtIter) < 1000)) SPRINTF (buffer, "_00%d.csv", SU2_TYPE::Int(iExtIter));
      if ((SU2_TYPE::Int(iExtIter) >= 1000) && (SU2_TYPE::Int(iExtIter) < 10000)) SPRINTF (buffer, "_0%d.csv", SU2_TYPE::Int(iExtIter));
      if (SU2_TYPE::Int(iExtIter) >= 10000) SPRINTF (buffer, "_%d.csv", SU2_TYPE::Int(iExtIter));
    }
    else
      SPRINTF (buffer, ".csv");
    
    strcat (cstr, buffer);
    SurfAdj_file.open(cstr, ios::out);
    SurfAdj_file.precision(15);
    
    /*--- Write the 2D surface flow coefficient file ---*/
    if (geometry->GetnDim() == 2) {
      
      SurfAdj_file <<  "\"Point\",\"Sensitivity\",\"PsiRho\",\"Phi_x\",\"Phi_y\",\"PsiE\",\"x_coord\",\"y_coord\"";
      if (config->GetDiscrete_Adjoint()){
        SurfAdj_file << ",\" x_Sens\",\"y_Sens\"";
      }
      SurfAdj_file << "\n";
      
      for (iProcessor = 0; iProcessor < nProcessor; iProcessor++)
        for (iVertex = 0; iVertex < Buffer_Receive_nVertex[iProcessor]; iVertex++) {
          
          position = iProcessor*MaxLocalVertex_Surface+iVertex;
          GlobalPoint = Buffer_Receive_GlobalPoint[position];
          
          SurfAdj_file << scientific << GlobalPoint <<
          ", " << Buffer_Receive_Sensitivity[position] << ", " << Buffer_Receive_PsiRho[position] <<
          ", " << Buffer_Receive_Phi_x[position] << ", " << Buffer_Receive_Phi_y[position] <<
          ", " << Buffer_Receive_PsiE[position] << ", " << Buffer_Receive_Coord_x[position] <<
          ", "<< Buffer_Receive_Coord_y[position];
          if (config->GetDiscrete_Adjoint()){
            SurfAdj_file << ", " << Buffer_Receive_Sens_x[position] << ", " << Buffer_Receive_Sens_y[position];
          }
          SurfAdj_file << "\n";
        }
    }
    
    /*--- Write the 3D surface flow coefficient file ---*/
    if (geometry->GetnDim() == 3) {
      
      SurfAdj_file <<  "\"Point\",\"Sensitivity\",\"PsiRho\",\"Phi_x\",\"Phi_y\",\"Phi_z\",\"PsiE\",\"x_coord\",\"y_coord\",\"z_coord\"";
      if (config->GetDiscrete_Adjoint()){
        SurfAdj_file << ",\"x_Sens\",\"y_Sens\",\"z_Sens\"";
      }
      SurfAdj_file << "\n";
      
      for (iProcessor = 0; iProcessor < nProcessor; iProcessor++)
        for (iVertex = 0; iVertex < Buffer_Receive_nVertex[iProcessor]; iVertex++) {
          position = iProcessor*MaxLocalVertex_Surface+iVertex;
          GlobalPoint = Buffer_Receive_GlobalPoint[position];
          
          SurfAdj_file << scientific << GlobalPoint <<
          ", " << Buffer_Receive_Sensitivity[position] << ", " << Buffer_Receive_PsiRho[position] <<
          ", " << Buffer_Receive_Phi_x[position] << ", " << Buffer_Receive_Phi_y[position] << ", " << Buffer_Receive_Phi_z[position] <<
          ", " << Buffer_Receive_PsiE[position] <<", "<< Buffer_Receive_Coord_x[position] <<
          ", "<< Buffer_Receive_Coord_y[position] <<", "<< Buffer_Receive_Coord_z[position];
          if (config->GetDiscrete_Adjoint()){
            SurfAdj_file << ", " << Buffer_Receive_Sens_x[position] << ", " << Buffer_Receive_Sens_y[position] << ", " << Buffer_Receive_Sens_z[position];
          }
          SurfAdj_file << "\n";
        }
    }
    
  }
  
  if (rank == MASTER_NODE) {
    delete [] Buffer_Receive_nVertex;
    delete [] Buffer_Receive_Coord_x;
    delete [] Buffer_Receive_Coord_y;
    if (nDim == 3) delete [] Buffer_Receive_Coord_z;
    delete [] Buffer_Receive_Sensitivity;
    delete [] Buffer_Receive_PsiRho;
    delete [] Buffer_Receive_Phi_x;
    delete [] Buffer_Receive_Phi_y;
    if (nDim == 3) delete [] Buffer_Receive_Phi_z;
    delete [] Buffer_Receive_PsiE;
    delete [] Buffer_Receive_GlobalPoint;
    if (config->GetDiscrete_Adjoint()){
      delete [] Buffer_Receive_Sens_x;
      delete [] Buffer_Receive_Sens_y;
      if (nDim == 3){
        delete [] Buffer_Receive_Sens_z;
      }
    }
  }
  
  delete [] Buffer_Send_Coord_x;
  delete [] Buffer_Send_Coord_y;
  delete [] Buffer_Send_Coord_z;
  delete [] Buffer_Send_GlobalPoint;
  delete [] Buffer_Send_Sensitivity;
  delete [] Buffer_Send_PsiRho;
  delete [] Buffer_Send_Phi_x;
  delete [] Buffer_Send_Phi_y;
  delete [] Buffer_Send_Phi_z;
  delete [] Buffer_Send_PsiE;
  if (Buffer_Send_Sens_x != NULL) delete [] Buffer_Send_Sens_x;
  if (Buffer_Send_Sens_y != NULL) delete [] Buffer_Send_Sens_y;
  if (Buffer_Send_Sens_z != NULL) delete [] Buffer_Send_Sens_z;
  
  SurfAdj_file.close();
  
#endif
}

void COutput::MergeConnectivity(CConfig *config, CGeometry *geometry, unsigned short val_iZone) {
  
  int rank = MASTER_NODE;
  int size = SINGLE_NODE;
  
#ifdef HAVE_MPI
  MPI_Comm_rank(MPI_COMM_WORLD, &rank);
  MPI_Comm_size(MPI_COMM_WORLD, &size);
#endif
  
  /*--- Flags identifying the types of files to be written. ---*/
  
  bool Wrt_Vol = config->GetWrt_Vol_Sol();
  bool Wrt_Srf = config->GetWrt_Srf_Sol();
  
  /*--- Merge connectivity for each type of element (excluding halos). Note
   that we only need to merge the connectivity once, as it does not change
   during computation. Check whether the base file has been written. ---*/
  
  /*--- Merge volumetric grid. ---*/
  
  if (Wrt_Vol) {
    
    if ((rank == MASTER_NODE) && (size != SINGLE_NODE) && (nGlobal_Tria != 0))
      cout <<"Merging volumetric triangle grid connectivity." << endl;
    MergeVolumetricConnectivity(config, geometry, TRIANGLE    );
    
    if ((rank == MASTER_NODE) && (size != SINGLE_NODE) && (nGlobal_Quad != 0))
      cout <<"Merging volumetric quadrilateral grid connectivity." << endl;
    MergeVolumetricConnectivity(config, geometry, QUADRILATERAL   );
    
    if ((rank == MASTER_NODE) && (size != SINGLE_NODE) && (nGlobal_Tetr != 0))
      cout <<"Merging volumetric tetrahedron grid connectivity." << endl;
    MergeVolumetricConnectivity(config, geometry, TETRAHEDRON );
    
    if ((rank == MASTER_NODE) && (size != SINGLE_NODE) && (nGlobal_Hexa != 0))
      cout <<"Merging volumetric hexahedron grid connectivity." << endl;
    MergeVolumetricConnectivity(config, geometry, HEXAHEDRON  );
    
    if ((rank == MASTER_NODE) && (size != SINGLE_NODE) && (nGlobal_Pris != 0))
      cout <<"Merging volumetric prism grid connectivity." << endl;
    MergeVolumetricConnectivity(config, geometry, PRISM       );
    
    if ((rank == MASTER_NODE) && (size != SINGLE_NODE) && (nGlobal_Pyra != 0))
      cout <<"Merging volumetric pyramid grid connectivity." << endl;
    MergeVolumetricConnectivity(config, geometry, PYRAMID     );
    
  }
  
  /*--- Merge surface grid. ---*/
  
  if (Wrt_Srf) {
    
    if ((rank == MASTER_NODE) && (size != SINGLE_NODE) && (nGlobal_Line != 0))
      cout <<"Merging surface line grid connectivity." << endl;
    MergeSurfaceConnectivity(config, geometry, LINE);
    
    if ((rank == MASTER_NODE) && (size != SINGLE_NODE) && (nGlobal_BoundTria != 0))
      cout <<"Merging surface triangle grid connectivity." << endl;
    MergeSurfaceConnectivity(config, geometry, TRIANGLE);
    
    if ((rank == MASTER_NODE) && (size != SINGLE_NODE) && (nGlobal_BoundQuad != 0))
      cout <<"Merging surface quadrilateral grid connectivity." << endl;
    MergeSurfaceConnectivity(config, geometry, QUADRILATERAL);
    
  }
  
  /*--- Update total number of volume elements after merge. ---*/
  
  nGlobal_Elem = nGlobal_Tria + nGlobal_Quad + nGlobal_Tetr +
  nGlobal_Hexa + nGlobal_Pyra + nGlobal_Pris;
  
  /*--- Update total number of surface elements after merge. ---*/
  
  nSurf_Elem = nGlobal_Line + nGlobal_BoundTria + nGlobal_BoundQuad;
  
}

void COutput::MergeCoordinates(CConfig *config, CGeometry *geometry) {
  
  /*--- Local variables needed on all processors ---*/
  
  unsigned short iDim, nDim = geometry->GetnDim();
  unsigned long iPoint;
  
  unsigned short kind_SU2 = config->GetKind_SU2();
  
#ifndef HAVE_MPI
  
  /*--- In serial, the single process has access to all geometry, so simply
   load the coordinates into the data structure. ---*/
  
  unsigned short iMarker;
  unsigned long iVertex, nTotalPoints = 0;
  int SendRecv;
  
  bool isPeriodic;
  
  /*--- First, create a structure to locate any periodic halo nodes ---*/
  int *Local_Halo = new int[geometry->GetnPoint()];
  for (iPoint = 0; iPoint < geometry->GetnPoint(); iPoint++)
    Local_Halo[iPoint] = !geometry->node[iPoint]->GetDomain();
  
  for (iMarker = 0; iMarker < config->GetnMarker_All(); iMarker++) {
    if (config->GetMarker_All_KindBC(iMarker) == SEND_RECEIVE) {
      SendRecv = config->GetMarker_All_SendRecv(iMarker);
      for (iVertex = 0; iVertex < geometry->nVertex[iMarker]; iVertex++) {
        iPoint = geometry->vertex[iMarker][iVertex]->GetNode();

        /* --- For SU2_CFD and SU2_SOL we want to remove the periodic halo nodes,
         * but for SU2_DEF we want them to be included, therefore the definition of a periodic point
         * is different in each case --- */

        if (kind_SU2 == SU2_DEF){
          isPeriodic = ((geometry->vertex[iMarker][iVertex]->GetRotation_Type() > 0));
        }else{
          isPeriodic = ((geometry->vertex[iMarker][iVertex]->GetRotation_Type() > 0) &&
                        (geometry->vertex[iMarker][iVertex]->GetRotation_Type() % 2 == 1));
        }

        if (isPeriodic && (SendRecv < 0)) {
          Local_Halo[iPoint] = false;
        }
      }
      
    }
  }
  
  /*--- Total number of points in the mesh (this might include periodic points). ---*/
  for (iPoint = 0; iPoint < geometry->GetnPoint(); iPoint++)
    if (!Local_Halo[iPoint]) nTotalPoints++;
  
  nGlobal_Poin = nTotalPoints;
  nGlobal_Doma = geometry->GetnPointDomain();
  
  /*--- Allocate the coordinates data structure. ---*/
  
  Coords = new su2double*[nDim];
  for (iDim = 0; iDim < nDim; iDim++) {
    Coords[iDim] = new su2double[nGlobal_Poin];
  }
  
  /*--- Loop over the mesh to collect the coords of the local points ---*/
  
  for (iPoint = 0; iPoint < geometry->GetnPoint(); iPoint++) {
    
    /*--- Check if the node belongs to the domain (i.e, not a halo node).
     Sort by the global index, even in serial there is a renumbering (e.g. RCM). ---*/
    
    if (!Local_Halo[iPoint]) {
      
      /*--- Retrieve the current coordinates at this node. ---*/
      
      unsigned long iGlobal_Index = geometry->node[iPoint]->GetGlobalIndex();
      
      for (iDim = 0; iDim < nDim; iDim++) {
        Coords[iDim][iGlobal_Index] = geometry->node[iPoint]->GetCoord(iDim);
        
        /*--- If US system, the output should be in inches ---*/
        
        if ((config->GetSystemMeasurements() == US) && (config->GetKind_SU2() != SU2_DEF)) {
          Coords[iDim][iGlobal_Index] *= 12.0;
        }
        
      }
      
    }
  }
  
  
  delete [] Local_Halo;
  
#else
  
  /*--- MPI preprocessing ---*/
  int iProcessor, nProcessor, rank;
  unsigned long jPoint;
  
  MPI_Comm_rank(MPI_COMM_WORLD, &rank);
  MPI_Comm_size(MPI_COMM_WORLD, &nProcessor);
  
  bool Wrt_Halo = config->GetWrt_Halo(), isPeriodic;
  
  /*--- Local variables needed for merging the geometry with MPI. ---*/
  
  unsigned long iVertex, iMarker;
  unsigned long Buffer_Send_nPoin[1], *Buffer_Recv_nPoin = NULL;
  unsigned long nLocalPoint = 0, MaxLocalPoint = 0;
  unsigned long iGlobal_Index = 0, nBuffer_Scalar = 0;
  
  if (rank == MASTER_NODE) Buffer_Recv_nPoin = new unsigned long[nProcessor];
  
  int *Local_Halo = new int[geometry->GetnPoint()];
  for (iPoint = 0; iPoint < geometry->GetnPoint(); iPoint++)
    Local_Halo[iPoint] = !geometry->node[iPoint]->GetDomain();
  
  /*--- Search all send/recv boundaries on this partition for any periodic
   nodes that were part of the original domain. We want to recover these
   for visualization purposes. ---*/
  
  if (Wrt_Halo) {
    nLocalPoint = geometry->GetnPoint();
  } else {
    for (iMarker = 0; iMarker < config->GetnMarker_All(); iMarker++) {
      if (config->GetMarker_All_KindBC(iMarker) == SEND_RECEIVE) {
        
        /*--- Checking for less than or equal to the rank, because there may
         be some periodic halo nodes that send info to the same rank. ---*/
        
        for (iVertex = 0; iVertex < geometry->nVertex[iMarker]; iVertex++) {
          iPoint = geometry->vertex[iMarker][iVertex]->GetNode();

          /* --- For SU2_CFD and SU2_SOL we want to remove the periodic halo nodes,
           * but for SU2_DEF we want them to be included, therefore the definition of a periodic point
           * is different in each case --- */

          if (kind_SU2 == SU2_DEF){
            isPeriodic = ((geometry->vertex[iMarker][iVertex]->GetRotation_Type() > 0));
          }else{
          isPeriodic = ((geometry->vertex[iMarker][iVertex]->GetRotation_Type() > 0) &&
                        (geometry->vertex[iMarker][iVertex]->GetRotation_Type() % 2 == 1));
          }
          if (isPeriodic){
            Local_Halo[iPoint] = false;
          }
        }
      }
    }
    
    /*--- Sum total number of nodes that belong to the domain ---*/
    
    for (iPoint = 0; iPoint < geometry->GetnPoint(); iPoint++)
      if (Local_Halo[iPoint] == false)
        nLocalPoint++;
  }
  Buffer_Send_nPoin[0] = nLocalPoint;
  
  /*--- Communicate the total number of nodes on this domain. ---*/
  
  SU2_MPI::Gather(&Buffer_Send_nPoin, 1, MPI_UNSIGNED_LONG,
                  Buffer_Recv_nPoin, 1, MPI_UNSIGNED_LONG, MASTER_NODE, MPI_COMM_WORLD);
  SU2_MPI::Allreduce(&nLocalPoint, &MaxLocalPoint, 1, MPI_UNSIGNED_LONG, MPI_MAX, MPI_COMM_WORLD);
  
  if (rank == MASTER_NODE) {
    nGlobal_Doma = 0;
    for (iProcessor = 0; iProcessor < nProcessor; iProcessor++) {
      nGlobal_Doma += Buffer_Recv_nPoin[iProcessor];
    }
  }
  nBuffer_Scalar = MaxLocalPoint;
  
  /*--- Send and Recv buffers. ---*/
  
  su2double *Buffer_Send_X = new su2double[MaxLocalPoint];
  su2double *Buffer_Recv_X = NULL;
  
  su2double *Buffer_Send_Y = new su2double[MaxLocalPoint];
  su2double *Buffer_Recv_Y = NULL;
  
  su2double *Buffer_Send_Z = NULL, *Buffer_Recv_Z = NULL;
  if (nDim == 3) Buffer_Send_Z = new su2double[MaxLocalPoint];
  
  unsigned long *Buffer_Send_GlobalIndex = new unsigned long[MaxLocalPoint];
  unsigned long *Buffer_Recv_GlobalIndex = NULL;
  
  /*--- Prepare the receive buffers in the master node only. ---*/
  
  if (rank == MASTER_NODE) {
    
    Buffer_Recv_X = new su2double[nProcessor*MaxLocalPoint];
    Buffer_Recv_Y = new su2double[nProcessor*MaxLocalPoint];
    if (nDim == 3) Buffer_Recv_Z = new su2double[nProcessor*MaxLocalPoint];
    Buffer_Recv_GlobalIndex = new unsigned long[nProcessor*MaxLocalPoint];
    
    /*--- Sum total number of nodes to be written and allocate arrays ---*/
    nGlobal_Poin = 0;
    for (iProcessor = 0; iProcessor < nProcessor; iProcessor++) {
      nGlobal_Poin += Buffer_Recv_nPoin[iProcessor];
    }
    Coords = new su2double*[nDim];
    for (iDim = 0; iDim < nDim; iDim++) {
      Coords[iDim] = new su2double[nGlobal_Poin];
    }
  }
  
  /*--- Main communication routine. Loop over each coordinate and perform
   the MPI comm. Temporary 1-D buffers are used to send the coordinates at
   all nodes on each partition to the master node. These are then unpacked
   by the master and sorted by global index in one large n-dim. array. ---*/
  
  /*--- Loop over this partition to collect the coords of the local points. ---*/
  su2double *Coords_Local; jPoint = 0;
  for (iPoint = 0; iPoint < geometry->GetnPoint(); iPoint++) {
    
    /*--- Check for halos and write only if requested ---*/
    if (!Local_Halo[iPoint] || Wrt_Halo) {
      
      /*--- Retrieve local coordinates at this node. ---*/
      Coords_Local = geometry->node[iPoint]->GetCoord();
      
      /*--- Load local coords into the temporary send buffer. ---*/
      Buffer_Send_X[jPoint] = Coords_Local[0];
      Buffer_Send_Y[jPoint] = Coords_Local[1];
      if (nDim == 3) Buffer_Send_Z[jPoint] = Coords_Local[2];
      
      /*--- If US system, the output should be in inches ---*/
      
      if ((config->GetSystemMeasurements() == US) && (config->GetKind_SU2() != SU2_DEF)) {
        Buffer_Send_X[jPoint] *= 12.0;
        Buffer_Send_Y[jPoint] *= 12.0;
        if (nDim == 3) Buffer_Send_Z[jPoint] *= 12.0;
      }
      
      /*--- Store the global index for this local node. ---*/
      Buffer_Send_GlobalIndex[jPoint] = geometry->node[iPoint]->GetGlobalIndex();
      
      /*--- Increment jPoint as the counter. We need this because iPoint
       may include halo nodes that we skip over during this loop. ---*/
      jPoint++;
    }
  }
  
  /*--- Gather the coordinate data on the master node using MPI. ---*/
  
  SU2_MPI::Gather(Buffer_Send_X, nBuffer_Scalar, MPI_DOUBLE, Buffer_Recv_X, nBuffer_Scalar, MPI_DOUBLE, MASTER_NODE, MPI_COMM_WORLD);
  SU2_MPI::Gather(Buffer_Send_Y, nBuffer_Scalar, MPI_DOUBLE, Buffer_Recv_Y, nBuffer_Scalar, MPI_DOUBLE, MASTER_NODE, MPI_COMM_WORLD);
  if (nDim == 3) {
    SU2_MPI::Gather(Buffer_Send_Z, nBuffer_Scalar, MPI_DOUBLE, Buffer_Recv_Z, nBuffer_Scalar, MPI_DOUBLE, MASTER_NODE, MPI_COMM_WORLD);
  }
  SU2_MPI::Gather(Buffer_Send_GlobalIndex, nBuffer_Scalar, MPI_UNSIGNED_LONG, Buffer_Recv_GlobalIndex, nBuffer_Scalar, MPI_UNSIGNED_LONG, MASTER_NODE, MPI_COMM_WORLD);
  
  /*--- The master node unpacks and sorts this variable by global index ---*/
  
  if (rank == MASTER_NODE) {
    jPoint = 0;
    for (iProcessor = 0; iProcessor < nProcessor; iProcessor++) {
      for (iPoint = 0; iPoint < Buffer_Recv_nPoin[iProcessor]; iPoint++) {
        /*--- Get global index, then loop over each variable and store ---*/
        iGlobal_Index = Buffer_Recv_GlobalIndex[jPoint];
        if (iGlobal_Index >= nGlobal_Poin){
          cout << iGlobal_Index << " " << nGlobal_Poin << endl;
        }
        Coords[0][iGlobal_Index] = Buffer_Recv_X[jPoint];
        Coords[1][iGlobal_Index] = Buffer_Recv_Y[jPoint];
        if (nDim == 3) Coords[2][iGlobal_Index] = Buffer_Recv_Z[jPoint];
        jPoint++;
      }
      /*--- Adjust jPoint to index of next proc's data in the buffers. ---*/
      jPoint = (iProcessor+1)*nBuffer_Scalar;
    }
  }
  
  /*--- Immediately release the temporary data buffers. ---*/
  
  delete [] Local_Halo;
  delete [] Buffer_Send_X;
  delete [] Buffer_Send_Y;
  if (Buffer_Send_Z != NULL) delete [] Buffer_Send_Z;
  delete [] Buffer_Send_GlobalIndex;
  if (rank == MASTER_NODE) {
    delete [] Buffer_Recv_X;
    delete [] Buffer_Recv_Y;
    if (Buffer_Recv_Z != NULL)  delete [] Buffer_Recv_Z;
    delete [] Buffer_Recv_GlobalIndex;
    delete [] Buffer_Recv_nPoin;
  }
  
#endif
  
}

void COutput::MergeVolumetricConnectivity(CConfig *config, CGeometry *geometry, unsigned short Elem_Type) {
  
  int iProcessor;
  unsigned short NODES_PER_ELEMENT;
  unsigned long iPoint, iNode, jNode;
  unsigned long iElem = 0;
  unsigned long nLocalElem = 0, nElem_Total = 0;
  
  unsigned long iVertex, iMarker;
  unsigned long jElem;
  int SendRecv, RecvFrom;
  
  unsigned long Buffer_Send_nElem[1], *Buffer_Recv_nElem = NULL;
  unsigned long nBuffer_Scalar = 0;
  unsigned long kNode = 0, kElem = 0;
  unsigned long MaxLocalElem = 0, iGlobal_Index, jPoint, kPoint;
  
  bool Wrt_Halo = config->GetWrt_Halo();
<<<<<<< HEAD
  bool *Write_Elem = NULL, notPeriodic, notHalo, addedPeriodic;
  
=======
  bool *Write_Elem = NULL, notPeriodic, notHalo, addedPeriodic, isPeriodic;

  unsigned short kind_SU2 = config->GetKind_SU2();

>>>>>>> 84b37c8e
  int *Conn_Elem = NULL;
  
  int rank = MASTER_NODE;
  int size = SINGLE_NODE;
  
#ifdef HAVE_MPI
  MPI_Comm_rank(MPI_COMM_WORLD, &rank);
  MPI_Comm_size(MPI_COMM_WORLD, &size);
#endif
  
  
  /*--- Store the local number of this element type and the number of nodes
   per this element type. In serial, this will be the total number of this
   element type in the entire mesh. In parallel, it is the number on only
   the current partition. ---*/
  
  switch (Elem_Type) {
    case TRIANGLE:
      nLocalElem = geometry->GetnElemTria();
      NODES_PER_ELEMENT = N_POINTS_TRIANGLE;
      break;
    case QUADRILATERAL:
      nLocalElem = geometry->GetnElemQuad();
      NODES_PER_ELEMENT = N_POINTS_QUADRILATERAL;
      break;
    case TETRAHEDRON:
      nLocalElem = geometry->GetnElemTetr();
      NODES_PER_ELEMENT = N_POINTS_TETRAHEDRON;
      break;
    case HEXAHEDRON:
      nLocalElem = geometry->GetnElemHexa();
      NODES_PER_ELEMENT = N_POINTS_HEXAHEDRON;
      break;
    case PRISM:
      nLocalElem = geometry->GetnElemPris();
      NODES_PER_ELEMENT = N_POINTS_PRISM;
      break;
    case PYRAMID:
      nLocalElem = geometry->GetnElemPyra();
      NODES_PER_ELEMENT = N_POINTS_PYRAMID;
      break;
    default:
      cout << "Error: Unrecognized element type \n";
      exit(EXIT_FAILURE); break;
  }
  
  /*--- Find the max number of this element type among all
   partitions and set up buffers. ---*/
  
  Buffer_Send_nElem[0] = nLocalElem;
  if (rank == MASTER_NODE) Buffer_Recv_nElem = new unsigned long[size];
  
#ifdef HAVE_MPI
  SU2_MPI::Allreduce(&nLocalElem, &MaxLocalElem, 1, MPI_UNSIGNED_LONG, MPI_MAX, MPI_COMM_WORLD);
  SU2_MPI::Gather(&Buffer_Send_nElem, 1, MPI_UNSIGNED_LONG, Buffer_Recv_nElem, 1, MPI_UNSIGNED_LONG, MASTER_NODE, MPI_COMM_WORLD);
#else
  MaxLocalElem = nLocalElem;
  Buffer_Recv_nElem[0] = Buffer_Send_nElem[0];
#endif
  
  nBuffer_Scalar = MaxLocalElem*NODES_PER_ELEMENT;
  
  /*--- Send and Recv buffers ---*/
  
  unsigned long *Buffer_Send_Elem = new unsigned long[nBuffer_Scalar];
  unsigned long *Buffer_Recv_Elem = NULL;
  
  unsigned short *Buffer_Send_Halo = new unsigned short[MaxLocalElem];
  unsigned short *Buffer_Recv_Halo = NULL;
  
  /*--- Prepare the receive buffers on the master node only. ---*/
  
  if (rank == MASTER_NODE) {
    Buffer_Recv_Elem = new unsigned long[size*nBuffer_Scalar];
    Buffer_Recv_Halo = new unsigned short[size*MaxLocalElem];
    Conn_Elem = new int[size*MaxLocalElem*NODES_PER_ELEMENT];
  }
  
  /*--- Force the removal of all added periodic elements (use global index).
   First, we isolate and create a list of all added periodic points, excluding
   those that we part of the original domain (we want these to be in the
   output files). ---*/
  
  vector<unsigned long> Added_Periodic;
  Added_Periodic.clear();

  if (kind_SU2 != SU2_DEF){
  for (iMarker = 0; iMarker < config->GetnMarker_All(); iMarker++) {
    if (config->GetMarker_All_KindBC(iMarker) == SEND_RECEIVE) {
      SendRecv = config->GetMarker_All_SendRecv(iMarker);
      for (iVertex = 0; iVertex < geometry->nVertex[iMarker]; iVertex++) {
        iPoint = geometry->vertex[iMarker][iVertex]->GetNode();

        if ((geometry->vertex[iMarker][iVertex]->GetRotation_Type() > 0) &&
            (geometry->vertex[iMarker][iVertex]->GetRotation_Type() % 2 == 0) &&
            (SendRecv < 0)) {
          Added_Periodic.push_back(geometry->node[iPoint]->GetGlobalIndex());
        }
      }
    }
  }
  }
  
  /*--- Now we communicate this information to all processors, so that they
   can force the removal of these particular nodes by flagging them as halo
   points. In general, this should be a small percentage of the total mesh,
   so the communication/storage costs here shouldn't be prohibitive. ---*/
  
  /*--- First communicate the number of points that each rank has found ---*/
  unsigned long nAddedPeriodic = 0, maxAddedPeriodic = 0;
  unsigned long Buffer_Send_nAddedPeriodic[1], *Buffer_Recv_nAddedPeriodic = NULL;
  Buffer_Recv_nAddedPeriodic = new unsigned long[size];
  
  nAddedPeriodic = Added_Periodic.size();
  Buffer_Send_nAddedPeriodic[0] = nAddedPeriodic;
  
#ifdef HAVE_MPI
  SU2_MPI::Allreduce(&nAddedPeriodic, &maxAddedPeriodic, 1, MPI_UNSIGNED_LONG,
                     MPI_MAX, MPI_COMM_WORLD);
  SU2_MPI::Allgather(&Buffer_Send_nAddedPeriodic, 1, MPI_UNSIGNED_LONG,
                     Buffer_Recv_nAddedPeriodic,  1, MPI_UNSIGNED_LONG, MPI_COMM_WORLD);
#else
  maxAddedPeriodic = nAddedPeriodic;
  Buffer_Recv_nAddedPeriodic[0] = Buffer_Send_nAddedPeriodic[0];
#endif
  
  /*--- Communicate the global index values of all added periodic nodes. ---*/
  unsigned long *Buffer_Send_AddedPeriodic = new unsigned long[maxAddedPeriodic];
  unsigned long *Buffer_Recv_AddedPeriodic = new unsigned long[size*maxAddedPeriodic];
  
  for (iPoint = 0; iPoint < Added_Periodic.size(); iPoint++) {
    Buffer_Send_AddedPeriodic[iPoint] = Added_Periodic[iPoint];
  }
  
  /*--- Gather the element connectivity information. All processors will now
   have a copy of the global index values for all added periodic points. ---*/
  
#ifdef HAVE_MPI
  SU2_MPI::Allgather(Buffer_Send_AddedPeriodic, maxAddedPeriodic, MPI_UNSIGNED_LONG,
                     Buffer_Recv_AddedPeriodic, maxAddedPeriodic, MPI_UNSIGNED_LONG,
                     MPI_COMM_WORLD);
#else
  for (iPoint = 0; iPoint < maxAddedPeriodic; iPoint++) Buffer_Recv_AddedPeriodic[iPoint] = Buffer_Send_AddedPeriodic[iPoint];
#endif
  
  /*--- Search all send/recv boundaries on this partition for halo cells. In
   particular, consider only the recv conditions (these are the true halo
   nodes). Check the ranks of the processors that are communicating and
   choose to keep only the halo cells from the higher rank processor. Here,
   we are also choosing to keep periodic nodes that were part of the original
   domain. We will check the communicated list of added periodic points. ---*/
  
  int *Local_Halo = new int[geometry->GetnPoint()];
  for (iPoint = 0; iPoint < geometry->GetnPoint(); iPoint++)
    Local_Halo[iPoint] = !geometry->node[iPoint]->GetDomain();
  
  for (iMarker = 0; iMarker < config->GetnMarker_All(); iMarker++) {
    if (config->GetMarker_All_KindBC(iMarker) == SEND_RECEIVE) {
      SendRecv = config->GetMarker_All_SendRecv(iMarker);
      RecvFrom = abs(SendRecv)-1;
      
      for (iVertex = 0; iVertex < geometry->nVertex[iMarker]; iVertex++) {
        iPoint = geometry->vertex[iMarker][iVertex]->GetNode();
        iGlobal_Index = geometry->node[iPoint]->GetGlobalIndex();
        
        /*--- We need to keep one copy of overlapping halo cells. ---*/
        notHalo = ((geometry->vertex[iMarker][iVertex]->GetRotation_Type() == 0) &&
                   (SendRecv < 0) && (rank > RecvFrom));
        
        /*--- We want to keep the periodic nodes that were part of the original domain.
         *    For SU2_DEF we want to keep all periodic nodes. ---*/

        if (kind_SU2 == SU2_DEF){
          isPeriodic = ((geometry->vertex[iMarker][iVertex]->GetRotation_Type() > 0));
        }else{
          isPeriodic = ((geometry->vertex[iMarker][iVertex]->GetRotation_Type() > 0) &&
                        (geometry->vertex[iMarker][iVertex]->GetRotation_Type() % 2 == 1));
        }

        notPeriodic = (isPeriodic && (SendRecv < 0));
        
        /*--- Lastly, check that this isn't an added periodic point that
         we will forcibly remove. Use the communicated list of these points. ---*/
        addedPeriodic = false; kPoint = 0;
        for (iProcessor = 0; iProcessor < size; iProcessor++) {
          for (jPoint = 0; jPoint < Buffer_Recv_nAddedPeriodic[iProcessor]; jPoint++) {
            if (iGlobal_Index == Buffer_Recv_AddedPeriodic[kPoint+jPoint])
              addedPeriodic = true;
          }
          /*--- Adjust jNode to index of next proc's data in the buffers. ---*/
          kPoint = (iProcessor+1)*maxAddedPeriodic;
        }
        
        /*--- If we found either of these types of nodes, flag them to be kept. ---*/
        if ((notHalo || notPeriodic) && !addedPeriodic) {
          Local_Halo[iPoint] = false;
        }
      }
    }
  }
  
  /*--- Loop over all elements in this partition and load the
   elements of the current type into the buffer to be sent to
   the master node. ---*/
  
  jNode = 0; jElem = 0;
  for (iElem = 0; iElem < geometry->GetnElem(); iElem++) {
    if (geometry->elem[iElem]->GetVTK_Type() == Elem_Type) {
      
      /*--- Loop over all nodes in this element and load the
       connectivity into the send buffer. ---*/
      
      Buffer_Send_Halo[jElem] = false;
      for (iNode = 0; iNode < NODES_PER_ELEMENT; iNode++) {
        
        /*--- Store the global index values directly. ---*/
        
        iPoint = geometry->elem[iElem]->GetNode(iNode);
        Buffer_Send_Elem[jNode] = geometry->node[iPoint]->GetGlobalIndex();
        
        /*--- Check if this is a halo node. If so, flag this element
         as a halo cell. We will use this later to sort and remove
         any duplicates from the connectivity list. ---*/
        
        if (Local_Halo[iPoint]) {
          Buffer_Send_Halo[jElem] = true;
        }
        
        /*--- Increment jNode as the counter. We need this because iElem
         may include other elements that we skip over during this loop. ---*/
        
        jNode++;
      }
      jElem++;
    }
  }
  
  /*--- Gather the element connectivity information. ---*/
  
#ifdef HAVE_MPI
  SU2_MPI::Gather(Buffer_Send_Elem, nBuffer_Scalar, MPI_UNSIGNED_LONG, Buffer_Recv_Elem, nBuffer_Scalar, MPI_UNSIGNED_LONG, MASTER_NODE, MPI_COMM_WORLD);
  SU2_MPI::Gather(Buffer_Send_Halo, MaxLocalElem, MPI_UNSIGNED_SHORT, Buffer_Recv_Halo, MaxLocalElem, MPI_UNSIGNED_SHORT, MASTER_NODE, MPI_COMM_WORLD);
#else
  for (iPoint = 0; iPoint < nBuffer_Scalar; iPoint++) Buffer_Recv_Elem[iPoint] = Buffer_Send_Elem[iPoint];
  for (iPoint = 0; iPoint < MaxLocalElem; iPoint++) Buffer_Recv_Halo[iPoint] = Buffer_Send_Halo[iPoint];
#endif
  
  /*--- The master node unpacks and sorts the connectivity. ---*/
  
  if (rank == MASTER_NODE) {
    
    /*---  We need to remove any duplicate elements (halo cells) that
     exist on multiple partitions. Start by initializing all elements
     to the "write" state by using a boolean array. ---*/
    
    Write_Elem = new bool[size*MaxLocalElem];
    for (iElem = 0; iElem < size*MaxLocalElem; iElem++) {
      Write_Elem[iElem] = true;
    }
    
    /*--- Remove the rind layer from the solution only if requested ---*/
    
    if (!Wrt_Halo) {
      
      /*--- Loop for flagging duplicate elements so that they are not
       included in the final connectivity list. ---*/
      
      kElem = 0;
      for (iProcessor = 0; iProcessor < size; iProcessor++) {
        for (iElem = 0; iElem < Buffer_Recv_nElem[iProcessor]; iElem++) {
          
          /*--- Check if this element was marked as a halo. ---*/
          if (Buffer_Recv_Halo[kElem+iElem])
            Write_Elem[kElem+iElem] = false;
          
        }
        kElem = (iProcessor+1)*MaxLocalElem;
      }
    }
    
    /*--- Store the unique connectivity list for this element type. ---*/
    
    jNode = 0; kNode = 0; jElem = 0; nElem_Total = 0;
    for (iProcessor = 0; iProcessor < size; iProcessor++) {
      for (iElem = 0; iElem < Buffer_Recv_nElem[iProcessor]; iElem++) {
        
        /*--- Only write the elements that were flagged for it. ---*/
        if (Write_Elem[jElem+iElem]) {
          
          /*--- Increment total count for this element type ---*/
          nElem_Total++;
          
          /*--- Get global index, then loop over each variable and store.
           Note that we are adding one to the index value because CGNS/Tecplot
           use 1-based indexing.---*/
          
          for (iNode = 0; iNode < NODES_PER_ELEMENT; iNode++) {
            Conn_Elem[kNode] = (int)Buffer_Recv_Elem[jNode+iElem*NODES_PER_ELEMENT+iNode] + 1;
            kNode++;
          }
        }
      }
      /*--- Adjust jNode to index of next proc's data in the buffers. ---*/
      jElem = (iProcessor+1)*MaxLocalElem;
      jNode = (iProcessor+1)*nBuffer_Scalar;
    }
  }
  
  /*--- Immediately release the temporary buffers. ---*/
  delete [] Buffer_Send_Elem;
  delete [] Buffer_Send_Halo;
  delete [] Buffer_Recv_nAddedPeriodic;
  delete [] Buffer_Send_AddedPeriodic;
  delete [] Buffer_Recv_AddedPeriodic;
  delete [] Local_Halo;
  if (rank == MASTER_NODE) {
    delete [] Buffer_Recv_nElem;
    delete [] Buffer_Recv_Elem;
    delete [] Buffer_Recv_Halo;
    delete [] Write_Elem;
  }
  
  /*--- Store the particular global element count in the class data,
   and set the class data pointer to the connectivity array. ---*/
  
  if (rank == MASTER_NODE) {
    switch (Elem_Type) {
      case TRIANGLE:
        nGlobal_Tria = nElem_Total;
        if (nGlobal_Tria > 0) Conn_Tria = Conn_Elem;
        break;
      case QUADRILATERAL:
        nGlobal_Quad = nElem_Total;
        if (nGlobal_Quad > 0) Conn_Quad = Conn_Elem;
        break;
      case TETRAHEDRON:
        nGlobal_Tetr = nElem_Total;
        if (nGlobal_Tetr > 0) Conn_Tetr = Conn_Elem;
        break;
      case HEXAHEDRON:
        nGlobal_Hexa = nElem_Total;
        if (nGlobal_Hexa > 0) Conn_Hexa = Conn_Elem;
        break;
      case PRISM:
        nGlobal_Pris = nElem_Total;
        if (nGlobal_Pris > 0) Conn_Pris = Conn_Elem;
        break;
      case PYRAMID:
        nGlobal_Pyra = nElem_Total;
        if (nGlobal_Pyra > 0) Conn_Pyra = Conn_Elem;
        break;
      default:
        cout << "Error: Unrecognized element type \n";
        exit(EXIT_FAILURE); break;
    }
  }
  
}

void COutput::MergeSurfaceConnectivity(CConfig *config, CGeometry *geometry, unsigned short Elem_Type) {
  
  unsigned short NODES_PER_ELEMENT;
  
  unsigned short iMarker;
  unsigned long iPoint, iNode, jNode;
  unsigned long iElem = 0;
  unsigned long nLocalElem = 0, nElem_Total = 0;
  
  int iProcessor;
  unsigned long jElem;
  
  unsigned long iVertex;
  
  int SendRecv, RecvFrom;
  
  unsigned long Buffer_Send_nElem[1], *Buffer_Recv_nElem = NULL;
  unsigned long nBuffer_Scalar = 0;
  unsigned long kNode = 0, kElem = 0;
  unsigned long MaxLocalElem = 0, iGlobal_Index, jPoint, kPoint;
  
  bool Wrt_Halo = config->GetWrt_Halo();
  bool *Write_Elem = NULL, notPeriodic, notHalo, addedPeriodic;
  
  
  int *Conn_Elem = NULL;
  
  int rank = MASTER_NODE;
  int size = SINGLE_NODE;
  
#ifdef HAVE_MPI
  MPI_Comm_rank(MPI_COMM_WORLD, &rank);
  MPI_Comm_size(MPI_COMM_WORLD, &size);
#endif
  
  /*--- Store the local number of this element type and the number of nodes
   per this element type. In serial, this will be the total number of this
   element type in the entire mesh. In parallel, it is the number on only
   the current partition. ---*/
  
  nLocalElem = 0;
  
  for (iMarker = 0; iMarker < config->GetnMarker_All(); iMarker++) {
    if (config->GetMarker_All_Plotting(iMarker) == YES) {
      for (iElem = 0; iElem < geometry->GetnElem_Bound(iMarker); iElem++) {
        if (geometry->bound[iMarker][iElem]->GetVTK_Type() == Elem_Type) {
          nLocalElem++;
        }
      }
    }
  }
  
  switch (Elem_Type) {
    case LINE:
      NODES_PER_ELEMENT = N_POINTS_LINE;
      break;
    case TRIANGLE:
      NODES_PER_ELEMENT = N_POINTS_TRIANGLE;
      break;
    case QUADRILATERAL:
      NODES_PER_ELEMENT = N_POINTS_QUADRILATERAL;
      break;
    default:
      cout << "Error: Unrecognized element type \n";
      exit(EXIT_FAILURE); break;
  }
  
  /*--- Find the max number of this element type among all
   partitions and set up buffers. ---*/
  
  Buffer_Send_nElem[0] = nLocalElem;
  if (rank == MASTER_NODE) Buffer_Recv_nElem = new unsigned long[size];
  
#ifdef HAVE_MPI
  SU2_MPI::Allreduce(&nLocalElem, &MaxLocalElem, 1, MPI_UNSIGNED_LONG, MPI_MAX, MPI_COMM_WORLD);
  SU2_MPI::Gather(&Buffer_Send_nElem, 1, MPI_UNSIGNED_LONG, Buffer_Recv_nElem, 1, MPI_UNSIGNED_LONG, MASTER_NODE, MPI_COMM_WORLD);
#else
  MaxLocalElem = nLocalElem;
  Buffer_Recv_nElem[0] = Buffer_Send_nElem[0];
#endif
  
  nBuffer_Scalar = MaxLocalElem*NODES_PER_ELEMENT;
  
  /*--- Send and Recv buffers ---*/
  
  unsigned long *Buffer_Send_Elem = new unsigned long[nBuffer_Scalar];
  unsigned long *Buffer_Recv_Elem = NULL;
  
  unsigned short *Buffer_Send_Halo = new unsigned short[MaxLocalElem];
  unsigned short *Buffer_Recv_Halo = NULL;
  
  /*--- Prepare the receive buffers on the master node only. ---*/
  
  if (rank == MASTER_NODE) {
    Buffer_Recv_Elem = new unsigned long[size*nBuffer_Scalar];
    Buffer_Recv_Halo = new unsigned short[size*MaxLocalElem];
    Conn_Elem = new int[size*MaxLocalElem*NODES_PER_ELEMENT];
  }
  
  /*--- Force the removal of all added periodic elements (use global index).
   First, we isolate and create a list of all added periodic points, excluding
   those that we part of the original domain (we want these to be in the
   output files). ---*/
  
  vector<unsigned long> Added_Periodic;
  Added_Periodic.clear();
  for (iMarker = 0; iMarker < config->GetnMarker_All(); iMarker++) {
    if (config->GetMarker_All_KindBC(iMarker) == SEND_RECEIVE) {
      SendRecv = config->GetMarker_All_SendRecv(iMarker);
      for (iVertex = 0; iVertex < geometry->nVertex[iMarker]; iVertex++) {
        iPoint = geometry->vertex[iMarker][iVertex]->GetNode();
        if ((geometry->vertex[iMarker][iVertex]->GetRotation_Type() > 0) &&
            (geometry->vertex[iMarker][iVertex]->GetRotation_Type() % 2 == 0) &&
            (SendRecv < 0)) {
          Added_Periodic.push_back(geometry->node[iPoint]->GetGlobalIndex());
        }
      }
    }
  }
  
  /*--- Now we communicate this information to all processors, so that they
   can force the removal of these particular nodes by flagging them as halo
   points. In general, this should be a small percentage of the total mesh,
   so the communication/storage costs here shouldn't be prohibitive. ---*/
  
  /*--- First communicate the number of points that each rank has found ---*/
  unsigned long nAddedPeriodic = 0, maxAddedPeriodic = 0;
  unsigned long Buffer_Send_nAddedPeriodic[1], *Buffer_Recv_nAddedPeriodic = NULL;
  Buffer_Recv_nAddedPeriodic = new unsigned long[size];
  
  nAddedPeriodic = Added_Periodic.size();
  Buffer_Send_nAddedPeriodic[0] = nAddedPeriodic;
  
#ifdef HAVE_MPI
  SU2_MPI::Allreduce(&nAddedPeriodic, &maxAddedPeriodic, 1, MPI_UNSIGNED_LONG,
                     MPI_MAX, MPI_COMM_WORLD);
  SU2_MPI::Allgather(&Buffer_Send_nAddedPeriodic, 1, MPI_UNSIGNED_LONG,
                     Buffer_Recv_nAddedPeriodic,  1, MPI_UNSIGNED_LONG, MPI_COMM_WORLD);
#else
  maxAddedPeriodic = nAddedPeriodic;
  Buffer_Recv_nAddedPeriodic[0] = Buffer_Send_nAddedPeriodic[0];
#endif
  
  /*--- Communicate the global index values of all added periodic nodes. ---*/
  unsigned long *Buffer_Send_AddedPeriodic = new unsigned long[maxAddedPeriodic];
  unsigned long *Buffer_Recv_AddedPeriodic = new unsigned long[size*maxAddedPeriodic];
  
  for (iPoint = 0; iPoint < Added_Periodic.size(); iPoint++) {
    Buffer_Send_AddedPeriodic[iPoint] = Added_Periodic[iPoint];
  }
  
  /*--- Gather the element connectivity information. All processors will now
   have a copy of the global index values for all added periodic points. ---*/
  
#ifdef HAVE_MPI
  SU2_MPI::Allgather(Buffer_Send_AddedPeriodic, maxAddedPeriodic, MPI_UNSIGNED_LONG,
                     Buffer_Recv_AddedPeriodic, maxAddedPeriodic, MPI_UNSIGNED_LONG,
                     MPI_COMM_WORLD);
#else
  for (iPoint = 0; iPoint < maxAddedPeriodic; iPoint++) Buffer_Recv_AddedPeriodic[iPoint] = Buffer_Send_AddedPeriodic[iPoint];
#endif
  
  /*--- Search all send/recv boundaries on this partition for halo cells. In
   particular, consider only the recv conditions (these are the true halo
   nodes). Check the ranks of the processors that are communicating and
   choose to keep only the halo cells from the higher rank processor. Here,
   we are also choosing to keep periodic nodes that were part of the original
   domain. We will check the communicated list of added periodic points. ---*/
  
  int *Local_Halo = new int[geometry->GetnPoint()];
  for (iPoint = 0; iPoint < geometry->GetnPoint(); iPoint++)
    Local_Halo[iPoint] = !geometry->node[iPoint]->GetDomain();
  
  for (iMarker = 0; iMarker < config->GetnMarker_All(); iMarker++) {
    if (config->GetMarker_All_KindBC(iMarker) == SEND_RECEIVE) {
      SendRecv = config->GetMarker_All_SendRecv(iMarker);
      RecvFrom = abs(SendRecv)-1;
      
      for (iVertex = 0; iVertex < geometry->nVertex[iMarker]; iVertex++) {
        iPoint = geometry->vertex[iMarker][iVertex]->GetNode();
        iGlobal_Index = geometry->node[iPoint]->GetGlobalIndex();
        
        /*--- We need to keep one copy of overlapping halo cells. ---*/
        notHalo = ((geometry->vertex[iMarker][iVertex]->GetRotation_Type() == 0) &&
                   (SendRecv < 0) && (rank > RecvFrom));
        
        /*--- We want to keep the periodic nodes that were part of the original domain ---*/
        notPeriodic = ((geometry->vertex[iMarker][iVertex]->GetRotation_Type() > 0) &&
                       (geometry->vertex[iMarker][iVertex]->GetRotation_Type() % 2 == 1) &&
                       (SendRecv < 0));
        
        /*--- Lastly, check that this isn't an added periodic point that
         we will forcibly remove. Use the communicated list of these points. ---*/
        addedPeriodic = false; kPoint = 0;
        for (iProcessor = 0; iProcessor < size; iProcessor++) {
          for (jPoint = 0; jPoint < Buffer_Recv_nAddedPeriodic[iProcessor]; jPoint++) {
            if (iGlobal_Index == Buffer_Recv_AddedPeriodic[kPoint+jPoint])
              addedPeriodic = true;
          }
          /*--- Adjust jNode to index of next proc's data in the buffers. ---*/
          kPoint = (iProcessor+1)*maxAddedPeriodic;
        }
        
        /*--- If we found either of these types of nodes, flag them to be kept. ---*/
        if ((notHalo || notPeriodic) && !addedPeriodic) {
          Local_Halo[iPoint] = false;
        }
      }
    }
  }
  
  /*--- Loop over all elements in this partition and load the
   elements of the current type into the buffer to be sent to
   the master node. ---*/
  jNode = 0; jElem = 0;
  for (iMarker = 0; iMarker < config->GetnMarker_All(); iMarker++)
    if (config->GetMarker_All_Plotting(iMarker) == YES)
      for (iElem = 0; iElem < geometry->GetnElem_Bound(iMarker); iElem++) {
        
        if (geometry->bound[iMarker][iElem]->GetVTK_Type() == Elem_Type) {
          
          /*--- Loop over all nodes in this element and load the
           connectivity into the send buffer. ---*/
          
          Buffer_Send_Halo[jElem] = false;
          for (iNode = 0; iNode < NODES_PER_ELEMENT; iNode++) {
            
            /*--- Store the global index values directly. ---*/
            
            iPoint = geometry->bound[iMarker][iElem]->GetNode(iNode);
            Buffer_Send_Elem[jNode] = geometry->node[iPoint]->GetGlobalIndex();
            
            /*--- Check if this is a halo node. If so, flag this element
             as a halo cell. We will use this later to sort and remove
             any duplicates from the connectivity list. ---*/
            
            if (Local_Halo[iPoint])
              Buffer_Send_Halo[jElem] = true;
            
            /*--- Increment jNode as the counter. We need this because iElem
             may include other elements that we skip over during this loop. ---*/
            
            jNode++;
          }
          jElem++;
        }
      }
  
  /*--- Gather the element connectivity information. ---*/
  
#ifdef HAVE_MPI
  SU2_MPI::Gather(Buffer_Send_Elem, nBuffer_Scalar, MPI_UNSIGNED_LONG, Buffer_Recv_Elem, nBuffer_Scalar, MPI_UNSIGNED_LONG, MASTER_NODE, MPI_COMM_WORLD);
  SU2_MPI::Gather(Buffer_Send_Halo, MaxLocalElem, MPI_UNSIGNED_SHORT, Buffer_Recv_Halo, MaxLocalElem, MPI_UNSIGNED_SHORT, MASTER_NODE, MPI_COMM_WORLD);
#else
  for (iPoint = 0; iPoint < nBuffer_Scalar; iPoint++) Buffer_Recv_Elem[iPoint] = Buffer_Send_Elem[iPoint];
  for (iPoint = 0; iPoint < MaxLocalElem; iPoint++) Buffer_Recv_Halo[iPoint] = Buffer_Send_Halo[iPoint];
#endif
  
  /*--- The master node unpacks and sorts the connectivity. ---*/
  
  if (rank == MASTER_NODE) {
    
    /*---  We need to remove any duplicate elements (halo cells) that
     exist on multiple partitions. Start by initializing all elements
     to the "write" state by using a boolean array. ---*/
    
    Write_Elem = new bool[size*MaxLocalElem];
    for (iElem = 0; iElem < size*MaxLocalElem; iElem++) {
      Write_Elem[iElem] = true;
    }
    
    /*--- Remove the rind layer from the solution only if requested ---*/
    
    if (!Wrt_Halo) {
      
      /*--- Loop for flagging duplicate elements so that they are not
       included in the final connectivity list. ---*/
      
      kElem = 0;
      for (iProcessor = 0; iProcessor < size; iProcessor++) {
        for (iElem = 0; iElem < Buffer_Recv_nElem[iProcessor]; iElem++) {
          
          /*--- Check if this element was marked as a halo. ---*/
          if (Buffer_Recv_Halo[kElem+iElem])
            Write_Elem[kElem+iElem] = false;
          
        }
        kElem = (iProcessor+1)*MaxLocalElem;
      }
    }
    
    /*--- Store the unique connectivity list for this element type. ---*/
    
    jNode = 0; kNode = 0; jElem = 0; nElem_Total = 0;
    for (iProcessor = 0; iProcessor < size; iProcessor++) {
      for (iElem = 0; iElem < Buffer_Recv_nElem[iProcessor]; iElem++) {
        
        /*--- Only write the elements that were flagged for it. ---*/
        if (Write_Elem[jElem+iElem]) {
          
          /*--- Increment total count for this element type ---*/
          nElem_Total++;
          
          /*--- Get global index, then loop over each variable and store.
           Note that we are adding one to the index value because CGNS/Tecplot
           use 1-based indexing.---*/
          
          for (iNode = 0; iNode < NODES_PER_ELEMENT; iNode++) {
            Conn_Elem[kNode] = (int)Buffer_Recv_Elem[jNode+iElem*NODES_PER_ELEMENT+iNode] + 1;
            kNode++;
          }
        }
      }
      /*--- Adjust jNode to index of next proc's data in the buffers. ---*/
      jElem = (iProcessor+1)*MaxLocalElem;
      jNode = (iProcessor+1)*nBuffer_Scalar;
    }
  }
  
  /*--- Immediately release the temporary buffers. ---*/
  delete [] Buffer_Send_Elem;
  delete [] Buffer_Send_Halo;
  delete [] Buffer_Recv_nAddedPeriodic;
  delete [] Buffer_Send_AddedPeriodic;
  delete [] Buffer_Recv_AddedPeriodic;
  delete [] Local_Halo;
  if (rank == MASTER_NODE) {
    delete [] Buffer_Recv_nElem;
    delete [] Buffer_Recv_Elem;
    delete [] Buffer_Recv_Halo;
    delete [] Write_Elem;
  }
  
  /*--- Store the particular global element count in the class data,
   and set the class data pointer to the connectivity array. ---*/
  
  if (rank == MASTER_NODE) {
    switch (Elem_Type) {
      case LINE:
        nGlobal_Line = nElem_Total;
        if (nGlobal_Line > 0) Conn_Line = Conn_Elem;
        break;
      case TRIANGLE:
        nGlobal_BoundTria = nElem_Total;
        if (nGlobal_BoundTria > 0) Conn_BoundTria = Conn_Elem;
        break;
      case QUADRILATERAL:
        nGlobal_BoundQuad = nElem_Total;
        if (nGlobal_BoundQuad > 0) Conn_BoundQuad = Conn_Elem;
        break;
      default:
        cout << "Error: Unrecognized element type \n";
        exit(EXIT_FAILURE); break;
    }
  }
  
}

void COutput::MergeSolution(CConfig *config, CGeometry *geometry, CSolver **solver, unsigned short val_iZone) {
  
  unsigned short Kind_Solver  = config->GetKind_Solver();
  unsigned short iVar = 0, jVar = 0, FirstIndex = NONE, SecondIndex = NONE, ThirdIndex = NONE;
  unsigned short nVar_First = 0, nVar_Second = 0, nVar_Third = 0;
  unsigned short iVar_GridVel = 0, iVar_PressCp = 0, iVar_Density = 0, iVar_Lam = 0, iVar_MachMean = 0,
  iVar_ViscCoeffs = 0, iVar_HeatCoeffs = 0, iVar_Sens = 0, iVar_Extra = 0, iVar_Eddy = 0, iVar_Sharp = 0,
  iVar_FEA_Vel = 0, iVar_FEA_Accel = 0, iVar_FEA_Stress = 0, iVar_FEA_Stress_3D = 0,
  iVar_FEA_Extra = 0, iVar_SensDim = 0;
  unsigned long iPoint = 0, jPoint = 0, iVertex = 0, iMarker = 0;
  su2double Gas_Constant, Mach2Vel, Mach_Motion, RefDensity, RefPressure = 0.0, factor = 0.0;
  
  su2double *Aux_Frict_x = NULL, *Aux_Frict_y = NULL, *Aux_Frict_z = NULL, *Aux_Heat = NULL, *Aux_yPlus = NULL, *Aux_Sens = NULL;
  
  unsigned short CurrentIndex;
  int *Local_Halo;
  unsigned long Buffer_Send_nPoint[1], *Buffer_Recv_nPoint = NULL;
  unsigned long nLocalPoint = 0, MaxLocalPoint = 0;
  unsigned long iGlobal_Index = 0, nBuffer_Scalar = 0;
  bool Wrt_Halo = config->GetWrt_Halo(), isPeriodic;
  
  int iProcessor;
  int rank = MASTER_NODE;
  int size = SINGLE_NODE;
  
#ifdef HAVE_MPI
  MPI_Comm_rank(MPI_COMM_WORLD, &rank);
  MPI_Comm_size(MPI_COMM_WORLD, &size);
#endif
  
  bool grid_movement  = (config->GetGrid_Movement());
  bool compressible   = (config->GetKind_Regime() == COMPRESSIBLE);
  bool incompressible = (config->GetKind_Regime() == INCOMPRESSIBLE);
  bool freesurface    = (config->GetKind_Regime() == FREESURFACE);
  bool transition     = (config->GetKind_Trans_Model() == LM);
  bool flow           = (( config->GetKind_Solver() == EULER             ) ||
                         ( config->GetKind_Solver() == NAVIER_STOKES     ) ||
                         ( config->GetKind_Solver() == RANS              ) ||
                         ( config->GetKind_Solver() == ADJ_EULER         ) ||
                         ( config->GetKind_Solver() == ADJ_NAVIER_STOKES ) ||
                         ( config->GetKind_Solver() == ADJ_RANS          )   );
  bool fem = (config->GetKind_Solver() == FEM_ELASTICITY);
  
  unsigned short iDim;
  unsigned short nDim = geometry->GetnDim();
  su2double RefAreaCoeff = config->GetRefAreaCoeff();
  su2double Gamma = config->GetGamma();
  su2double RefVel2, *Normal, Area;
  
  /*--- Set the non-dimensionalization ---*/
  if (flow) {
    if (grid_movement) {
      Gas_Constant = config->GetGas_ConstantND();
      Mach2Vel = sqrt(Gamma*Gas_Constant*config->GetTemperature_FreeStreamND());
      Mach_Motion = config->GetMach_Motion();
      RefVel2 = (Mach_Motion*Mach2Vel)*(Mach_Motion*Mach2Vel);
    }
    else {
      RefVel2 = 0.0;
      for (iDim = 0; iDim < nDim; iDim++)
        RefVel2  += solver[FLOW_SOL]->GetVelocity_Inf(iDim)*solver[FLOW_SOL]->GetVelocity_Inf(iDim);
    }
    RefDensity  = solver[FLOW_SOL]->GetDensity_Inf();
    RefPressure = solver[FLOW_SOL]->GetPressure_Inf();
    factor = 1.0 / (0.5*RefDensity*RefAreaCoeff*RefVel2);
  }
  
  /*--- Prepare send buffers for the conservative variables. Need to
   find the total number of conservative variables and also the
   index for their particular solution container. ---*/
  
  switch (Kind_Solver) {
    case EULER : case NAVIER_STOKES: FirstIndex = FLOW_SOL; SecondIndex = NONE; ThirdIndex = NONE; break;
    case RANS : FirstIndex = FLOW_SOL; SecondIndex = TURB_SOL; if (transition) ThirdIndex=TRANS_SOL; else ThirdIndex = NONE; break;
    case POISSON_EQUATION: FirstIndex = POISSON_SOL; SecondIndex = NONE; ThirdIndex = NONE; break;
    case WAVE_EQUATION: FirstIndex = WAVE_SOL; SecondIndex = NONE; ThirdIndex = NONE; break;
    case HEAT_EQUATION: FirstIndex = HEAT_SOL; SecondIndex = NONE; ThirdIndex = NONE; break;
    case FEM_ELASTICITY: FirstIndex = FEA_SOL; SecondIndex = NONE; ThirdIndex = NONE; break;
    case ADJ_EULER : case ADJ_NAVIER_STOKES : FirstIndex = ADJFLOW_SOL; SecondIndex = NONE; ThirdIndex = NONE; break;
    case ADJ_RANS : FirstIndex = ADJFLOW_SOL; if (config->GetFrozen_Visc()) SecondIndex = NONE; else SecondIndex = ADJTURB_SOL; ThirdIndex = NONE; break;
    case DISC_ADJ_EULER: case DISC_ADJ_NAVIER_STOKES: FirstIndex = ADJFLOW_SOL; SecondIndex = NONE; ThirdIndex = NONE; break;
    case DISC_ADJ_RANS: FirstIndex = ADJFLOW_SOL; SecondIndex = ADJTURB_SOL; ThirdIndex = NONE; break;
    default: SecondIndex = NONE; ThirdIndex = NONE; break;
  }
  
  nVar_First = solver[FirstIndex]->GetnVar();
  if (SecondIndex != NONE) nVar_Second = solver[SecondIndex]->GetnVar();
  if (ThirdIndex != NONE) nVar_Third = solver[ThirdIndex]->GetnVar();
  nVar_Consv = nVar_First + nVar_Second + nVar_Third;
  nVar_Total = nVar_Consv;
  
  if (!config->GetLow_MemoryOutput()) {
    
    /*--- Add the limiters ---*/
    
    if (config->GetWrt_Limiters()) nVar_Total += nVar_Consv;
    
    /*--- Add the residuals ---*/
    
    if (config->GetWrt_Residuals()) nVar_Total += nVar_Consv;
    
    /*--- Add the grid velocity to the restart file for the unsteady adjoint ---*/
    
    if (grid_movement && !fem) {
      iVar_GridVel = nVar_Total;
      if (geometry->GetnDim() == 2) nVar_Total += 2;
      else if (geometry->GetnDim() == 3) nVar_Total += 3;
    }
    
    /*--- Add density to the restart file ---*/
    
    if ((config->GetKind_Regime() == FREESURFACE)) {
      iVar_Density = nVar_Total; nVar_Total += 1;
    }
    
    /*--- Add Pressure, Temperature, Cp, Mach to the restart file ---*/
    
    if ((Kind_Solver == EULER) || (Kind_Solver == NAVIER_STOKES) || (Kind_Solver == RANS)) {
      iVar_PressCp = nVar_Total; nVar_Total += 3;
      iVar_MachMean = nVar_Total; nVar_Total += 1;
    }
    
    /*--- Add Laminar Viscosity, Skin Friction, Heat Flux, & yPlus to the restart file ---*/
    
    if ((Kind_Solver == NAVIER_STOKES) || (Kind_Solver == RANS)) {
      iVar_Lam = nVar_Total;
      nVar_Total += 1;
      iVar_ViscCoeffs = nVar_Total;
      if (geometry->GetnDim() == 2) nVar_Total += 2;
      else if (geometry->GetnDim() == 3) nVar_Total += 3;
      iVar_HeatCoeffs = nVar_Total;
      nVar_Total += 2;
    }
    
    /*--- Add Eddy Viscosity to the restart file ---*/
    
    if (Kind_Solver == RANS) {
      iVar_Eddy = nVar_Total; nVar_Total += 1;
    }
    
    /*--- Add Sharp edges to the restart file ---*/
    
    if (config->GetWrt_SharpEdges()) {
      if ((Kind_Solver == EULER) || (Kind_Solver == NAVIER_STOKES) || (Kind_Solver == RANS)) {
        iVar_Sharp = nVar_Total; nVar_Total += 1;
      }
    }
    
    //if (Kind_Solver == POISSON_EQUATION) {
    //  iVar_EF = nVar_Total; nVar_Total += geometry->GetnDim();
    //}
    
    if (( Kind_Solver == ADJ_EULER              ) || ( Kind_Solver == ADJ_NAVIER_STOKES      ) ||
        ( Kind_Solver == ADJ_RANS               )) {
      iVar_Sens   = nVar_Total; nVar_Total += 2;
    }
    
    if (Kind_Solver == FEM_ELASTICITY)  {
      /*--- If the analysis is dynamic... ---*/
      if (config->GetDynamic_Analysis() == DYNAMIC){
        /*--- Velocities ---*/
        iVar_FEA_Vel = nVar_Total;
        if (geometry->GetnDim() == 2) nVar_Total += 2;
        else if (geometry->GetnDim() == 3) nVar_Total += 3;
        /*--- Accelerations ---*/
        iVar_FEA_Accel = nVar_Total;
        if (geometry->GetnDim() == 2) nVar_Total += 2;
        else if (geometry->GetnDim() == 3) nVar_Total += 3;
      }
      iVar_FEA_Stress  = nVar_Total; nVar_Total += 3;
      if (geometry->GetnDim() == 3) {iVar_FEA_Stress_3D = nVar_Total; nVar_Total += 3;}
      iVar_FEA_Extra = nVar_Total; nVar_Total += 1;
    }
    
    if ((Kind_Solver == DISC_ADJ_EULER)         ||
        (Kind_Solver == DISC_ADJ_NAVIER_STOKES) ||
        (Kind_Solver == DISC_ADJ_RANS)){
      iVar_Sens    = nVar_Total; nVar_Total += 1;
      iVar_SensDim = nVar_Total; nVar_Total += nDim;
    }
    
    if (config->GetExtraOutput()) {
      if (Kind_Solver == RANS) {
        iVar_Extra  = nVar_Total; nVar_Extra  = solver[TURB_SOL]->GetnOutputVariables(); nVar_Total += nVar_Extra;
      }
    }
    
  }
  
  Local_Halo = new int[geometry->GetnPoint()];
  for (iPoint = 0; iPoint < geometry->GetnPoint(); iPoint++)
    Local_Halo[iPoint] = !geometry->node[iPoint]->GetDomain();
  
  /*--- Search all send/recv boundaries on this partition for any periodic
   nodes that were part of the original domain. We want to recover these
   for visualization purposes. ---*/
  
  if (Wrt_Halo) {
    nLocalPoint = geometry->GetnPoint();
  } else {
    for (iMarker = 0; iMarker < config->GetnMarker_All(); iMarker++) {
      if (config->GetMarker_All_KindBC(iMarker) == SEND_RECEIVE) {
        
        /*--- Checking for less than or equal to the rank, because there may
         be some periodic halo nodes that send info to the same rank. ---*/
        
        for (iVertex = 0; iVertex < geometry->nVertex[iMarker]; iVertex++) {
          iPoint = geometry->vertex[iMarker][iVertex]->GetNode();
          isPeriodic = ((geometry->vertex[iMarker][iVertex]->GetRotation_Type() > 0) &&
                        (geometry->vertex[iMarker][iVertex]->GetRotation_Type() % 2 == 1));
          if (isPeriodic) Local_Halo[iPoint] = false;
        }
      }
    }
    
    /*--- Sum total number of nodes that belong to the domain ---*/
    
    for (iPoint = 0; iPoint < geometry->GetnPoint(); iPoint++)
      if (Local_Halo[iPoint] == false)
        nLocalPoint++;
    
  }
  Buffer_Send_nPoint[0] = nLocalPoint;
  
  /*--- Each processor sends its local number of nodes to the master. ---*/
  
  if (rank == MASTER_NODE) Buffer_Recv_nPoint = new unsigned long[size];
  
#ifdef HAVE_MPI
  SU2_MPI::Allreduce(&nLocalPoint, &MaxLocalPoint, 1, MPI_UNSIGNED_LONG, MPI_MAX, MPI_COMM_WORLD);
  SU2_MPI::Gather(&Buffer_Send_nPoint, 1, MPI_UNSIGNED_LONG, Buffer_Recv_nPoint, 1, MPI_UNSIGNED_LONG, MASTER_NODE, MPI_COMM_WORLD);
#else
  MaxLocalPoint = nLocalPoint;
  Buffer_Recv_nPoint[0] = Buffer_Send_nPoint[0];
#endif
  
  nBuffer_Scalar = MaxLocalPoint;
  
  /*--- Send and Recv buffers. ---*/
  
  su2double *Buffer_Send_Var = new su2double[MaxLocalPoint];
  su2double *Buffer_Recv_Var = NULL;
  
  su2double *Buffer_Send_Res = new su2double[MaxLocalPoint];
  su2double *Buffer_Recv_Res = NULL;
  
  su2double *Buffer_Send_Vol = new su2double[MaxLocalPoint];
  su2double *Buffer_Recv_Vol = NULL;
  
  unsigned long *Buffer_Send_GlobalIndex = new unsigned long[MaxLocalPoint];
  unsigned long *Buffer_Recv_GlobalIndex = NULL;
  
  /*--- Auxiliary vectors for surface coefficients ---*/
  
  if ((Kind_Solver == NAVIER_STOKES) || (Kind_Solver == RANS)) {
    Aux_Frict_x = new su2double[geometry->GetnPoint()];
    Aux_Frict_y = new su2double[geometry->GetnPoint()];
    Aux_Frict_z = new su2double[geometry->GetnPoint()];
    Aux_Heat  = new su2double[geometry->GetnPoint()];
    Aux_yPlus = new su2double[geometry->GetnPoint()];
  }
  
  if ((Kind_Solver == ADJ_EULER) ||
      (Kind_Solver == ADJ_NAVIER_STOKES) ||
      (Kind_Solver == ADJ_RANS)  ||
      (Kind_Solver == DISC_ADJ_EULER) ||
      (Kind_Solver == DISC_ADJ_NAVIER_STOKES) ||
      (Kind_Solver == DISC_ADJ_RANS)) {
    Aux_Sens = new su2double[geometry->GetnPoint()];
  }
  
  /*--- Prepare the receive buffers in the master node only. ---*/
  
  if (rank == MASTER_NODE) {
    
    Buffer_Recv_Var = new su2double[size*MaxLocalPoint];
    Buffer_Recv_Res = new su2double[size*MaxLocalPoint];
    Buffer_Recv_Vol = new su2double[size*MaxLocalPoint];
    Buffer_Recv_GlobalIndex = new unsigned long[size*MaxLocalPoint];
    
    /*--- Sum total number of nodes to be written and allocate arrays ---*/
    nGlobal_Poin = 0;
    for (iProcessor = 0; iProcessor < size; iProcessor++) {
      nGlobal_Poin += Buffer_Recv_nPoint[iProcessor];
    }
    Data = new su2double*[nVar_Total];
    for (iVar = 0; iVar < nVar_Total; iVar++) {
      Data[iVar] = new su2double[nGlobal_Poin];
    }
  }
  
  /*--- Main communication routine. Loop over each variable that has
   been requested by the user and perform the MPI comm. Temporary
   1-D buffers are used to send the solution for each variable at all
   nodes on each partition to the master node. These are then unpacked
   by the master and sorted by global index in one large n-dim. array. ---*/
  
  for (iVar = 0; iVar < nVar_Consv; iVar++) {
    
    /*--- Logic for which solution class to draw from. ---*/
    
    jVar = iVar;
    CurrentIndex = FirstIndex;
    if ((SecondIndex != NONE) && (iVar > nVar_First-1)) {
      jVar = iVar - nVar_First;
      CurrentIndex = SecondIndex;
    }
    if ((SecondIndex != NONE) && (ThirdIndex != NONE) && (iVar > (nVar_First + nVar_Second-1))) {
      jVar = iVar - nVar_First - nVar_Second;
      CurrentIndex = ThirdIndex;
    }
    
    /*--- Loop over this partition to collect the current variable ---*/
    
    jPoint = 0;
    for (iPoint = 0; iPoint < geometry->GetnPoint(); iPoint++) {
      
      /*--- Check for halos & write only if requested ---*/
      
      if (!Local_Halo[iPoint] || Wrt_Halo) {
        
        /*--- Get this variable into the temporary send buffer. ---*/
        
        Buffer_Send_Var[jPoint] = solver[CurrentIndex]->node[iPoint]->GetSolution(jVar);
        
        if (!config->GetLow_MemoryOutput()) {
          
          if (config->GetWrt_Limiters()) {
            Buffer_Send_Vol[jPoint] = solver[CurrentIndex]->node[iPoint]->GetLimiter_Primitive(jVar);
          }
          
          if (config->GetWrt_Residuals()) {
            if (!config->GetDiscrete_Adjoint()){
              Buffer_Send_Res[jPoint] = solver[CurrentIndex]->LinSysRes.GetBlock(iPoint, jVar);
            } else {
              Buffer_Send_Res[jPoint] = solver[CurrentIndex]->node[iPoint]->GetSolution(jVar) -
              solver[CurrentIndex]->node[iPoint]->GetSolution_Old(jVar);
            }
          }
          
        }
        
        /*--- Only send/recv the volumes & global indices during the first loop ---*/
        
        if (iVar == 0) {
          Buffer_Send_GlobalIndex[jPoint] = geometry->node[iPoint]->GetGlobalIndex();
        }
        
        jPoint++;
        
      }
    }
    
    /*--- Gather the data on the master node. ---*/
    
#ifdef HAVE_MPI
    SU2_MPI::Gather(Buffer_Send_Var, nBuffer_Scalar, MPI_DOUBLE, Buffer_Recv_Var, nBuffer_Scalar, MPI_DOUBLE, MASTER_NODE, MPI_COMM_WORLD);
#else
    for (iPoint = 0; iPoint < nBuffer_Scalar; iPoint++) Buffer_Recv_Var[iPoint] = Buffer_Send_Var[iPoint];
#endif
    if (!config->GetLow_MemoryOutput()) {
      
      if (config->GetWrt_Limiters()) {
#ifdef HAVE_MPI
        SU2_MPI::Gather(Buffer_Send_Vol, nBuffer_Scalar, MPI_DOUBLE, Buffer_Recv_Vol, nBuffer_Scalar, MPI_DOUBLE, MASTER_NODE, MPI_COMM_WORLD);
#else
        for (iPoint = 0; iPoint < nBuffer_Scalar; iPoint++) Buffer_Recv_Vol[iPoint] = Buffer_Send_Vol[iPoint];
#endif
      }
      
      if (config->GetWrt_Residuals()) {
#ifdef HAVE_MPI
        SU2_MPI::Gather(Buffer_Send_Res, nBuffer_Scalar, MPI_DOUBLE, Buffer_Recv_Res, nBuffer_Scalar, MPI_DOUBLE, MASTER_NODE, MPI_COMM_WORLD);
#else
        for (iPoint = 0; iPoint < nBuffer_Scalar; iPoint++) Buffer_Recv_Res[iPoint] = Buffer_Send_Res[iPoint];
#endif
      }
      
    }
    
    if (iVar == 0) {
#ifdef HAVE_MPI
      SU2_MPI::Gather(Buffer_Send_GlobalIndex, nBuffer_Scalar, MPI_UNSIGNED_LONG, Buffer_Recv_GlobalIndex, nBuffer_Scalar, MPI_UNSIGNED_LONG, MASTER_NODE, MPI_COMM_WORLD);
#else
      for (iPoint = 0; iPoint < nBuffer_Scalar; iPoint++) Buffer_Recv_GlobalIndex[iPoint] = Buffer_Send_GlobalIndex[iPoint];
#endif
    }
    
    /*--- The master node unpacks and sorts this variable by global index ---*/
    
    if (rank == MASTER_NODE) {
      jPoint = 0;
      for (iProcessor = 0; iProcessor < size; iProcessor++) {
        for (iPoint = 0; iPoint < Buffer_Recv_nPoint[iProcessor]; iPoint++) {
          
          /*--- Get global index, then loop over each variable and store ---*/
          
          iGlobal_Index = Buffer_Recv_GlobalIndex[jPoint];
          
          Data[iVar][iGlobal_Index] = Buffer_Recv_Var[jPoint];
          
          if (!config->GetLow_MemoryOutput()) {
            
            if (config->GetWrt_Limiters()) {
              Data[iVar+nVar_Consv][iGlobal_Index] = Buffer_Recv_Vol[jPoint];
            }
            
            if (config->GetWrt_Residuals()) {
              unsigned short ExtraIndex;
              ExtraIndex = nVar_Consv;
              if (config->GetWrt_Limiters()) ExtraIndex = 2*nVar_Consv;
              Data[iVar+ExtraIndex][iGlobal_Index] = Buffer_Recv_Res[jPoint];
            }
            
          }
          
          jPoint++;
        }
        /*--- Adjust jPoint to index of next proc's data in the buffers. ---*/
        jPoint = (iProcessor+1)*nBuffer_Scalar;
      }
    }
    
  }
  
  if (!config->GetLow_MemoryOutput()) {
    
    /*--- Additional communication routine for the grid velocity. Note that
     we are reusing the same temporary buffers from above for efficiency.
     Also, in the future more routines like this could be used to write
     an arbitrary number of additional variables to the file. ---*/
    
    if (grid_movement && !fem) {
      
      /*--- Loop over this partition to collect the current variable ---*/
      
      jPoint = 0; su2double *Grid_Vel;
      for (iPoint = 0; iPoint < geometry->GetnPoint(); iPoint++) {
        
        /*--- Check for halos & write only if requested ---*/
        
        if (!Local_Halo[iPoint] || Wrt_Halo) {
          
          /*--- Load buffers with the three grid velocity components. ---*/
          
          Grid_Vel = geometry->node[iPoint]->GetGridVel();
          Buffer_Send_Var[jPoint] = Grid_Vel[0];
          Buffer_Send_Res[jPoint] = Grid_Vel[1];
          if (geometry->GetnDim() == 3) Buffer_Send_Vol[jPoint] = Grid_Vel[2];
          jPoint++;
        }
      }
      
      /*--- Gather the data on the master node. ---*/
      
#ifdef HAVE_MPI
      SU2_MPI::Gather(Buffer_Send_Var, nBuffer_Scalar, MPI_DOUBLE, Buffer_Recv_Var, nBuffer_Scalar, MPI_DOUBLE, MASTER_NODE, MPI_COMM_WORLD);
      SU2_MPI::Gather(Buffer_Send_Res, nBuffer_Scalar, MPI_DOUBLE, Buffer_Recv_Res, nBuffer_Scalar, MPI_DOUBLE, MASTER_NODE, MPI_COMM_WORLD);
      if (geometry->GetnDim() == 3) {
        SU2_MPI::Gather(Buffer_Send_Vol, nBuffer_Scalar, MPI_DOUBLE, Buffer_Recv_Vol, nBuffer_Scalar, MPI_DOUBLE, MASTER_NODE, MPI_COMM_WORLD);
      }
#else
      for (iPoint = 0; iPoint < nBuffer_Scalar; iPoint++) Buffer_Recv_Var[iPoint] = Buffer_Send_Var[iPoint];
      for (iPoint = 0; iPoint < nBuffer_Scalar; iPoint++) Buffer_Recv_Res[iPoint] = Buffer_Send_Res[iPoint];
      if (geometry->GetnDim() == 3) {
        for (iPoint = 0; iPoint < nBuffer_Scalar; iPoint++) Buffer_Recv_Vol[iPoint] = Buffer_Send_Vol[iPoint];
      }
#endif
      
      /*--- The master node unpacks and sorts this variable by global index ---*/
      
      if (rank == MASTER_NODE) {
        jPoint = 0; iVar = iVar_GridVel;
        for (iProcessor = 0; iProcessor < size; iProcessor++) {
          for (iPoint = 0; iPoint < Buffer_Recv_nPoint[iProcessor]; iPoint++) {
            
            /*--- Get global index, then loop over each variable and store ---*/
            
            iGlobal_Index = Buffer_Recv_GlobalIndex[jPoint];
            Data[iVar][iGlobal_Index]   = Buffer_Recv_Var[jPoint];
            Data[iVar+1][iGlobal_Index] = Buffer_Recv_Res[jPoint];
            if (geometry->GetnDim() == 3)
              Data[iVar+2][iGlobal_Index] = Buffer_Recv_Vol[jPoint];
            jPoint++;
          }
          
          /*--- Adjust jPoint to index of next proc's data in the buffers. ---*/
          
          jPoint = (iProcessor+1)*nBuffer_Scalar;
        }
      }
    }
    
    /*--- Communicate the Density in Free-surface problems ---*/
    
    if (config->GetKind_Regime() == FREESURFACE) {
      
      /*--- Loop over this partition to collect the current variable ---*/
      
      jPoint = 0;
      for (iPoint = 0; iPoint < geometry->GetnPoint(); iPoint++) {
        
        /*--- Check for halos & write only if requested ---*/
        
        if (!Local_Halo[iPoint] || Wrt_Halo) {
          
          /*--- Load buffers with the pressure and mach variables. ---*/
          Buffer_Send_Var[jPoint] = solver[FLOW_SOL]->node[iPoint]->GetDensityInc();
          jPoint++;
        }
      }
      
      /*--- Gather the data on the master node. ---*/
      
#ifdef HAVE_MPI
      SU2_MPI::Gather(Buffer_Send_Var, nBuffer_Scalar, MPI_DOUBLE, Buffer_Recv_Var, nBuffer_Scalar, MPI_DOUBLE, MASTER_NODE, MPI_COMM_WORLD);
#else
      for (iPoint = 0; iPoint < nBuffer_Scalar; iPoint++) Buffer_Recv_Var[iPoint] = Buffer_Send_Var[iPoint];
#endif
      
      /*--- The master node unpacks and sorts this variable by global index ---*/
      
      if (rank == MASTER_NODE) {
        jPoint = 0; iVar = iVar_Density;
        for (iProcessor = 0; iProcessor < size; iProcessor++) {
          for (iPoint = 0; iPoint < Buffer_Recv_nPoint[iProcessor]; iPoint++) {
            
            /*--- Get global index, then loop over each variable and store ---*/
            
            iGlobal_Index = Buffer_Recv_GlobalIndex[jPoint];
            Data[iVar][iGlobal_Index] = Buffer_Recv_Var[jPoint];
            jPoint++;
          }
          /*--- Adjust jPoint to index of next proc's data in the buffers. ---*/
          
          jPoint = (iProcessor+1)*nBuffer_Scalar;
        }
      }
      
    }
    
    /*--- Communicate Pressure, Cp, and Mach ---*/
    
    if ((Kind_Solver == EULER) || (Kind_Solver == NAVIER_STOKES) || (Kind_Solver == RANS)) {
      
      /*--- First, loop through the mesh in order to find and store the
       value of the coefficient of pressure at any surface nodes. They
       will be placed in an auxiliary vector and then communicated like
       all other volumetric variables. ---*/
      
      /*--- Loop over this partition to collect the current variable ---*/
      
      jPoint = 0;
      for (iPoint = 0; iPoint < geometry->GetnPoint(); iPoint++) {
        
        /*--- Check for halos & write only if requested ---*/
        
        if (!Local_Halo[iPoint] || Wrt_Halo) {
          
          /*--- Load buffers with the pressure, Cp, and mach variables. ---*/
          
          if (compressible) {
            Buffer_Send_Var[jPoint] = solver[FLOW_SOL]->node[iPoint]->GetPressure();
            Buffer_Send_Res[jPoint] = solver[FLOW_SOL]->node[iPoint]->GetTemperature();
            Buffer_Send_Vol[jPoint] = (solver[FLOW_SOL]->node[iPoint]->GetPressure() - RefPressure)*factor*RefAreaCoeff;
          }
          if (incompressible || freesurface) {
            Buffer_Send_Var[jPoint] = solver[FLOW_SOL]->node[iPoint]->GetPressureInc();
            Buffer_Send_Res[jPoint] = 0.0;
            Buffer_Send_Vol[jPoint] = (solver[FLOW_SOL]->node[iPoint]->GetPressureInc() - RefPressure)*factor*RefAreaCoeff;
          }
          jPoint++;
        }
      }
      
      /*--- Gather the data on the master node. ---*/
      
#ifdef HAVE_MPI
      SU2_MPI::Gather(Buffer_Send_Var, nBuffer_Scalar, MPI_DOUBLE, Buffer_Recv_Var, nBuffer_Scalar, MPI_DOUBLE, MASTER_NODE, MPI_COMM_WORLD);
      SU2_MPI::Gather(Buffer_Send_Res, nBuffer_Scalar, MPI_DOUBLE, Buffer_Recv_Res, nBuffer_Scalar, MPI_DOUBLE, MASTER_NODE, MPI_COMM_WORLD);
      SU2_MPI::Gather(Buffer_Send_Vol, nBuffer_Scalar, MPI_DOUBLE, Buffer_Recv_Vol, nBuffer_Scalar, MPI_DOUBLE, MASTER_NODE, MPI_COMM_WORLD);
#else
      for (iPoint = 0; iPoint < nBuffer_Scalar; iPoint++) Buffer_Recv_Var[iPoint] = Buffer_Send_Var[iPoint];
      for (iPoint = 0; iPoint < nBuffer_Scalar; iPoint++) Buffer_Recv_Res[iPoint] = Buffer_Send_Res[iPoint];
      for (iPoint = 0; iPoint < nBuffer_Scalar; iPoint++) Buffer_Recv_Vol[iPoint] = Buffer_Send_Vol[iPoint];
#endif
      
      /*--- The master node unpacks and sorts this variable by global index ---*/
      
      if (rank == MASTER_NODE) {
        jPoint = 0; iVar = iVar_PressCp;
        for (iProcessor = 0; iProcessor < size; iProcessor++) {
          for (iPoint = 0; iPoint < Buffer_Recv_nPoint[iProcessor]; iPoint++) {
            
            /*--- Get global index, then loop over each variable and store ---*/
            
            iGlobal_Index = Buffer_Recv_GlobalIndex[jPoint];
            Data[iVar][iGlobal_Index]   = Buffer_Recv_Var[jPoint];
            Data[iVar+1][iGlobal_Index] = Buffer_Recv_Res[jPoint];
            Data[iVar+2][iGlobal_Index] = Buffer_Recv_Vol[jPoint];
            jPoint++;
          }
          
          /*--- Adjust jPoint to index of next proc's data in the buffers. ---*/
          
          jPoint = (iProcessor+1)*nBuffer_Scalar;
        }
      }
    }
    
    /*--- Communicate Mach---*/
    
    if ((Kind_Solver == EULER) || (Kind_Solver == NAVIER_STOKES) || (Kind_Solver == RANS)) {
      
      /*--- Loop over this partition to collect the current variable ---*/
      
      jPoint = 0;
      for (iPoint = 0; iPoint < geometry->GetnPoint(); iPoint++) {
        
        /*--- Check for halos & write only if requested ---*/
        
        if (!Local_Halo[iPoint] || Wrt_Halo) {
          
          /*--- Load buffers with the temperature and laminar viscosity variables. ---*/
          
          if (compressible) {
            Buffer_Send_Var[jPoint] = sqrt(solver[FLOW_SOL]->node[iPoint]->GetVelocity2())/
            solver[FLOW_SOL]->node[iPoint]->GetSoundSpeed();
          }
          if (incompressible || freesurface) {
            Buffer_Send_Var[jPoint] = sqrt(solver[FLOW_SOL]->node[iPoint]->GetVelocity2())*config->GetVelocity_Ref()/
            sqrt(config->GetBulk_Modulus()/(solver[FLOW_SOL]->node[iPoint]->GetDensityInc()*config->GetDensity_Ref()));
          }
          jPoint++;
        }
      }
      
      /*--- Gather the data on the master node. ---*/
      
#ifdef HAVE_MPI
      SU2_MPI::Gather(Buffer_Send_Var, nBuffer_Scalar, MPI_DOUBLE, Buffer_Recv_Var, nBuffer_Scalar, MPI_DOUBLE, MASTER_NODE, MPI_COMM_WORLD);
#else
      for (iPoint = 0; iPoint < nBuffer_Scalar; iPoint++) Buffer_Recv_Var[iPoint] = Buffer_Send_Var[iPoint];
#endif
      
      /*--- The master node unpacks and sorts this variable by global index ---*/
      
      if (rank == MASTER_NODE) {
        jPoint = 0; iVar = iVar_MachMean;
        for (iProcessor = 0; iProcessor < size; iProcessor++) {
          for (iPoint = 0; iPoint < Buffer_Recv_nPoint[iProcessor]; iPoint++) {
            
            /*--- Get global index, then loop over each variable and store ---*/
            
            iGlobal_Index = Buffer_Recv_GlobalIndex[jPoint];
            Data[iVar][iGlobal_Index]   = Buffer_Recv_Var[jPoint];
            jPoint++;
          }
          
          /*--- Adjust jPoint to index of next proc's data in the buffers. ---*/
          
          jPoint = (iProcessor+1)*nBuffer_Scalar;
        }
      }
    }
    
    /*--- Laminar Viscosity ---*/
    
    if ((Kind_Solver == NAVIER_STOKES) || (Kind_Solver == RANS)) {
      
      /*--- Loop over this partition to collect the current variable ---*/
      
      jPoint = 0;
      for (iPoint = 0; iPoint < geometry->GetnPoint(); iPoint++) {
        
        /*--- Check for halos & write only if requested ---*/
        
        if (!Local_Halo[iPoint] || Wrt_Halo) {
          
          /*--- Load buffers with the temperature and laminar viscosity variables. ---*/
          
          if (compressible) {
            Buffer_Send_Res[jPoint] = solver[FLOW_SOL]->node[iPoint]->GetLaminarViscosity();
          }
          if (incompressible || freesurface) {
            Buffer_Send_Res[jPoint] = solver[FLOW_SOL]->node[iPoint]->GetLaminarViscosityInc();
          }
          jPoint++;
        }
      }
      
      /*--- Gather the data on the master node. ---*/
      
#ifdef HAVE_MPI
      SU2_MPI::Gather(Buffer_Send_Res, nBuffer_Scalar, MPI_DOUBLE, Buffer_Recv_Res, nBuffer_Scalar, MPI_DOUBLE, MASTER_NODE, MPI_COMM_WORLD);
#else
      for (iPoint = 0; iPoint < nBuffer_Scalar; iPoint++) Buffer_Recv_Res[iPoint] = Buffer_Send_Res[iPoint];
#endif
      
      /*--- The master node unpacks and sorts this variable by global index ---*/
      
      if (rank == MASTER_NODE) {
        jPoint = 0; iVar = iVar_Lam;
        for (iProcessor = 0; iProcessor < size; iProcessor++) {
          for (iPoint = 0; iPoint < Buffer_Recv_nPoint[iProcessor]; iPoint++) {
            
            /*--- Get global index, then loop over each variable and store ---*/
            
            iGlobal_Index = Buffer_Recv_GlobalIndex[jPoint];
            Data[iVar][iGlobal_Index] = Buffer_Recv_Res[jPoint];
            jPoint++;
          }
          
          /*--- Adjust jPoint to index of next proc's data in the buffers. ---*/
          
          jPoint = (iProcessor+1)*nBuffer_Scalar;
        }
      }
      
      /*--- Communicate skin friction ---*/
      
      /*--- First, loop through the mesh in order to find and store the
       value of the viscous coefficients at any surface nodes. They
       will be placed in an auxiliary vector and then communicated like
       all other volumetric variables. ---*/
      
      for (iPoint = 0; iPoint < geometry->GetnPoint(); iPoint++) {
        Aux_Frict_x[iPoint] = 0.0;
        Aux_Frict_y[iPoint] = 0.0;
        Aux_Frict_z[iPoint] = 0.0;
      }
      for (iMarker = 0; iMarker < config->GetnMarker_All(); iMarker++)
        if (config->GetMarker_All_Plotting(iMarker) == YES) {
          for (iVertex = 0; iVertex < geometry->nVertex[iMarker]; iVertex++) {
            iPoint = geometry->vertex[iMarker][iVertex]->GetNode();
            Aux_Frict_x[iPoint] = solver[FLOW_SOL]->GetCSkinFriction(iMarker, iVertex, 0);
            Aux_Frict_y[iPoint] = solver[FLOW_SOL]->GetCSkinFriction(iMarker, iVertex, 1);
            if (geometry->GetnDim() == 3) Aux_Frict_z[iPoint] = solver[FLOW_SOL]->GetCSkinFriction(iMarker, iVertex, 2);
          }
        }
      
      /*--- Loop over this partition to collect the current variable ---*/
      
      jPoint = 0;
      for (iPoint = 0; iPoint < geometry->GetnPoint(); iPoint++) {
        
        /*--- Check for halos & write only if requested ---*/
        
        if (!Local_Halo[iPoint] || Wrt_Halo) {
          
          /*--- Load buffers with the three grid velocity components. ---*/
          
          Buffer_Send_Var[jPoint] = Aux_Frict_x[iPoint];
          Buffer_Send_Res[jPoint] = Aux_Frict_y[iPoint];
          if (geometry->GetnDim() == 3)
            Buffer_Send_Vol[jPoint] = Aux_Frict_z[iPoint];
          jPoint++;
        }
      }
      
      /*--- Gather the data on the master node. ---*/
      
#ifdef HAVE_MPI
      SU2_MPI::Gather(Buffer_Send_Var, nBuffer_Scalar, MPI_DOUBLE, Buffer_Recv_Var, nBuffer_Scalar, MPI_DOUBLE, MASTER_NODE, MPI_COMM_WORLD);
      SU2_MPI::Gather(Buffer_Send_Res, nBuffer_Scalar, MPI_DOUBLE, Buffer_Recv_Res, nBuffer_Scalar, MPI_DOUBLE, MASTER_NODE, MPI_COMM_WORLD);
      if (geometry->GetnDim() == 3) {
        SU2_MPI::Gather(Buffer_Send_Vol, nBuffer_Scalar, MPI_DOUBLE, Buffer_Recv_Vol, nBuffer_Scalar, MPI_DOUBLE, MASTER_NODE, MPI_COMM_WORLD);
      }
#else
      for (iPoint = 0; iPoint < nBuffer_Scalar; iPoint++)
        Buffer_Recv_Var[iPoint] = Buffer_Send_Var[iPoint];
      for (iPoint = 0; iPoint < nBuffer_Scalar; iPoint++)
        Buffer_Recv_Res[iPoint] = Buffer_Send_Res[iPoint];
      if (geometry->GetnDim() == 3) {
        for (iPoint = 0; iPoint < nBuffer_Scalar; iPoint++)
          Buffer_Recv_Vol[iPoint] = Buffer_Send_Vol[iPoint];
      }
#endif
      
      /*--- The master node unpacks and sorts this variable by global index ---*/
      
      if (rank == MASTER_NODE) {
        jPoint = 0;
        iVar = iVar_ViscCoeffs;
        for (iProcessor = 0; iProcessor < size; iProcessor++) {
          for (iPoint = 0; iPoint < Buffer_Recv_nPoint[iProcessor]; iPoint++) {
            
            /*--- Get global index, then loop over each variable and store ---*/
            
            iGlobal_Index = Buffer_Recv_GlobalIndex[jPoint];
            Data[iVar][iGlobal_Index] = Buffer_Recv_Var[jPoint];
            Data[iVar + 1][iGlobal_Index] = Buffer_Recv_Res[jPoint];
            if (geometry->GetnDim() == 3)
              Data[iVar + 2][iGlobal_Index] = Buffer_Recv_Vol[jPoint];
            jPoint++;
          }
          
          /*--- Adjust jPoint to index of next proc's data in the buffers. ---*/
          
          jPoint = (iProcessor + 1) * nBuffer_Scalar;
        }
      }
      
      /*--- Communicate heat transfer, y+ ---*/
      
      /*--- First, loop through the mesh in order to find and store the
       value of the viscous coefficients at any surface nodes. They
       will be placed in an auxiliary vector and then communicated like
       all other volumetric variables. ---*/
      
      for (iPoint = 0; iPoint < geometry->GetnPoint(); iPoint++) {
        Aux_Heat[iPoint] = 0.0;
        Aux_yPlus[iPoint] = 0.0;
      }
      for (iMarker = 0; iMarker < config->GetnMarker_All(); iMarker++)
        if (config->GetMarker_All_Plotting(iMarker) == YES) {
          for (iVertex = 0; iVertex < geometry->nVertex[iMarker]; iVertex++) {
            iPoint = geometry->vertex[iMarker][iVertex]->GetNode();
            Aux_Heat[iPoint] = solver[FLOW_SOL]->GetHeatFlux(iMarker, iVertex);
            Aux_yPlus[iPoint] = solver[FLOW_SOL]->GetYPlus(iMarker, iVertex);
          }
        }
      
      /*--- Loop over this partition to collect the current variable ---*/
      
      jPoint = 0;
      for (iPoint = 0; iPoint < geometry->GetnPoint(); iPoint++) {
        
        /*--- Check for halos & write only if requested ---*/
        
        if (!Local_Halo[iPoint] || Wrt_Halo) {
          
          /*--- Load buffers with the skin friction, heat transfer, y+ variables. ---*/
          
          if (compressible) {
            Buffer_Send_Res[jPoint] = Aux_Heat[iPoint];
            Buffer_Send_Vol[jPoint] = Aux_yPlus[iPoint];
          }
          if (incompressible || freesurface) {
            Buffer_Send_Res[jPoint] = Aux_Heat[iPoint];
            Buffer_Send_Vol[jPoint] = Aux_yPlus[iPoint];
          }
          jPoint++;
        }
      }
      
      /*--- Gather the data on the master node. ---*/
      
#ifdef HAVE_MPI
      SU2_MPI::Gather(Buffer_Send_Res, nBuffer_Scalar, MPI_DOUBLE, Buffer_Recv_Res, nBuffer_Scalar, MPI_DOUBLE, MASTER_NODE, MPI_COMM_WORLD);
      SU2_MPI::Gather(Buffer_Send_Vol, nBuffer_Scalar, MPI_DOUBLE, Buffer_Recv_Vol, nBuffer_Scalar, MPI_DOUBLE, MASTER_NODE, MPI_COMM_WORLD);
#else
      for (iPoint = 0; iPoint < nBuffer_Scalar; iPoint++)
        Buffer_Recv_Res[iPoint] = Buffer_Send_Res[iPoint];
      for (iPoint = 0; iPoint < nBuffer_Scalar; iPoint++)
        Buffer_Recv_Vol[iPoint] = Buffer_Send_Vol[iPoint];
#endif
      
      /*--- The master node unpacks and sorts this variable by global index ---*/
      
      if (rank == MASTER_NODE) {
        jPoint = 0;
        iVar = iVar_HeatCoeffs;

        for (iProcessor = 0; iProcessor < size; iProcessor++) {
          for (iPoint = 0; iPoint < Buffer_Recv_nPoint[iProcessor]; iPoint++) {
            
            /*--- Get global index, then loop over each variable and store ---*/
            
            iGlobal_Index = Buffer_Recv_GlobalIndex[jPoint];
            Data[iVar + 0][iGlobal_Index] = Buffer_Recv_Res[jPoint];
            Data[iVar + 1][iGlobal_Index] = Buffer_Recv_Vol[jPoint];
            jPoint++;
          }
          
          /*--- Adjust jPoint to index of next proc's data in the buffers. ---*/
          
          jPoint = (iProcessor + 1) * nBuffer_Scalar;
        }
      }
    }
    
    
    /*--- Communicate the Eddy Viscosity ---*/
    
    if (Kind_Solver == RANS) {
      
      /*--- Loop over this partition to collect the current variable ---*/
      
      jPoint = 0;
      for (iPoint = 0; iPoint < geometry->GetnPoint(); iPoint++) {
        
        /*--- Check for halos & write only if requested ---*/
        
        if (!Local_Halo[iPoint] || Wrt_Halo) {
          
          /*--- Load buffers with the pressure and mach variables. ---*/
          
          if (compressible) {
            Buffer_Send_Var[jPoint] = solver[FLOW_SOL]->node[iPoint]->GetEddyViscosity();
          }
          if (incompressible || freesurface) {
            Buffer_Send_Var[jPoint] = solver[FLOW_SOL]->node[iPoint]->GetEddyViscosityInc();
          }
          jPoint++;
        }
      }
      
      /*--- Gather the data on the master node. ---*/
      
#ifdef HAVE_MPI
      SU2_MPI::Gather(Buffer_Send_Var, nBuffer_Scalar, MPI_DOUBLE, Buffer_Recv_Var, nBuffer_Scalar, MPI_DOUBLE, MASTER_NODE, MPI_COMM_WORLD);
#else
      for (iPoint = 0; iPoint < nBuffer_Scalar; iPoint++) Buffer_Recv_Var[iPoint] = Buffer_Send_Var[iPoint];
#endif
      
      /*--- The master node unpacks and sorts this variable by global index ---*/
      
      if (rank == MASTER_NODE) {
        jPoint = 0; iVar = iVar_Eddy;
        for (iProcessor = 0; iProcessor < size; iProcessor++) {
          for (iPoint = 0; iPoint < Buffer_Recv_nPoint[iProcessor]; iPoint++) {
            
            /*--- Get global index, then loop over each variable and store ---*/
            
            iGlobal_Index = Buffer_Recv_GlobalIndex[jPoint];
            Data[iVar][iGlobal_Index] = Buffer_Recv_Var[jPoint];
            jPoint++;
          }
          
          /*--- Adjust jPoint to index of next proc's data in the buffers. ---*/
          
          jPoint = (iProcessor+1)*nBuffer_Scalar;
        }
      }
      
    }
    
    /*--- Communicate the Sharp Edges ---*/
    
    if (config->GetWrt_SharpEdges()) {
      
      if ((Kind_Solver == EULER) || (Kind_Solver == NAVIER_STOKES) || (Kind_Solver == RANS)) {
        
        /*--- Loop over this partition to collect the current variable ---*/
        jPoint = 0;
        for (iPoint = 0; iPoint < geometry->GetnPoint(); iPoint++) {
          
          /*--- Check for halos & write only if requested ---*/
          
          if (!Local_Halo[iPoint] || Wrt_Halo) {
            
            /*--- Load buffers with the pressure and mach variables. ---*/
            
            Buffer_Send_Var[jPoint] = geometry->node[iPoint]->GetSharpEdge_Distance();
            jPoint++;
          }
        }
        
        /*--- Gather the data on the master node. ---*/
        
#ifdef HAVE_MPI
        SU2_MPI::Gather(Buffer_Send_Var, nBuffer_Scalar, MPI_DOUBLE, Buffer_Recv_Var, nBuffer_Scalar, MPI_DOUBLE, MASTER_NODE, MPI_COMM_WORLD);
#else
        for (iPoint = 0; iPoint < nBuffer_Scalar; iPoint++) Buffer_Recv_Var[iPoint] = Buffer_Send_Var[iPoint];
#endif
        
        /*--- The master node unpacks and sorts this variable by global index ---*/
        
        if (rank == MASTER_NODE) {
          jPoint = 0; iVar = iVar_Sharp;
          for (iProcessor = 0; iProcessor < size; iProcessor++) {
            for (iPoint = 0; iPoint < Buffer_Recv_nPoint[iProcessor]; iPoint++) {
              
              /*--- Get global index, then loop over each variable and store ---*/
              
              iGlobal_Index = Buffer_Recv_GlobalIndex[jPoint];
              Data[iVar][iGlobal_Index] = Buffer_Recv_Var[jPoint];
              jPoint++;
            }
            
            /*--- Adjust jPoint to index of next proc's data in the buffers. ---*/
            
            jPoint = (iProcessor+1)*nBuffer_Scalar;
          }
        }
      }
    }
    
    /*--- Communicate the surface sensitivity ---*/
    
    if ((Kind_Solver == ADJ_EULER)         ||
        (Kind_Solver == ADJ_NAVIER_STOKES) ||
        (Kind_Solver == ADJ_RANS)          ||
        (Kind_Solver == DISC_ADJ_EULER)    ||
        (Kind_Solver == DISC_ADJ_NAVIER_STOKES) ||
        (Kind_Solver == DISC_ADJ_RANS)) {
      
      /*--- First, loop through the mesh in order to find and store the
       value of the surface sensitivity at any surface nodes. They
       will be placed in an auxiliary vector and then communicated like
       all other volumetric variables. ---*/
      
      for (iPoint = 0; iPoint < geometry->GetnPoint(); iPoint++) Aux_Sens[iPoint] = 0.0;
      for (iMarker = 0; iMarker < config->GetnMarker_All(); iMarker++)
        if (config->GetMarker_All_Plotting(iMarker) == YES) {
          for (iVertex = 0; iVertex < geometry->nVertex[iMarker]; iVertex++) {
            iPoint = geometry->vertex[iMarker][iVertex]->GetNode();
            Normal = geometry->vertex[iMarker][iVertex]->GetNormal();
            Area = 0.0;
            for (iDim = 0; iDim < nDim; iDim++) Area += Normal[iDim]*Normal[iDim];
            Area = sqrt (Area);
            Aux_Sens[iPoint] = solver[ADJFLOW_SOL]->GetCSensitivity(iMarker, iVertex)/Area;
          }
        }
      
      /*--- Loop over this partition to collect the current variable ---*/
      
      jPoint = 0;
      for (iPoint = 0; iPoint < geometry->GetnPoint(); iPoint++) {
        
        /*--- Check for halos & write only if requested ---*/
        
        if (!Local_Halo[iPoint] || Wrt_Halo) {
          
          /*--- Load buffers with the skin friction, heat transfer, y+ variables. ---*/
          
          Buffer_Send_Var[jPoint] = Aux_Sens[iPoint];
          if ((config->GetKind_ConvNumScheme() == SPACE_CENTERED) && (!config->GetDiscrete_Adjoint()))
            Buffer_Send_Res[jPoint] = solver[ADJFLOW_SOL]->node[iPoint]->GetSensor(iPoint);
          if ((config->GetKind_ConvNumScheme() == SPACE_UPWIND) && (!config->GetDiscrete_Adjoint()))
            Buffer_Send_Res[jPoint] = solver[ADJFLOW_SOL]->node[iPoint]->GetLimiter(0);
          
          jPoint++;
        }
      }
      
      /*--- Gather the data on the master node. ---*/
      
#ifdef HAVE_MPI
      SU2_MPI::Gather(Buffer_Send_Var, nBuffer_Scalar, MPI_DOUBLE, Buffer_Recv_Var, nBuffer_Scalar, MPI_DOUBLE, MASTER_NODE, MPI_COMM_WORLD);
      if (!config->GetDiscrete_Adjoint())
        SU2_MPI::Gather(Buffer_Send_Res, nBuffer_Scalar, MPI_DOUBLE, Buffer_Recv_Res, nBuffer_Scalar, MPI_DOUBLE, MASTER_NODE, MPI_COMM_WORLD);
#else
      for (iPoint = 0; iPoint < nBuffer_Scalar; iPoint++) Buffer_Recv_Var[iPoint] = Buffer_Send_Var[iPoint];
      if (!config->GetDiscrete_Adjoint())
        for (iPoint = 0; iPoint < nBuffer_Scalar; iPoint++) Buffer_Recv_Res[iPoint] = Buffer_Send_Res[iPoint];
#endif
      
      /*--- The master node unpacks and sorts this variable by global index ---*/
      
      if (rank == MASTER_NODE) {
        jPoint = 0; iVar = iVar_Sens;
        for (iProcessor = 0; iProcessor < size; iProcessor++) {
          for (iPoint = 0; iPoint < Buffer_Recv_nPoint[iProcessor]; iPoint++) {
            
            /*--- Get global index, then loop over each variable and store ---*/
            
            iGlobal_Index = Buffer_Recv_GlobalIndex[jPoint];
            Data[iVar+0][iGlobal_Index] = Buffer_Recv_Var[jPoint];
            if (!config->GetDiscrete_Adjoint())
              Data[iVar+1][iGlobal_Index] = Buffer_Recv_Res[jPoint];
            jPoint++;
          }
          
          /*--- Adjust jPoint to index of next proc's data in the buffers. ---*/
          
          jPoint = (iProcessor+1)*nBuffer_Scalar;
        }
      }
    }
    
    if ((Kind_Solver == DISC_ADJ_EULER)    ||
        (Kind_Solver == DISC_ADJ_NAVIER_STOKES) ||
        (Kind_Solver == DISC_ADJ_RANS)) {
      /*--- Loop over this partition to collect the current variable ---*/
      
      jPoint = 0;
      for (iPoint = 0; iPoint < geometry->GetnPoint(); iPoint++) {
        
        /*--- Check for halos & write only if requested ---*/
        
        if (!Local_Halo[iPoint] || Wrt_Halo) {
          
          /*--- Load buffers with the skin friction, heat transfer, y+ variables. ---*/
          
          Buffer_Send_Var[jPoint] = solver[ADJFLOW_SOL]->node[iPoint]->GetSensitivity(0);
          Buffer_Send_Res[jPoint] = solver[ADJFLOW_SOL]->node[iPoint]->GetSensitivity(1);
          if (nDim == 3)
            Buffer_Send_Vol[jPoint] = solver[ADJFLOW_SOL]->node[iPoint]->GetSensitivity(2);
          jPoint++;
        }
      }
      
      /*--- Gather the data on the master node. ---*/
      
#ifdef HAVE_MPI
      SU2_MPI::Gather(Buffer_Send_Var, nBuffer_Scalar, MPI_DOUBLE, Buffer_Recv_Var, nBuffer_Scalar, MPI_DOUBLE, MASTER_NODE, MPI_COMM_WORLD);
      SU2_MPI::Gather(Buffer_Send_Res, nBuffer_Scalar, MPI_DOUBLE, Buffer_Recv_Res, nBuffer_Scalar, MPI_DOUBLE, MASTER_NODE, MPI_COMM_WORLD);
      if (nDim == 3)
        SU2_MPI::Gather(Buffer_Send_Vol, nBuffer_Scalar, MPI_DOUBLE, Buffer_Recv_Vol, nBuffer_Scalar, MPI_DOUBLE, MASTER_NODE, MPI_COMM_WORLD);
#else
      for (iPoint = 0; iPoint < nBuffer_Scalar; iPoint++) Buffer_Recv_Var[iPoint] = Buffer_Send_Var[iPoint];
      for (iPoint = 0; iPoint < nBuffer_Scalar; iPoint++) Buffer_Recv_Res[iPoint] = Buffer_Send_Res[iPoint];
      if (nDim == 3)
        for (iPoint = 0; iPoint < nBuffer_Scalar; iPoint++) Buffer_Recv_Vol[iPoint] = Buffer_Send_Vol[iPoint];
#endif
      
      /*--- The master node unpacks and sorts this variable by global index ---*/
      
      if (rank == MASTER_NODE) {
        jPoint = 0; iVar = iVar_SensDim;
        for (iProcessor = 0; iProcessor < size; iProcessor++) {
          for (iPoint = 0; iPoint < Buffer_Recv_nPoint[iProcessor]; iPoint++) {
            
            /*--- Get global index, then loop over each variable and store ---*/
            
            iGlobal_Index = Buffer_Recv_GlobalIndex[jPoint];
            Data[iVar+0][iGlobal_Index] = Buffer_Recv_Var[jPoint];
            Data[iVar+1][iGlobal_Index] = Buffer_Recv_Res[jPoint];
            if (nDim == 3)
              Data[iVar+2][iGlobal_Index] = Buffer_Recv_Vol[jPoint];
            jPoint++;
          }
          
          /*--- Adjust jPoint to index of next proc's data in the buffers. ---*/
          
          jPoint = (iProcessor+1)*nBuffer_Scalar;
        }
      }
    }
    
    
    /*--- Communicate the Velocities for dynamic FEM problem ---*/
    
    if ((Kind_Solver == FEM_ELASTICITY) && (config->GetDynamic_Analysis() == DYNAMIC)) {
      
      /*--- Loop over this partition to collect the current variable ---*/
      
      jPoint = 0; su2double *Node_Vel;
      for (iPoint = 0; iPoint < geometry->GetnPoint(); iPoint++) {
        
        /*--- Check for halos & write only if requested ---*/
        
        if (!Local_Halo[iPoint] || Wrt_Halo) {
          
          /*--- Load buffers with the three grid velocity components. ---*/
          
          Node_Vel = solver[FEA_SOL]->node[iPoint]->GetSolution_Vel();
          Buffer_Send_Var[jPoint] = Node_Vel[0];
          Buffer_Send_Res[jPoint] = Node_Vel[1];
          if (geometry->GetnDim() == 3) Buffer_Send_Vol[jPoint] = Node_Vel[2];
          jPoint++;
        }
      }
      
      /*--- Gather the data on the master node. ---*/
      
#ifdef HAVE_MPI
      SU2_MPI::Gather(Buffer_Send_Var, nBuffer_Scalar, MPI_DOUBLE, Buffer_Recv_Var, nBuffer_Scalar, MPI_DOUBLE, MASTER_NODE, MPI_COMM_WORLD);
      SU2_MPI::Gather(Buffer_Send_Res, nBuffer_Scalar, MPI_DOUBLE, Buffer_Recv_Res, nBuffer_Scalar, MPI_DOUBLE, MASTER_NODE, MPI_COMM_WORLD);
      if (geometry->GetnDim() == 3) {
        SU2_MPI::Gather(Buffer_Send_Vol, nBuffer_Scalar, MPI_DOUBLE, Buffer_Recv_Vol, nBuffer_Scalar, MPI_DOUBLE, MASTER_NODE, MPI_COMM_WORLD);
      }
#else
      for (iPoint = 0; iPoint < nBuffer_Scalar; iPoint++) Buffer_Recv_Var[iPoint] = Buffer_Send_Var[iPoint];
      for (iPoint = 0; iPoint < nBuffer_Scalar; iPoint++) Buffer_Recv_Res[iPoint] = Buffer_Send_Res[iPoint];
      if (geometry->GetnDim() == 3) {
        for (iPoint = 0; iPoint < nBuffer_Scalar; iPoint++) Buffer_Recv_Vol[iPoint] = Buffer_Send_Vol[iPoint];
      }
#endif
      
      /*--- The master node unpacks and sorts this variable by global index ---*/
      
      if (rank == MASTER_NODE) {
        jPoint = 0; iVar = iVar_FEA_Vel;
        for (iProcessor = 0; iProcessor < size; iProcessor++) {
          for (iPoint = 0; iPoint < Buffer_Recv_nPoint[iProcessor]; iPoint++) {
            
            /*--- Get global index, then loop over each variable and store ---*/
            
            iGlobal_Index = Buffer_Recv_GlobalIndex[jPoint];
            Data[iVar][iGlobal_Index]   = Buffer_Recv_Var[jPoint];
            Data[iVar+1][iGlobal_Index] = Buffer_Recv_Res[jPoint];
            if (geometry->GetnDim() == 3)
              Data[iVar+2][iGlobal_Index] = Buffer_Recv_Vol[jPoint];
            jPoint++;
          }
          
          /*--- Adjust jPoint to index of next proc's data in the buffers. ---*/
          
          jPoint = (iProcessor+1)*nBuffer_Scalar;
        }
      }
    }
    
    /*--- Communicate the Accelerations for dynamic FEM problem ---*/
    
    if ((Kind_Solver == FEM_ELASTICITY) && (config->GetDynamic_Analysis() == DYNAMIC)) {
      
      /*--- Loop over this partition to collect the current variable ---*/
      
      jPoint = 0; su2double *Node_Accel;
      for (iPoint = 0; iPoint < geometry->GetnPoint(); iPoint++) {
        
        /*--- Check for halos & write only if requested ---*/
        
        if (!Local_Halo[iPoint] || Wrt_Halo) {
          
          /*--- Load buffers with the three grid velocity components. ---*/
          
          Node_Accel = solver[FEA_SOL]->node[iPoint]->GetSolution_Accel();
          Buffer_Send_Var[jPoint] = Node_Accel[0];
          Buffer_Send_Res[jPoint] = Node_Accel[1];
          if (geometry->GetnDim() == 3) Buffer_Send_Vol[jPoint] = Node_Accel[2];
          jPoint++;
        }
      }
      
      /*--- Gather the data on the master node. ---*/
      
#ifdef HAVE_MPI
      SU2_MPI::Gather(Buffer_Send_Var, nBuffer_Scalar, MPI_DOUBLE, Buffer_Recv_Var, nBuffer_Scalar, MPI_DOUBLE, MASTER_NODE, MPI_COMM_WORLD);
      SU2_MPI::Gather(Buffer_Send_Res, nBuffer_Scalar, MPI_DOUBLE, Buffer_Recv_Res, nBuffer_Scalar, MPI_DOUBLE, MASTER_NODE, MPI_COMM_WORLD);
      if (geometry->GetnDim() == 3) {
        SU2_MPI::Gather(Buffer_Send_Vol, nBuffer_Scalar, MPI_DOUBLE, Buffer_Recv_Vol, nBuffer_Scalar, MPI_DOUBLE, MASTER_NODE, MPI_COMM_WORLD);
      }
#else
      for (iPoint = 0; iPoint < nBuffer_Scalar; iPoint++) Buffer_Recv_Var[iPoint] = Buffer_Send_Var[iPoint];
      for (iPoint = 0; iPoint < nBuffer_Scalar; iPoint++) Buffer_Recv_Res[iPoint] = Buffer_Send_Res[iPoint];
      if (geometry->GetnDim() == 3) {
        for (iPoint = 0; iPoint < nBuffer_Scalar; iPoint++) Buffer_Recv_Vol[iPoint] = Buffer_Send_Vol[iPoint];
      }
#endif
      
      /*--- The master node unpacks and sorts this variable by global index ---*/
      
      if (rank == MASTER_NODE) {
        jPoint = 0; iVar = iVar_FEA_Accel;
        for (iProcessor = 0; iProcessor < size; iProcessor++) {
          for (iPoint = 0; iPoint < Buffer_Recv_nPoint[iProcessor]; iPoint++) {
            
            /*--- Get global index, then loop over each variable and store ---*/
            
            iGlobal_Index = Buffer_Recv_GlobalIndex[jPoint];
            Data[iVar][iGlobal_Index]   = Buffer_Recv_Var[jPoint];
            Data[iVar+1][iGlobal_Index] = Buffer_Recv_Res[jPoint];
            if (geometry->GetnDim() == 3)
              Data[iVar+2][iGlobal_Index] = Buffer_Recv_Vol[jPoint];
            jPoint++;
          }
          
          /*--- Adjust jPoint to index of next proc's data in the buffers. ---*/
          
          jPoint = (iProcessor+1)*nBuffer_Scalar;
        }
      }
    }

    /*--- Communicate the FEM elasticity stresses (2D) - New elasticity solver---*/
    
    if (Kind_Solver == FEM_ELASTICITY) {
      
      /*--- Loop over this partition to collect the current variable ---*/
      
      jPoint = 0; su2double *Stress;
      for (iPoint = 0; iPoint < geometry->GetnPoint(); iPoint++) {
        
        /*--- Check for halos & write only if requested ---*/
        
        if (!Local_Halo[iPoint] || Wrt_Halo) {
          
          /*--- Load buffers with the three grid velocity components. ---*/
          
          Stress = solver[FEA_SOL]->node[iPoint]->GetStress_FEM();
          /*--- Sigma xx ---*/
          Buffer_Send_Var[jPoint] = Stress[0];
          /*--- Sigma yy ---*/
          Buffer_Send_Res[jPoint] = Stress[1];
          /*--- Sigma xy ---*/
          Buffer_Send_Vol[jPoint] = Stress[2];
          jPoint++;
        }
      }
      
      /*--- Gather the data on the master node. ---*/
      
#ifdef HAVE_MPI
      SU2_MPI::Gather(Buffer_Send_Var, nBuffer_Scalar, MPI_DOUBLE, Buffer_Recv_Var, nBuffer_Scalar, MPI_DOUBLE, MASTER_NODE, MPI_COMM_WORLD);
      SU2_MPI::Gather(Buffer_Send_Res, nBuffer_Scalar, MPI_DOUBLE, Buffer_Recv_Res, nBuffer_Scalar, MPI_DOUBLE, MASTER_NODE, MPI_COMM_WORLD);
      SU2_MPI::Gather(Buffer_Send_Vol, nBuffer_Scalar, MPI_DOUBLE, Buffer_Recv_Vol, nBuffer_Scalar, MPI_DOUBLE, MASTER_NODE, MPI_COMM_WORLD);
#else
      for (iPoint = 0; iPoint < nBuffer_Scalar; iPoint++) Buffer_Recv_Var[iPoint] = Buffer_Send_Var[iPoint];
      for (iPoint = 0; iPoint < nBuffer_Scalar; iPoint++) Buffer_Recv_Res[iPoint] = Buffer_Send_Res[iPoint];
      for (iPoint = 0; iPoint < nBuffer_Scalar; iPoint++) Buffer_Recv_Vol[iPoint] = Buffer_Send_Vol[iPoint];
#endif
      
      /*--- The master node unpacks and sorts this variable by global index ---*/
      
      if (rank == MASTER_NODE) {
        jPoint = 0; iVar = iVar_FEA_Stress;
        for (iProcessor = 0; iProcessor < size; iProcessor++) {
          for (iPoint = 0; iPoint < Buffer_Recv_nPoint[iProcessor]; iPoint++) {
            
            /*--- Get global index, then loop over each variable and store ---*/
            
            iGlobal_Index = Buffer_Recv_GlobalIndex[jPoint];
            Data[iVar][iGlobal_Index]   = Buffer_Recv_Var[jPoint];
            Data[iVar+1][iGlobal_Index] = Buffer_Recv_Res[jPoint];
            Data[iVar+2][iGlobal_Index] = Buffer_Recv_Vol[jPoint];
            jPoint++;
          }
          
          /*--- Adjust jPoint to index of next proc's data in the buffers. ---*/
          
          jPoint = (iProcessor+1)*nBuffer_Scalar;
        }
      }
    }
    
    /*--- Communicate the FEM elasticity stresses (3D) - New elasticity solver---*/
    
    if ((Kind_Solver == FEM_ELASTICITY) && (geometry->GetnDim() == 3)) {
      
      /*--- Loop over this partition to collect the current variable ---*/
      
      jPoint = 0; su2double *Stress;
      for (iPoint = 0; iPoint < geometry->GetnPoint(); iPoint++) {
        
        /*--- Check for halos & write only if requested ---*/
        
        if (!Local_Halo[iPoint] || Wrt_Halo) {
          
          /*--- Load buffers with the three grid velocity components. ---*/
          
          Stress = solver[FEA_SOL]->node[iPoint]->GetStress_FEM();
          /*--- Sigma zz ---*/
          Buffer_Send_Var[jPoint] = Stress[3];
          /*--- Sigma xz ---*/
          Buffer_Send_Res[jPoint] = Stress[4];
          /*--- Sigma yz ---*/
          Buffer_Send_Vol[jPoint] = Stress[5];
          jPoint++;
        }
      }
      
      /*--- Gather the data on the master node. ---*/
      
#ifdef HAVE_MPI
      SU2_MPI::Gather(Buffer_Send_Var, nBuffer_Scalar, MPI_DOUBLE, Buffer_Recv_Var, nBuffer_Scalar, MPI_DOUBLE, MASTER_NODE, MPI_COMM_WORLD);
      SU2_MPI::Gather(Buffer_Send_Res, nBuffer_Scalar, MPI_DOUBLE, Buffer_Recv_Res, nBuffer_Scalar, MPI_DOUBLE, MASTER_NODE, MPI_COMM_WORLD);
      SU2_MPI::Gather(Buffer_Send_Vol, nBuffer_Scalar, MPI_DOUBLE, Buffer_Recv_Vol, nBuffer_Scalar, MPI_DOUBLE, MASTER_NODE, MPI_COMM_WORLD);
#else
      for (iPoint = 0; iPoint < nBuffer_Scalar; iPoint++) Buffer_Recv_Var[iPoint] = Buffer_Send_Var[iPoint];
      for (iPoint = 0; iPoint < nBuffer_Scalar; iPoint++) Buffer_Recv_Res[iPoint] = Buffer_Send_Res[iPoint];
      for (iPoint = 0; iPoint < nBuffer_Scalar; iPoint++) Buffer_Recv_Vol[iPoint] = Buffer_Send_Vol[iPoint];
      
#endif
      
      /*--- The master node unpacks and sorts this variable by global index ---*/
      
      if (rank == MASTER_NODE) {
        jPoint = 0; iVar = iVar_FEA_Stress_3D;
        for (iProcessor = 0; iProcessor < size; iProcessor++) {
          for (iPoint = 0; iPoint < Buffer_Recv_nPoint[iProcessor]; iPoint++) {
            
            /*--- Get global index, then loop over each variable and store ---*/
            
            iGlobal_Index = Buffer_Recv_GlobalIndex[jPoint];
            Data[iVar][iGlobal_Index]   = Buffer_Recv_Var[jPoint];
            Data[iVar+1][iGlobal_Index] = Buffer_Recv_Res[jPoint];
            Data[iVar+2][iGlobal_Index] = Buffer_Recv_Vol[jPoint];
            jPoint++;
          }
          
          /*--- Adjust jPoint to index of next proc's data in the buffers. ---*/
          
          jPoint = (iProcessor+1)*nBuffer_Scalar;
        }
      }
    }
    
    
    /*--- Communicate the Linear elasticity ---*/
    
    if ( Kind_Solver == FEM_ELASTICITY ) {
      
      /*--- Loop over this partition to collect the current variable ---*/
      jPoint = 0;
      for (iPoint = 0; iPoint < geometry->GetnPoint(); iPoint++) {
        
        /*--- Check for halos & write only if requested ---*/
        
        if (!Local_Halo[iPoint] || Wrt_Halo) {
          
          /*--- Load buffers with the temperature and laminar viscosity variables. ---*/
          
          Buffer_Send_Var[jPoint] = solver[FEA_SOL]->node[iPoint]->GetVonMises_Stress();
          jPoint++;
        }
      }
      
      /*--- Gather the data on the master node. ---*/
      
#ifdef HAVE_MPI
      SU2_MPI::Gather(Buffer_Send_Var, nBuffer_Scalar, MPI_DOUBLE, Buffer_Recv_Var, nBuffer_Scalar, MPI_DOUBLE, MASTER_NODE, MPI_COMM_WORLD);
#else
      for (iPoint = 0; iPoint < nBuffer_Scalar; iPoint++) Buffer_Recv_Var[iPoint] = Buffer_Send_Var[iPoint];
#endif
      
      /*--- The master node unpacks and sorts this variable by global index ---*/
      
      if (rank == MASTER_NODE) {
        jPoint = 0; iVar = iVar_FEA_Extra;
        for (iProcessor = 0; iProcessor < size; iProcessor++) {
          for (iPoint = 0; iPoint < Buffer_Recv_nPoint[iProcessor]; iPoint++) {
            
            /*--- Get global index, then loop over each variable and store ---*/
            
            iGlobal_Index = Buffer_Recv_GlobalIndex[jPoint];
            Data[iVar][iGlobal_Index] = Buffer_Recv_Var[jPoint];
            jPoint++;
          }
          
          /*--- Adjust jPoint to index of next proc's data in the buffers. ---*/
          
          jPoint = (iProcessor+1)*nBuffer_Scalar;
        }
      }
    }
    
    if (config->GetExtraOutput()) {
      
      for (jVar = 0; jVar < nVar_Extra; jVar++) {
        
        /*--- Loop over this partition to collect the current variable ---*/
        
        jPoint = 0;
        for (iPoint = 0; iPoint < geometry->GetnPoint(); iPoint++) {
          
          /*--- Check for halos & write only if requested ---*/
          
          if (!Local_Halo[iPoint] || Wrt_Halo) {
            
            /*--- Get this variable into the temporary send buffer. ---*/
            
            if (Kind_Solver == RANS) {
              Buffer_Send_Var[jPoint] = solver[TURB_SOL]->OutputVariables[iPoint*nVar_Extra+jVar];
            }
            jPoint++;
            
          }
        }
        
        /*--- Gather the data on the master node. ---*/
        
#ifdef HAVE_MPI
        SU2_MPI::Gather(Buffer_Send_Var, nBuffer_Scalar, MPI_DOUBLE, Buffer_Recv_Var, nBuffer_Scalar, MPI_DOUBLE, MASTER_NODE, MPI_COMM_WORLD);
#else
        for (iPoint = 0; iPoint < nBuffer_Scalar; iPoint++) Buffer_Recv_Var[iPoint] = Buffer_Send_Var[iPoint];
#endif
        
        /*--- The master node unpacks and sorts this variable by global index ---*/
        
        if (rank == MASTER_NODE) {
          jPoint = 0; iVar = iVar_Extra;
          for (iProcessor = 0; iProcessor < size; iProcessor++) {
            for (iPoint = 0; iPoint < Buffer_Recv_nPoint[iProcessor]; iPoint++) {
              
              /*--- Get global index, then loop over each variable and store ---*/
              
              iGlobal_Index = Buffer_Recv_GlobalIndex[jPoint];
              Data[iVar+jVar][iGlobal_Index] = Buffer_Recv_Var[jPoint];
              jPoint++;
            }
            
            /*--- Adjust jPoint to index of next proc's data in the buffers. ---*/
            
            jPoint = (iProcessor+1)*nBuffer_Scalar;
          }
        }
      }
    }
    
  }
  
  /*--- Immediately release the temporary buffers. ---*/
  
  delete [] Buffer_Send_Var;
  delete [] Buffer_Send_Res;
  delete [] Buffer_Send_Vol;
  delete [] Buffer_Send_GlobalIndex;
  if (rank == MASTER_NODE) {
    delete [] Buffer_Recv_nPoint;
    delete [] Buffer_Recv_Var;
    delete [] Buffer_Recv_Res;
    delete [] Buffer_Recv_Vol;
    delete [] Buffer_Recv_GlobalIndex;
  }
  
  /*--- Release memory needed for surface coefficients ---*/
  
  delete [] Local_Halo;
  
  if ((Kind_Solver == NAVIER_STOKES) || (Kind_Solver == RANS)) {
    delete[] Aux_Frict_x; delete[] Aux_Frict_y; delete[] Aux_Frict_z;
    delete [] Aux_Heat; delete [] Aux_yPlus;
  }
  if (( Kind_Solver == ADJ_EULER              ) ||
      ( Kind_Solver == ADJ_NAVIER_STOKES      ) ||
      ( Kind_Solver == ADJ_RANS               ) ||
      ( Kind_Solver == DISC_ADJ_EULER         ) ||
      ( Kind_Solver == DISC_ADJ_NAVIER_STOKES ) ||
      ( Kind_Solver == DISC_ADJ_RANS          )) {
    delete [] Aux_Sens;
  }
  
}

void COutput::MergeBaselineSolution(CConfig *config, CGeometry *geometry, CSolver *solver, unsigned short val_iZone) {
  
  /*--- Local variables needed on all processors ---*/
  unsigned short iVar;
  unsigned long iPoint = 0, jPoint = 0;
  
  nVar_Total = config->fields.size() - 1;
  
  /*--- Merge the solution either in serial or parallel. ---*/
  
#ifndef HAVE_MPI
  
  /*--- In serial, the single process has access to all solution data,
   so it is simple to retrieve and store inside Solution_Data. ---*/
  
  unsigned short iMarker;
  unsigned long iVertex, nTotalPoints = 0;
  int SendRecv;
  
  /*--- First, create a structure to locate any periodic halo nodes ---*/
  int *Local_Halo = new int[geometry->GetnPoint()];
  for (iPoint = 0; iPoint < geometry->GetnPoint(); iPoint++)
    Local_Halo[iPoint] = !geometry->node[iPoint]->GetDomain();
  
  for (iMarker = 0; iMarker < config->GetnMarker_All(); iMarker++) {
    if (config->GetMarker_All_KindBC(iMarker) == SEND_RECEIVE) {
      SendRecv = config->GetMarker_All_SendRecv(iMarker);
      for (iVertex = 0; iVertex < geometry->nVertex[iMarker]; iVertex++) {
        iPoint = geometry->vertex[iMarker][iVertex]->GetNode();
        if ((geometry->vertex[iMarker][iVertex]->GetRotation_Type() > 0) &&
            (geometry->vertex[iMarker][iVertex]->GetRotation_Type() % 2 == 1) &&
            (SendRecv < 0)) {
          Local_Halo[iPoint] = false;
        }
      }
      
    }
  }
  
  /*--- Total number of points in the mesh (this might include periodic points). ---*/
  
  for (iPoint = 0; iPoint < geometry->GetnPoint(); iPoint++)
    if (!Local_Halo[iPoint]) nTotalPoints++;
  
  nGlobal_Poin = nTotalPoints;
  Data = new su2double*[nVar_Total];
  for (iVar = 0; iVar < nVar_Total; iVar++) {
    Data[iVar] = new su2double[nGlobal_Poin];
  }
  
  /*--- Loop over all points in the mesh, but only write data
   for nodes in the domain (ignore periodic halo nodes). ---*/
  
  jPoint = 0;
  for (iPoint = 0; iPoint < geometry->GetnPoint(); iPoint++) {
    if (!Local_Halo[iPoint]) {
      
      /*--- Solution (first, and second system of equations) ---*/
      
      unsigned short jVar = 0;
      for (iVar = 0; iVar < nVar_Total; iVar++) {
        Data[jVar][jPoint] = solver->node[iPoint]->GetSolution(iVar);
        jVar++;
      }
    }
    
    /*--- Increment jPoint as the counter. We need this because iPoint
     may include halo nodes that we skip over during this loop. ---*/
    
    jPoint++;
    
  }
  
#else
  
  /*--- MPI preprocessing ---*/
  
  int rank, nProcessor, iProcessor;
  MPI_Comm_rank(MPI_COMM_WORLD, &rank);
  MPI_Comm_size(MPI_COMM_WORLD, &nProcessor);
  
  /*--- Local variables needed for merging with MPI ---*/
  
  unsigned long iVertex, iMarker;
  unsigned long Buffer_Send_nPoint[1], *Buffer_Recv_nPoint = NULL;
  unsigned long nLocalPoint = 0, MaxLocalPoint = 0;
  unsigned long iGlobal_Index = 0, nBuffer_Scalar = 0;
  
  int *Local_Halo = new int[geometry->GetnPoint()];
  for (iPoint = 0; iPoint < geometry->GetnPoint(); iPoint++)
    Local_Halo[iPoint] = !geometry->node[iPoint]->GetDomain();
  
  bool Wrt_Halo = config->GetWrt_Halo(), isPeriodic;
  
  /*--- Search all send/recv boundaries on this partition for any periodic
   nodes that were part of the original domain. We want to recover these
   for visualization purposes. ---*/
  
  if (Wrt_Halo) {
    nLocalPoint = geometry->GetnPoint();
  } else {
    for (iMarker = 0; iMarker < config->GetnMarker_All(); iMarker++) {
      if (config->GetMarker_All_KindBC(iMarker) == SEND_RECEIVE) {
        
        /*--- Checking for less than or equal to the rank, because there may
         be some periodic halo nodes that send info to the same rank. ---*/
        
        for (iVertex = 0; iVertex < geometry->nVertex[iMarker]; iVertex++) {
          iPoint = geometry->vertex[iMarker][iVertex]->GetNode();
          isPeriodic = ((geometry->vertex[iMarker][iVertex]->GetRotation_Type() > 0) &&
                        (geometry->vertex[iMarker][iVertex]->GetRotation_Type() % 2 == 1));
          if (isPeriodic) Local_Halo[iPoint] = false;
        }
      }
    }
    
    /*--- Sum total number of nodes that belong to the domain ---*/
    
    for (iPoint = 0; iPoint < geometry->GetnPoint(); iPoint++)
      if (Local_Halo[iPoint] == false)
        nLocalPoint++;
    
  }
  Buffer_Send_nPoint[0] = nLocalPoint;
  
  if (rank == MASTER_NODE) Buffer_Recv_nPoint = new unsigned long[nProcessor];
  
  SU2_MPI::Allreduce(&nLocalPoint, &MaxLocalPoint, 1, MPI_UNSIGNED_LONG, MPI_MAX, MPI_COMM_WORLD);
  SU2_MPI::Gather(&Buffer_Send_nPoint, 1, MPI_UNSIGNED_LONG, Buffer_Recv_nPoint, 1, MPI_UNSIGNED_LONG, MASTER_NODE, MPI_COMM_WORLD);
  
  nBuffer_Scalar = MaxLocalPoint;
  
  /*--- Send and Recv buffers. ---*/
  
  su2double *Buffer_Send_Var = new su2double[MaxLocalPoint];
  su2double *Buffer_Recv_Var = NULL;
  
  unsigned long *Buffer_Send_GlobalIndex = new unsigned long[MaxLocalPoint];
  unsigned long *Buffer_Recv_GlobalIndex = NULL;
  
  /*--- Prepare the receive buffers in the master node only. ---*/
  if (rank == MASTER_NODE) {
    
    Buffer_Recv_Var = new su2double[nProcessor*MaxLocalPoint];
    Buffer_Recv_GlobalIndex = new unsigned long[nProcessor*MaxLocalPoint];
    
    /*--- Sum total number of nodes to be written and allocate arrays ---*/
    nGlobal_Poin = 0;
    for (iProcessor = 0; iProcessor < nProcessor; iProcessor++) {
      nGlobal_Poin += Buffer_Recv_nPoint[iProcessor];
    }
    Data = new su2double*[nVar_Total];
    for (iVar = 0; iVar < nVar_Total; iVar++) {
      Data[iVar] = new su2double[nGlobal_Poin];
    }
    
  }
  
  /*--- Main communication routine. Loop over each variable that has
   been requested by the user and perform the MPI comm. Temporary
   1-D buffers are used to send the solution for each variable at all
   nodes on each partition to the master node. These are then unpacked
   by the master and sorted by global index in one large n-dim. array. ---*/
  
  for (iVar = 0; iVar < nVar_Total; iVar++) {
    
    /*--- Loop over this partition to collect the current variable ---*/
    jPoint = 0;
    for (iPoint = 0; iPoint < geometry->GetnPoint(); iPoint++) {
      
      /*--- Check for halos and write only if requested ---*/
      if (!Local_Halo[iPoint] || Wrt_Halo) {
        
        /*--- Get this variable into the temporary send buffer. ---*/
        Buffer_Send_Var[jPoint] = solver->node[iPoint]->GetSolution(iVar);
        
        /*--- Only send/recv the volumes & global indices during the first loop ---*/
        if (iVar == 0) {
          Buffer_Send_GlobalIndex[jPoint] = geometry->node[iPoint]->GetGlobalIndex();
        }
        jPoint++;
      }
    }
    
    /*--- Gather the data on the master node. ---*/
    
    SU2_MPI::Gather(Buffer_Send_Var, nBuffer_Scalar, MPI_DOUBLE, Buffer_Recv_Var, nBuffer_Scalar, MPI_DOUBLE, MASTER_NODE, MPI_COMM_WORLD);
    if (iVar == 0) {
      SU2_MPI::Gather(Buffer_Send_GlobalIndex, nBuffer_Scalar, MPI_UNSIGNED_LONG, Buffer_Recv_GlobalIndex, nBuffer_Scalar, MPI_UNSIGNED_LONG, MASTER_NODE, MPI_COMM_WORLD);
    }
    
    /*--- The master node unpacks and sorts this variable by global index ---*/
    if (rank == MASTER_NODE) {
      jPoint = 0;
      for (iProcessor = 0; iProcessor < nProcessor; iProcessor++) {
        for (iPoint = 0; iPoint < Buffer_Recv_nPoint[iProcessor]; iPoint++) {
          
          /*--- Get global index, then loop over each variable and store ---*/
          iGlobal_Index = Buffer_Recv_GlobalIndex[jPoint];
          Data[iVar][iGlobal_Index] = Buffer_Recv_Var[jPoint];
          jPoint++;
        }
        /*--- Adjust jPoint to index of next proc's data in the buffers. ---*/
        jPoint = (iProcessor+1)*nBuffer_Scalar;
      }
    }
  }
  
  /*--- Immediately release the temporary buffers. ---*/
  
  delete [] Buffer_Send_Var;
  delete [] Buffer_Send_GlobalIndex;
  if (rank == MASTER_NODE) {
    delete [] Buffer_Recv_Var;
    delete [] Buffer_Recv_GlobalIndex;
  }
  
#endif
  
  delete [] Local_Halo;
  
}

void COutput::SetRestart(CConfig *config, CGeometry *geometry, CSolver **solver, unsigned short val_iZone) {
  
  /*--- Local variables ---*/
  
  unsigned short nZone = geometry->GetnZone();
  unsigned short Kind_Solver  = config->GetKind_Solver();
  unsigned short iVar, iDim, nDim = geometry->GetnDim();
  unsigned long iPoint, iExtIter = config->GetExtIter();
  bool grid_movement = config->GetGrid_Movement();
  bool dynamic_fem = (config->GetDynamic_Analysis() == DYNAMIC);
  bool fem = (config->GetKind_Solver() == FEM_ELASTICITY);
  ofstream restart_file;
  string filename;
  
  /*--- Retrieve filename from config ---*/
  
  if ((config->GetContinuous_Adjoint()) || (config->GetDiscrete_Adjoint())) {
    filename = config->GetRestart_AdjFileName();
    filename = config->GetObjFunc_Extension(filename);
  } else if (fem){
    filename = config->GetRestart_FEMFileName();
  } else {
    filename = config->GetRestart_FlowFileName();
  }
  
  /*--- Append the zone number if multizone problems ---*/
  if (nZone > 1)
    filename= config->GetMultizone_FileName(filename, val_iZone);
  
  /*--- Unsteady problems require an iteration number to be appended. ---*/
  if (config->GetUnsteady_Simulation() == TIME_SPECTRAL) {
    filename = config->GetUnsteady_FileName(filename, SU2_TYPE::Int(val_iZone));
  } else if (config->GetWrt_Unsteady()) {
    filename = config->GetUnsteady_FileName(filename, SU2_TYPE::Int(iExtIter));
  } else if ((fem) && (config->GetWrt_Dynamic())) {
    filename = config->GetUnsteady_FileName(filename, SU2_TYPE::Int(iExtIter));
  }
  
  /*--- Open the restart file and write the solution. ---*/
  
  restart_file.open(filename.c_str(), ios::out);
  restart_file.precision(15);
  
  /*--- Write the header line based on the particular solver ----*/
  
  restart_file << "\"PointID\"";
  
  /*--- Mesh coordinates are always written to the restart first ---*/
  
  if (nDim == 2) {
    restart_file << "\t\"x\"\t\"y\"";
  } else {
    restart_file << "\t\"x\"\t\"y\"\t\"z\"";
  }
  
  for (iVar = 0; iVar < nVar_Consv; iVar++) {
    if ( Kind_Solver == FEM_ELASTICITY )
      restart_file << "\t\"Displacement_" << iVar+1<<"\"";
    else
      restart_file << "\t\"Conservative_" << iVar+1<<"\"";
  }
  
  if (!config->GetLow_MemoryOutput()) {
    
    if (config->GetWrt_Limiters()) {
      for (iVar = 0; iVar < nVar_Consv; iVar++) {
        restart_file << "\t\"Limiter_" << iVar+1<<"\"";
      }
    }
    if (config->GetWrt_Residuals()) {
      for (iVar = 0; iVar < nVar_Consv; iVar++) {
        restart_file << "\t\"Residual_" << iVar+1<<"\"";
      }
    }
    
    /*--- Mesh velocities for dynamic mesh cases ---*/
    
    if (grid_movement && !fem) {
      if (nDim == 2) {
        restart_file << "\t\"Grid_Velx\"\t\"Grid_Vely\"";
      } else {
        restart_file << "\t\"Grid_Velx\"\t\"Grid_Vely\"\t\"Grid_Velz\"";
      }
    }
    
    /*--- Solver specific output variables ---*/
    
    if (config->GetKind_Regime() == FREESURFACE) {
      restart_file << "\t\"Density\"";
    }
    
    if ((Kind_Solver == EULER) || (Kind_Solver == NAVIER_STOKES) || (Kind_Solver == RANS)) {
      if (config->GetOutput_FileFormat() == PARAVIEW) {
        restart_file << "\t\"Pressure\"\t\"Temperature\"\t\"Pressure_Coefficient\"\t\"Mach\"";
      } else
        restart_file << "\t\"Pressure\"\t\"Temperature\"\t\"C<sub>p</sub>\"\t\"Mach\"";
    }
    
    if ((Kind_Solver == NAVIER_STOKES) || (Kind_Solver == RANS)) {
      if (config->GetOutput_FileFormat() == PARAVIEW) {
        if (nDim == 2) restart_file << "\t\"Laminar_Viscosity\"\t\"Skin_Friction_Coefficient_X\"\t\"Skin_Friction_Coefficient_Y\"\t\"Heat_Flux\"\t\"Y_Plus\"";
        if (nDim == 3) restart_file << "\t\"Laminar_Viscosity\"\t\"Skin_Friction_Coefficient_X\"\t\"Skin_Friction_Coefficient_Y\"\t\"Skin_Friction_Coefficient_Z\"\t\"Heat_Flux\"\t\"Y_Plus\"";
      } else {
        if (nDim == 2) restart_file << "\t\"<greek>m</greek>\"\t\"C<sub>f</sub>_x\"\t\"C<sub>f</sub>_y\"\t\"h\"\t\"y<sup>+</sup>\"";
        if (nDim == 3) restart_file << "\t\"<greek>m</greek>\"\t\"C<sub>f</sub>_x\"\t\"C<sub>f</sub>_y\"\t\"C<sub>f</sub>_z\"\t\"h\"\t\"y<sup>+</sup>\"";
      }
    }
    
    if (Kind_Solver == RANS) {
      if (config->GetOutput_FileFormat() == PARAVIEW) {
        restart_file << "\t\"Eddy_Viscosity\"";
      } else
        restart_file << "\t\"<greek>m</greek><sub>t</sub>\"";
    }
    
    if (config->GetWrt_SharpEdges()) {
      if ((Kind_Solver == EULER) || (Kind_Solver == NAVIER_STOKES) || (Kind_Solver == RANS)) {
        restart_file << "\t\"Sharp_Edge_Dist\"";
      }
    }
    
    if (Kind_Solver == POISSON_EQUATION) {
      for (iDim = 0; iDim < geometry->GetnDim(); iDim++)
        restart_file << "\t\"poissonField_" << iDim+1 << "\"";
    }
    
    if ((Kind_Solver == ADJ_EULER              ) ||
        (Kind_Solver == ADJ_NAVIER_STOKES      ) ||
        (Kind_Solver == ADJ_RANS               )   ) {
      restart_file << "\t\"Surface_Sensitivity\"\t\"Solution_Sensor\"";
    }
    if (( Kind_Solver == DISC_ADJ_EULER              ) ||
        ( Kind_Solver == DISC_ADJ_NAVIER_STOKES      ) ||
        ( Kind_Solver == DISC_ADJ_RANS               )) {
      restart_file << "\t\"Surface_Sensitivity\"\t\"Sensitivity_x\"\t\"Sensitivity_y\"";
      if (geometry->GetnDim() == 3){
        restart_file << "\t\"Sensitivity_z\"";
      }
    }
    
    if (Kind_Solver == FEM_ELASTICITY) {
      if (!dynamic_fem) {
        if (geometry->GetnDim() == 2)
          restart_file << "\t\"Sxx\"\t\"Syy\"\t\"Sxy\"\t\"Von_Mises_Stress\"";
        if (geometry->GetnDim() == 3)
          restart_file << "\t\"Sxx\"\t\"Syy\"\t\"Sxy\"\t\"Szz\"\t\"Sxz\"\t\"Syz\"\t\"Von_Mises_Stress\"";
      }
      else if (dynamic_fem) {
        if (geometry->GetnDim() == 2){
          restart_file << "\t\"Velocity_1\"\t\"Velocity_2\"\t\"Acceleration_1\"\t\"Acceleration_2\"";
          restart_file << "\t\"Sxx\"\t\"Syy\"\t\"Sxy\"\t\"Von_Mises_Stress\"";
        }
        if (geometry->GetnDim() == 3){
          restart_file << "\t\"Velocity_1\"\t\"Velocity_2\"\t\"Velocity_3\"\t\"Acceleration_1\"\t\"Acceleration_2\"\t\"Acceleration_3\"";
          restart_file << "\t\"Sxx\"\t\"Syy\"\t\"Sxy\"\t\"Szz\"\t\"Sxz\"\t\"Syz\"\t\"Von_Mises_Stress\"";
        }
      }
    }
    
    
    if (config->GetExtraOutput()) {
      string *headings = NULL;
      //if (Kind_Solver == RANS) {
      headings = solver[TURB_SOL]->OutputHeadingNames;
      //}
      
      for (iVar = 0; iVar < nVar_Extra; iVar++) {
        if (headings == NULL) {
          restart_file << "\t\"ExtraOutput_" << iVar+1<<"\"";
        } else{
          restart_file << "\t\""<< headings[iVar] <<"\"";
        }
      }
    }
  }
  
  restart_file << "\n";
  
  /*--- Write the restart file ---*/
  
  for (iPoint = 0; iPoint < geometry->GetGlobal_nPointDomain(); iPoint++) {
    
    /*--- Index of the point ---*/
    restart_file << iPoint << "\t";
    
    /*--- Write the grid coordinates first ---*/
    for (iDim = 0; iDim < nDim; iDim++) {
      restart_file << scientific << Coords[iDim][iPoint] << "\t";
    }
    
    /*--- Loop over the variables and write the values to file ---*/
    for (iVar = 0; iVar < nVar_Total; iVar++) {
      restart_file << scientific << Data[iVar][iPoint] << "\t";
    }
    restart_file << "\n";
  }
  
  restart_file.close();
  
}

void COutput::DeallocateCoordinates(CConfig *config, CGeometry *geometry) {
  
  unsigned short iDim, nDim = geometry->GetnDim();
  
  int rank = MASTER_NODE;
#ifdef HAVE_MPI
  MPI_Comm_rank(MPI_COMM_WORLD, &rank);
#endif
  
  /*--- The master node alone owns all data found in this routine. ---*/
  
  if (rank == MASTER_NODE) {
    
    /*--- Deallocate memory for coordinate data ---*/
    
    for (iDim = 0; iDim < nDim; iDim++) {
      delete [] Coords[iDim];
    }
    delete [] Coords;
  }
}

void COutput::DeallocateConnectivity(CConfig *config, CGeometry *geometry, bool surf_sol) {
  
  int rank = MASTER_NODE;
#ifdef HAVE_MPI
  MPI_Comm_rank(MPI_COMM_WORLD, &rank);
#endif
  
  /*--- The master node alone owns all data found in this routine. ---*/
  if (rank == MASTER_NODE) {
    
    /*--- Deallocate memory for connectivity data ---*/
    if (surf_sol) {
      if (nGlobal_Line > 0) delete [] Conn_Line;
      if (nGlobal_BoundTria > 0) delete [] Conn_BoundTria;
      if (nGlobal_BoundQuad > 0) delete [] Conn_BoundQuad;
    }
    else {
      if (nGlobal_Tria > 0) delete [] Conn_Tria;
      if (nGlobal_Quad > 0) delete [] Conn_Quad;
      if (nGlobal_Tetr > 0) delete [] Conn_Tetr;
      if (nGlobal_Hexa > 0) delete [] Conn_Hexa;
      if (nGlobal_Pris > 0) delete [] Conn_Pris;
      if (nGlobal_Pyra > 0) delete [] Conn_Pyra;
    }
    
  }
}

void COutput::DeallocateSolution(CConfig *config, CGeometry *geometry) {
  
  int rank = MASTER_NODE;
#ifdef HAVE_MPI
  MPI_Comm_rank(MPI_COMM_WORLD, &rank);
#endif
  
  /*--- The master node alone owns all data found in this routine. ---*/
  if (rank == MASTER_NODE) {
    
    /*--- Deallocate memory for solution data ---*/
    for (unsigned short iVar = 0; iVar < nVar_Total; iVar++) {
      delete [] Data[iVar];
    }
    delete [] Data;
    
  }
}

void COutput::SetConvHistory_Header(ofstream *ConvHist_file, CConfig *config) {
  char cstr[200], buffer[50], turb_resid[1000];
  unsigned short iMarker, iMarker_Monitoring;
  string Monitoring_Tag, monitoring_coeff, aeroelastic_coeff;
  
  bool rotating_frame = config->GetRotating_Frame();
  bool aeroelastic = config->GetAeroelastic_Simulation();
  bool equiv_area = config->GetEquivArea();
  bool turbulent = ((config->GetKind_Solver() == RANS) || (config->GetKind_Solver() == ADJ_RANS) ||
                    (config->GetKind_Solver() == DISC_ADJ_RANS));
  bool frozen_turb = config->GetFrozen_Visc();
  bool freesurface = (config->GetKind_Regime() == FREESURFACE);
  bool inv_design = (config->GetInvDesign_Cp() || config->GetInvDesign_HeatFlux());
  bool output_1d = config->GetWrt_1D_Output();
  bool output_per_surface = false;
  bool output_massflow = (config->GetKind_ObjFunc() == MASS_FLOW_RATE);
  if (config->GetnMarker_Monitoring() > 1) output_per_surface = true;
  
  unsigned short direct_diff = config->GetDirectDiff();
  
  bool isothermal = false;
  for (iMarker = 0; iMarker < config->GetnMarker_All(); iMarker++)
    if ((config->GetMarker_All_KindBC(iMarker) == ISOTHERMAL             ))
      isothermal = true;
  
  /*--- Write file name with extension ---*/
  
  string filename = config->GetConv_FileName();
  strcpy (cstr, filename.data());
  
  if (config->GetWrt_Unsteady() && config->GetRestart()) {
    long iExtIter = config->GetUnst_RestartIter();
    if (SU2_TYPE::Int(iExtIter) < 10) SPRINTF (buffer, "_0000%d", SU2_TYPE::Int(iExtIter));
    if ((SU2_TYPE::Int(iExtIter) >= 10) && (SU2_TYPE::Int(iExtIter) < 100)) SPRINTF (buffer, "_000%d", SU2_TYPE::Int(iExtIter));
    if ((SU2_TYPE::Int(iExtIter) >= 100) && (SU2_TYPE::Int(iExtIter) < 1000)) SPRINTF (buffer, "_00%d", SU2_TYPE::Int(iExtIter));
    if ((SU2_TYPE::Int(iExtIter) >= 1000) && (SU2_TYPE::Int(iExtIter) < 10000)) SPRINTF (buffer, "_0%d", SU2_TYPE::Int(iExtIter));
    if (SU2_TYPE::Int(iExtIter) >= 10000) SPRINTF (buffer, "_%d", SU2_TYPE::Int(iExtIter));
    strcat(cstr, buffer);
  }
  
  if ((config->GetOutput_FileFormat() == TECPLOT) ||
      (config->GetOutput_FileFormat() == FIELDVIEW)) SPRINTF (buffer, ".dat");
  else if ((config->GetOutput_FileFormat() == TECPLOT_BINARY) ||
           (config->GetOutput_FileFormat() == FIELDVIEW_BINARY))  SPRINTF (buffer, ".plt");
  else if (config->GetOutput_FileFormat() == PARAVIEW)  SPRINTF (buffer, ".csv");
  strcat(cstr, buffer);
  
  ConvHist_file->open(cstr, ios::out);
  ConvHist_file->precision(15);
  
  /*--- Begin of the header ---*/
  
  char begin[]= "\"Iteration\"";
  
  /*--- Header for the coefficients ---*/
  
  char flow_coeff[]= ",\"CLift\",\"CDrag\",\"CSideForce\",\"CMx\",\"CMy\",\"CMz\",\"CFx\",\"CFy\",\"CFz\",\"CL/CD\"";
  char heat_coeff[]= ",\"HeatFlux_Total\",\"HeatFlux_Maximum\"";
  char equivalent_area_coeff[]= ",\"CEquivArea\",\"CNearFieldOF\"";
  char rotating_frame_coeff[]= ",\"CMerit\",\"CT\",\"CQ\"";
  char free_surface_coeff[]= ",\"CFreeSurface\"";
  char wave_coeff[]= ",\"CWave\"";
  char fem_coeff[]= ",\"VM_Stress\"";
  char adj_coeff[]= ",\"Sens_Geo\",\"Sens_Mach\",\"Sens_AoA\",\"Sens_Press\",\"Sens_Temp\",\"Sens_AoS\"";
  char oneD_outputs[]= ",\"Avg_TotalPress\",\"Avg_Mach\",\"Avg_Temperature\",\"MassFlowRate\",\"FluxAvg_Pressure\",\"FluxAvg_Density\",\"FluxAvg_Velocity\",\"FluxAvg_Enthalpy\"";
  char Cp_inverse_design[]= ",\"Cp_Diff\"";
  char Heat_inverse_design[]= ",\"HeatFlux_Diff\"";
  char mass_flow_rate[] = ",\"MassFlowRate\"";
  char d_flow_coeff[] = ",\"D(CLift)\",\"D(CDrag)\",\"D(CSideForce)\",\"D(CMx)\",\"D(CMy)\",\"D(CMz)\",\"D(CFx)\",\"D(CFy)\",\"D(CFz)\",\"D(CL/CD)\"";
  
  /* Find the markers being monitored and create a header for them */
  for (iMarker_Monitoring = 0; iMarker_Monitoring < config->GetnMarker_Monitoring(); iMarker_Monitoring++) {
    Monitoring_Tag = config->GetMarker_Monitoring(iMarker_Monitoring);
    monitoring_coeff += ",\"CLift_"  + Monitoring_Tag + "\"";
    monitoring_coeff += ",\"CDrag_"  + Monitoring_Tag + "\"";
    monitoring_coeff += ",\"CSideForce_" + Monitoring_Tag + "\"";
    monitoring_coeff += ",\"CL/CD_" + Monitoring_Tag + "\"";
    monitoring_coeff += ",\"CFx_"    + Monitoring_Tag + "\"";
    monitoring_coeff += ",\"CFy_"    + Monitoring_Tag + "\"";
    monitoring_coeff += ",\"CFz_"    + Monitoring_Tag + "\"";
    monitoring_coeff += ",\"CMx_"    + Monitoring_Tag + "\"";
    monitoring_coeff += ",\"CMy_"    + Monitoring_Tag + "\"";
    monitoring_coeff += ",\"CMz_"    + Monitoring_Tag + "\"";
    aeroelastic_coeff += ",\"plunge_" + Monitoring_Tag + "\"";
    aeroelastic_coeff += ",\"pitch_"  + Monitoring_Tag + "\"";
  }
  
  /*--- Header for the residuals ---*/
  
  char flow_resid[]= ",\"Res_Flow[0]\",\"Res_Flow[1]\",\"Res_Flow[2]\",\"Res_Flow[3]\",\"Res_Flow[4]\"";
  char adj_flow_resid[]= ",\"Res_AdjFlow[0]\",\"Res_AdjFlow[1]\",\"Res_AdjFlow[2]\",\"Res_AdjFlow[3]\",\"Res_AdjFlow[4]\"";
  switch (config->GetKind_Turb_Model()) {
    case SA:	   SPRINTF (turb_resid, ",\"Res_Turb[0]\""); break;
    case SA_NEG: SPRINTF (turb_resid, ",\"Res_Turb[0]\""); break;
    case SST:   	SPRINTF (turb_resid, ",\"Res_Turb[0]\",\"Res_Turb[1]\""); break;
  }
  char adj_turb_resid[]= ",\"Res_AdjTurb[0]\"";
  char levelset_resid[]= ",\"Res_LevelSet\"";
  char adj_levelset_resid[]= ",\"Res_AdjLevelSet\"";
  char wave_resid[]= ",\"Res_Wave[0]\",\"Res_Wave[1]\"";
  char fem_resid[]= ",\"Res_FEM[0]\",\"Res_FEM[1]\",\"Res_FEM[2]\"";
  char heat_resid[]= ",\"Res_Heat\"";
  
  /*--- End of the header ---*/
  
  char end[]= ",\"Linear_Solver_Iterations\",\"CFL_Number\",\"Time(min)\"\n";
  
  if ((config->GetOutput_FileFormat() == TECPLOT) ||
      (config->GetOutput_FileFormat() == TECPLOT_BINARY) ||
      (config->GetOutput_FileFormat() == FIELDVIEW) ||
      (config->GetOutput_FileFormat() == FIELDVIEW_BINARY)) {
    ConvHist_file[0] << "TITLE = \"SU2 Simulation\"" << endl;
    ConvHist_file[0] << "VARIABLES = ";
  }
  
  /*--- Write the header, case depending ---*/
  switch (config->GetKind_Solver()) {
      
    case EULER : case NAVIER_STOKES: case RANS :
      ConvHist_file[0] << begin << flow_coeff;
      if (isothermal) ConvHist_file[0] << heat_coeff;
      if (equiv_area) ConvHist_file[0] << equivalent_area_coeff;
      if (inv_design) {
        ConvHist_file[0] << Cp_inverse_design;
        if (isothermal) ConvHist_file[0] << Heat_inverse_design;
      }
      if (rotating_frame) ConvHist_file[0] << rotating_frame_coeff;
      ConvHist_file[0] << flow_resid;
      if (turbulent) ConvHist_file[0] << turb_resid;
      if (aeroelastic) ConvHist_file[0] << aeroelastic_coeff;
      if (output_per_surface) ConvHist_file[0] << monitoring_coeff;
      if (output_1d) ConvHist_file[0] << oneD_outputs;
      if (output_massflow && !output_1d)  ConvHist_file[0]<< mass_flow_rate;
      if (direct_diff != NO_DERIVATIVE) ConvHist_file[0] << d_flow_coeff;
      ConvHist_file[0] << end;
      if (freesurface) {
        ConvHist_file[0] << begin << flow_coeff << free_surface_coeff;
        ConvHist_file[0] << flow_resid << levelset_resid << end;
      }
      
      break;
      
    case ADJ_EULER      : case ADJ_NAVIER_STOKES      : case ADJ_RANS:
    case DISC_ADJ_EULER: case DISC_ADJ_NAVIER_STOKES: case DISC_ADJ_RANS:
      ConvHist_file[0] << begin << adj_coeff << adj_flow_resid;
      if ((turbulent) && (!frozen_turb)) ConvHist_file[0] << adj_turb_resid;
      ConvHist_file[0] << end;
      if (freesurface) {
        ConvHist_file[0] << begin << adj_coeff << adj_flow_resid << adj_levelset_resid << end;
      }
      break;
      
    case WAVE_EQUATION:
      ConvHist_file[0] << begin << wave_coeff;
      ConvHist_file[0] << wave_resid << end;
      break;
      
    case HEAT_EQUATION:
      ConvHist_file[0] << begin << heat_coeff;
      ConvHist_file[0] << heat_resid << end;
      break;
      
    case FEM_ELASTICITY:
      ConvHist_file[0] << begin << fem_coeff;
      ConvHist_file[0] << fem_resid << end;
      break;
      
  }
  
  if (config->GetOutput_FileFormat() == TECPLOT ||
      config->GetOutput_FileFormat() == TECPLOT_BINARY ||
      config->GetOutput_FileFormat() == FIELDVIEW ||
      config->GetOutput_FileFormat() == FIELDVIEW_BINARY) {
    ConvHist_file[0] << "ZONE T= \"Convergence history\"" << endl;
  }
  
}


void COutput::SetConvHistory_Body(ofstream *ConvHist_file,
                                  CGeometry ***geometry,
                                  CSolver ****solver_container,
                                  CConfig **config,
                                  CIntegration ***integration,
                                  bool DualTime_Iteration,
                                  su2double timeused,
                                  unsigned short val_iZone) {
  
  bool output_1d  = config[val_iZone]->GetWrt_1D_Output();
  bool output_massflow = (config[val_iZone]->GetKind_ObjFunc() == MASS_FLOW_RATE);
  unsigned short FinestMesh = config[val_iZone]->GetFinestMesh();
  
  int rank;
#ifdef HAVE_MPI
  MPI_Comm_rank(MPI_COMM_WORLD, &rank);
#else
  rank = MASTER_NODE;
#endif
  
  /*--- If 1-D outputs requested, calculated them. Requires info from all nodes,
   Get area-averaged and flux-averaged values at the specified surface ---*/
  
  if (output_1d) {
    switch (config[val_iZone]->GetKind_Solver()) {
      case EULER:                   case NAVIER_STOKES:                   case RANS:
      case ADJ_EULER:               case ADJ_NAVIER_STOKES:               case ADJ_RANS:
        OneDimensionalOutput(solver_container[val_iZone][FinestMesh][FLOW_SOL], geometry[val_iZone][FinestMesh], config[val_iZone]);
        break;
    }
  }
  if (output_massflow && !output_1d) {
    switch (config[val_iZone]->GetKind_Solver()) {
      case EULER:                   case NAVIER_STOKES:                   case RANS:
      case ADJ_EULER:               case ADJ_NAVIER_STOKES:               case ADJ_RANS:
        SetMassFlowRate(solver_container[val_iZone][FinestMesh][FLOW_SOL], geometry[val_iZone][FinestMesh], config[val_iZone]);
        break;
    }
  }
  
  /*--- Output using only the master node ---*/
  if (rank == MASTER_NODE) {
    
    unsigned long iIntIter = config[val_iZone]->GetIntIter();
    unsigned long iExtIter = config[val_iZone]->GetExtIter();
    
    /*--- WARNING: These buffers have hard-coded lengths. Note that you
     may have to adjust them to be larger if adding more entries. ---*/
    char begin[1000], direct_coeff[1000], surface_coeff[1000], aeroelastic_coeff[1000], monitoring_coeff[10000],
    adjoint_coeff[1000], flow_resid[1000], adj_flow_resid[1000], turb_resid[1000], trans_resid[1000],
    adj_turb_resid[1000], levelset_resid[1000], adj_levelset_resid[1000], wave_coeff[1000],
    heat_coeff[1000], fem_coeff[1000], wave_resid[1000], heat_resid[1000],
    fem_resid[1000], end[1000], oneD_outputs[1000], massflow_outputs[1000], d_direct_coeff[1000];
    
    su2double dummy = 0.0, *Coord;
    unsigned short iVar, iMarker, iMarker_Monitoring;
    
    unsigned long LinSolvIter = 0, iPointMaxResid;
    su2double timeiter = timeused/su2double(iExtIter+1);
    
    unsigned short nDim = geometry[val_iZone][FinestMesh]->GetnDim();
    
    bool compressible = (config[val_iZone]->GetKind_Regime() == COMPRESSIBLE);
    bool incompressible = (config[val_iZone]->GetKind_Regime() == INCOMPRESSIBLE);
    bool freesurface = (config[val_iZone]->GetKind_Regime() == FREESURFACE);
    
    bool rotating_frame = config[val_iZone]->GetRotating_Frame();
    bool aeroelastic = config[val_iZone]->GetAeroelastic_Simulation();
    bool equiv_area = config[val_iZone]->GetEquivArea();
    bool inv_design = (config[val_iZone]->GetInvDesign_Cp() || config[val_iZone]->GetInvDesign_HeatFlux());
    bool transition = (config[val_iZone]->GetKind_Trans_Model() == LM);
    bool isothermal = false;
    for (iMarker = 0; iMarker < config[val_iZone]->GetnMarker_All(); iMarker++)
      if ((config[val_iZone]->GetMarker_All_KindBC(iMarker) == ISOTHERMAL))
        isothermal = true;
    bool turbulent = ((config[val_iZone]->GetKind_Solver() == RANS) || (config[val_iZone]->GetKind_Solver() == ADJ_RANS) ||
                      (config[val_iZone]->GetKind_Solver() == DISC_ADJ_RANS));
    bool adjoint = config[val_iZone]->GetContinuous_Adjoint() || config[val_iZone]->GetDiscrete_Adjoint();
    bool disc_adj = config[val_iZone]->GetDiscrete_Adjoint();
    bool wave = (config[val_iZone]->GetKind_Solver() == WAVE_EQUATION);
    bool heat = (config[val_iZone]->GetKind_Solver() == HEAT_EQUATION);
    bool flow = (config[val_iZone]->GetKind_Solver() == EULER) || (config[val_iZone]->GetKind_Solver() == NAVIER_STOKES) ||
    (config[val_iZone]->GetKind_Solver() == RANS) || (config[val_iZone]->GetKind_Solver() == ADJ_EULER) ||
    (config[val_iZone]->GetKind_Solver() == ADJ_NAVIER_STOKES) || (config[val_iZone]->GetKind_Solver() == ADJ_RANS);
    
    bool fem = (config[val_iZone]->GetKind_Solver() == FEM_ELASTICITY);					// FEM structural solver.
    bool linear_analysis = (config[val_iZone]->GetGeometricConditions() == SMALL_DEFORMATIONS);	// Linear analysis.
    bool nonlinear_analysis = (config[val_iZone]->GetGeometricConditions() == LARGE_DEFORMATIONS);	// Nonlinear analysis.
    
    bool fsi = (config[val_iZone]->GetFSI_Simulation());					// FEM structural solver.
    
    bool turbo = config[val_iZone]->GetBoolTurboPerf();
    string inMarker_Tag, outMarker_Tag;
    
    bool output_per_surface = false;
    if (config[val_iZone]->GetnMarker_Monitoring() > 1) output_per_surface = true;
    
    unsigned short direct_diff = config[val_iZone]->GetDirectDiff();
    
    
    /*--- Initialize variables to store information from all domains (direct solution) ---*/
    su2double Total_CLift = 0.0, Total_CDrag = 0.0, Total_CSideForce = 0.0, Total_CMx = 0.0, Total_CMy = 0.0, Total_CMz = 0.0, Total_CEff = 0.0,
    Total_CEquivArea = 0.0, Total_CNearFieldOF = 0.0, Total_CFx = 0.0, Total_CFy = 0.0, Total_CFz = 0.0, Total_CMerit = 0.0,
    Total_CT = 0.0, Total_CQ = 0.0, Total_CFreeSurface = 0.0, Total_CWave = 0.0, Total_CHeat = 0.0, Total_CpDiff = 0.0, Total_HeatFluxDiff = 0.0,
    Total_Heat = 0.0, Total_MaxHeat = 0.0, Total_Mdot = 0.0, Total_CFEM = 0.0;
    su2double OneD_AvgStagPress = 0.0, OneD_AvgMach = 0.0, OneD_AvgTemp = 0.0, OneD_MassFlowRate = 0.0,
    OneD_FluxAvgPress = 0.0, OneD_FluxAvgDensity = 0.0, OneD_FluxAvgVelocity = 0.0, OneD_FluxAvgEntalpy = 0.0;
    
    /*--- Initialize variables to store information from all zone for turboperformance (direct solution) ---*/
    su2double *TotalStaticEfficiency = NULL,
    *TotalTotalEfficiency = NULL,
    *KineticEnergyLoss 	  = NULL,
    *TotalPressureLoss 	  = NULL,
    *MassFlowIn 		  = NULL,
    *MassFlowOut          = NULL,
    *FlowAngleIn          = NULL,
    *FlowAngleOut         = NULL,
    *EulerianWork         = NULL,
    *TotalEnthalpyIn      = NULL,
    *PressureRatio        = NULL,
    *PressureOut          = NULL,
    *EnthalpyOut          = NULL,
    *MachIn               = NULL,
    *MachOut              = NULL,
    *NormalMachIn         = NULL,
    *NormalMachOut        = NULL,
    *VelocityOutIs        = NULL;
    
    /*--- Initialize variables to store information from all domains (adjoint solution) ---*/
    su2double Total_Sens_Geo = 0.0, Total_Sens_Mach = 0.0, Total_Sens_AoA = 0.0;
    su2double Total_Sens_Press = 0.0, Total_Sens_Temp = 0.0;
    
    /*--- Initialize variables to store information from all domains (direct differentiation) ---*/
    su2double D_Total_CLift = 0.0, D_Total_CDrag = 0.0, D_Total_CSideForce = 0.0, D_Total_CMx = 0.0, D_Total_CMy = 0.0, D_Total_CMz = 0.0, D_Total_CEff = 0.0, D_Total_CFx = 0.0, D_Total_CFy = 0.0, D_Total_CFz = 0.0;
    
    /*--- Residual arrays ---*/
    su2double *residual_flow         = NULL,
    *residual_turbulent    = NULL,
    *residual_transition   = NULL,
    *residual_levelset     = NULL;
    su2double *residual_adjflow      = NULL,
    *residual_adjturbulent = NULL,
    *residual_adjlevelset  = NULL;
    su2double *residual_wave         = NULL;
    su2double *residual_fea          = NULL;
    su2double *residual_fem		   = NULL;
    su2double *residual_heat         = NULL;
    
    /*--- Coefficients Monitored arrays ---*/
    su2double *aeroelastic_plunge = NULL,
    *aeroelastic_pitch  = NULL,
    *Surface_CLift      = NULL,
    *Surface_CDrag      = NULL,
    *Surface_CSideForce = NULL,
    *Surface_CEff       = NULL,
    *Surface_CFx        = NULL,
    *Surface_CFy        = NULL,
    *Surface_CFz        = NULL,
    *Surface_CMx        = NULL,
    *Surface_CMy        = NULL,
    *Surface_CMz        = NULL;
    
    /*--- Initialize number of variables ---*/
    unsigned short nVar_Flow = 0, nVar_LevelSet = 0, nVar_Turb = 0,
    nVar_Trans = 0, nVar_Wave = 0, nVar_Heat = 0,
    nVar_AdjFlow = 0, nVar_AdjLevelSet = 0, nVar_AdjTurb = 0,
    nVar_FEM = 0;
    
    /*--- Direct problem variables ---*/
    if (compressible) nVar_Flow = nDim+2; else nVar_Flow = nDim+1;
    if (turbulent) {
      switch (config[val_iZone]->GetKind_Turb_Model()) {
        case SA:	   nVar_Turb = 1; break;
        case SA_NEG: nVar_Turb = 1; break;
        case SST:    nVar_Turb = 2; break;
      }
    }
    if (transition) nVar_Trans = 2;
    if (wave) nVar_Wave = 2;
    if (heat) nVar_Heat = 1;
    if (freesurface) nVar_LevelSet = 1;
    
    if (fem) {
      if (linear_analysis) nVar_FEM = nDim;
      if (nonlinear_analysis) nVar_FEM = 3;
    }
    
    /*--- Adjoint problem variables ---*/
    if (compressible) nVar_AdjFlow = nDim+2; else nVar_AdjFlow = nDim+1;
    if (turbulent) {
      switch (config[val_iZone]->GetKind_Turb_Model()) {
        case SA:	   nVar_AdjTurb = 1; break;
        case SA_NEG: nVar_AdjTurb = 1; break;
        case SST:    nVar_AdjTurb = 2; break;
      }
    }
    if (freesurface) nVar_AdjLevelSet = 1;
    
    /*--- Allocate memory for the residual ---*/
    residual_flow       = new su2double[nVar_Flow];
    residual_turbulent  = new su2double[nVar_Turb];
    residual_transition = new su2double[nVar_Trans];
    residual_levelset   = new su2double[nVar_LevelSet];
    residual_wave       = new su2double[nVar_Wave];
    residual_heat       = new su2double[nVar_Heat];
    residual_fem 		= new su2double[nVar_FEM];
    
    residual_adjflow      = new su2double[nVar_AdjFlow];
    residual_adjturbulent = new su2double[nVar_AdjTurb];
    residual_adjlevelset  = new su2double[nVar_AdjLevelSet];
    
    /*--- Allocate memory for the coefficients being monitored ---*/
    aeroelastic_plunge = new su2double[config[ZONE_0]->GetnMarker_Monitoring()];
    aeroelastic_pitch  = new su2double[config[ZONE_0]->GetnMarker_Monitoring()];
    Surface_CLift      = new su2double[config[ZONE_0]->GetnMarker_Monitoring()];
    Surface_CDrag      = new su2double[config[ZONE_0]->GetnMarker_Monitoring()];
    Surface_CSideForce = new su2double[config[ZONE_0]->GetnMarker_Monitoring()];
    Surface_CEff       = new su2double[config[ZONE_0]->GetnMarker_Monitoring()];
    Surface_CFx        = new su2double[config[ZONE_0]->GetnMarker_Monitoring()];
    Surface_CFy        = new su2double[config[ZONE_0]->GetnMarker_Monitoring()];
    Surface_CFz        = new su2double[config[ZONE_0]->GetnMarker_Monitoring()];
    Surface_CMx        = new su2double[config[ZONE_0]->GetnMarker_Monitoring()];
    Surface_CMy        = new su2double[config[ZONE_0]->GetnMarker_Monitoring()];
    Surface_CMz        = new su2double[config[ZONE_0]->GetnMarker_Monitoring()];
    
    /*--- Allocate memory for the turboperformace ---*/
    TotalStaticEfficiency = new su2double[config[ZONE_0]->Get_nMarkerTurboPerf()];
    TotalTotalEfficiency  = new su2double[config[ZONE_0]->Get_nMarkerTurboPerf()];
    KineticEnergyLoss 	  = new su2double[config[ZONE_0]->Get_nMarkerTurboPerf()];
    TotalPressureLoss 	  = new su2double[config[ZONE_0]->Get_nMarkerTurboPerf()];
    MassFlowIn 		      = new su2double[config[ZONE_0]->Get_nMarkerTurboPerf()];
    MassFlowOut           = new su2double[config[ZONE_0]->Get_nMarkerTurboPerf()];
    FlowAngleIn           = new su2double[config[ZONE_0]->Get_nMarkerTurboPerf()];
    FlowAngleOut          = new su2double[config[ZONE_0]->Get_nMarkerTurboPerf()];
    EulerianWork          = new su2double[config[ZONE_0]->Get_nMarkerTurboPerf()];
    TotalEnthalpyIn       = new su2double[config[ZONE_0]->Get_nMarkerTurboPerf()];
    PressureRatio         = new su2double[config[ZONE_0]->Get_nMarkerTurboPerf()];
    PressureOut           = new su2double[config[ZONE_0]->Get_nMarkerTurboPerf()];
    EnthalpyOut           = new su2double[config[ZONE_0]->Get_nMarkerTurboPerf()];
    MachIn                = new su2double[config[ZONE_0]->Get_nMarkerTurboPerf()];
    MachOut               = new su2double[config[ZONE_0]->Get_nMarkerTurboPerf()];
    NormalMachIn          = new su2double[config[ZONE_0]->Get_nMarkerTurboPerf()];
    NormalMachOut         = new su2double[config[ZONE_0]->Get_nMarkerTurboPerf()];
    VelocityOutIs         = new su2double[config[ZONE_0]->Get_nMarkerTurboPerf()];
    
    /*--- Write information from nodes ---*/
    switch (config[val_iZone]->GetKind_Solver()) {
        
      case EULER:                   case NAVIER_STOKES:                   case RANS:
      case ADJ_EULER:               case ADJ_NAVIER_STOKES:               case ADJ_RANS:
      case DISC_ADJ_EULER:          case DISC_ADJ_NAVIER_STOKES:          case DISC_ADJ_RANS:
        
        /*--- Flow solution coefficients ---*/
        Total_CLift       = solver_container[val_iZone][FinestMesh][FLOW_SOL]->GetTotal_CLift();
        Total_CDrag       = solver_container[val_iZone][FinestMesh][FLOW_SOL]->GetTotal_CDrag();
        Total_CSideForce  = solver_container[val_iZone][FinestMesh][FLOW_SOL]->GetTotal_CSideForce();
        Total_CEff        = solver_container[val_iZone][FinestMesh][FLOW_SOL]->GetTotal_CEff();
        Total_CMx         = solver_container[val_iZone][FinestMesh][FLOW_SOL]->GetTotal_CMx();
        Total_CMy         = solver_container[val_iZone][FinestMesh][FLOW_SOL]->GetTotal_CMy();
        Total_CMz         = solver_container[val_iZone][FinestMesh][FLOW_SOL]->GetTotal_CMz();
        Total_CFx         = solver_container[val_iZone][FinestMesh][FLOW_SOL]->GetTotal_CFx();
        Total_CFy         = solver_container[val_iZone][FinestMesh][FLOW_SOL]->GetTotal_CFy();
        Total_CFz         = solver_container[val_iZone][FinestMesh][FLOW_SOL]->GetTotal_CFz();
        
        if (direct_diff != NO_DERIVATIVE){
          D_Total_CLift       = SU2_TYPE::GetDerivative(Total_CLift);
          D_Total_CDrag       = SU2_TYPE::GetDerivative(Total_CDrag);
          D_Total_CSideForce  = SU2_TYPE::GetDerivative(Total_CSideForce);
          D_Total_CEff        = SU2_TYPE::GetDerivative(Total_CEff);
          D_Total_CMx         = SU2_TYPE::GetDerivative(Total_CMx);
          D_Total_CMy         = SU2_TYPE::GetDerivative(Total_CMy);
          D_Total_CMz         = SU2_TYPE::GetDerivative(Total_CMz);
          D_Total_CFx         = SU2_TYPE::GetDerivative(Total_CFx);
          D_Total_CFy         = SU2_TYPE::GetDerivative(Total_CFy);
          D_Total_CFz         = SU2_TYPE::GetDerivative(Total_CFz);
        }
        
        if (freesurface) {
          Total_CFreeSurface = solver_container[val_iZone][FinestMesh][FLOW_SOL]->GetTotal_CFreeSurface();
        }
        
        if (isothermal) {
          Total_Heat     = solver_container[val_iZone][FinestMesh][FLOW_SOL]->GetTotal_HeatFlux();
          Total_MaxHeat  = solver_container[val_iZone][FinestMesh][FLOW_SOL]->GetTotal_MaxHeatFlux();
        }
        
        if (equiv_area) {
          Total_CEquivArea    = solver_container[val_iZone][FinestMesh][FLOW_SOL]->GetTotal_CEquivArea();
          Total_CNearFieldOF  = solver_container[val_iZone][FinestMesh][FLOW_SOL]->GetTotal_CNearFieldOF();
          
          /*--- Note that there is a redefinition of the nearfield based functionals ---*/
          Total_CEquivArea    = config[val_iZone]->GetWeightCd()*Total_CDrag + (1.0-config[val_iZone]->GetWeightCd())*Total_CEquivArea;
          Total_CNearFieldOF  = config[val_iZone]->GetWeightCd()*Total_CDrag + (1.0-config[val_iZone]->GetWeightCd())*Total_CNearFieldOF;
        }
        
        if (inv_design) {
          Total_CpDiff  = solver_container[val_iZone][FinestMesh][FLOW_SOL]->GetTotal_CpDiff();
          if (isothermal) {
            Total_HeatFluxDiff = solver_container[val_iZone][FinestMesh][FLOW_SOL]->GetTotal_HeatFluxDiff();
          }
        }
        
        if (rotating_frame) {
          Total_CT      = solver_container[val_iZone][FinestMesh][FLOW_SOL]->GetTotal_CT();
          Total_CQ      = solver_container[val_iZone][FinestMesh][FLOW_SOL]->GetTotal_CQ();
          Total_CMerit  = solver_container[val_iZone][FinestMesh][FLOW_SOL]->GetTotal_CMerit();
        }
        
        if (aeroelastic) {
          /*--- Look over the markers being monitored and get the desired values ---*/
          for (iMarker_Monitoring = 0; iMarker_Monitoring < config[ZONE_0]->GetnMarker_Monitoring(); iMarker_Monitoring++) {
            aeroelastic_plunge[iMarker_Monitoring] = config[val_iZone]->GetAeroelastic_plunge(iMarker_Monitoring);
            aeroelastic_pitch[iMarker_Monitoring]  = config[val_iZone]->GetAeroelastic_pitch(iMarker_Monitoring);
          }
        }
        
        if (output_per_surface) {
          /*--- Look over the markers being monitored and get the desired values ---*/
          for (iMarker_Monitoring = 0; iMarker_Monitoring < config[ZONE_0]->GetnMarker_Monitoring(); iMarker_Monitoring++) {
            Surface_CLift[iMarker_Monitoring]      = solver_container[val_iZone][FinestMesh][FLOW_SOL]->GetSurface_CLift(iMarker_Monitoring);
            Surface_CDrag[iMarker_Monitoring]      = solver_container[val_iZone][FinestMesh][FLOW_SOL]->GetSurface_CDrag(iMarker_Monitoring);
            Surface_CSideForce[iMarker_Monitoring] = solver_container[val_iZone][FinestMesh][FLOW_SOL]->GetSurface_CSideForce(iMarker_Monitoring);
            Surface_CEff[iMarker_Monitoring]       = solver_container[val_iZone][FinestMesh][FLOW_SOL]->GetSurface_CEff(iMarker_Monitoring);
            Surface_CFx[iMarker_Monitoring]        = solver_container[val_iZone][FinestMesh][FLOW_SOL]->GetSurface_CFx(iMarker_Monitoring);
            Surface_CFy[iMarker_Monitoring]        = solver_container[val_iZone][FinestMesh][FLOW_SOL]->GetSurface_CFy(iMarker_Monitoring);
            Surface_CFz[iMarker_Monitoring]        = solver_container[val_iZone][FinestMesh][FLOW_SOL]->GetSurface_CFz(iMarker_Monitoring);
            Surface_CMx[iMarker_Monitoring]        = solver_container[val_iZone][FinestMesh][FLOW_SOL]->GetSurface_CMx(iMarker_Monitoring);
            Surface_CMy[iMarker_Monitoring]        = solver_container[val_iZone][FinestMesh][FLOW_SOL]->GetSurface_CMy(iMarker_Monitoring);
            Surface_CMz[iMarker_Monitoring]        = solver_container[val_iZone][FinestMesh][FLOW_SOL]->GetSurface_CMz(iMarker_Monitoring);
          }
        }
        
        if (turbo) {
          /*--- Loop over the nMarker of turboperformance and get the desired values ---*/
          for (iMarker_Monitoring = 0; iMarker_Monitoring < config[ZONE_0]->Get_nMarkerTurboPerf(); iMarker_Monitoring++) {
            TotalStaticEfficiency[iMarker_Monitoring] = solver_container[val_iZone][FinestMesh][FLOW_SOL]->GetTotalStaticEfficiency(iMarker_Monitoring);
            TotalTotalEfficiency[iMarker_Monitoring]  = solver_container[val_iZone][FinestMesh][FLOW_SOL]->GetTotalTotalEfficiency(iMarker_Monitoring);
            KineticEnergyLoss[iMarker_Monitoring] 	  = solver_container[val_iZone][FinestMesh][FLOW_SOL]->GetKineticEnergyLoss(iMarker_Monitoring);
            TotalPressureLoss[iMarker_Monitoring] 	  = solver_container[val_iZone][FinestMesh][FLOW_SOL]->GetTotalPressureLoss(iMarker_Monitoring);
            MassFlowIn[iMarker_Monitoring] 		      = solver_container[val_iZone][FinestMesh][FLOW_SOL]->GetMassFlowIn(iMarker_Monitoring);
            MassFlowOut[iMarker_Monitoring]           = solver_container[val_iZone][FinestMesh][FLOW_SOL]->GetMassFlowOut(iMarker_Monitoring);
            FlowAngleIn[iMarker_Monitoring]           = solver_container[val_iZone][FinestMesh][FLOW_SOL]->GetFlowAngleIn(iMarker_Monitoring);
            FlowAngleOut[iMarker_Monitoring]          = solver_container[val_iZone][FinestMesh][FLOW_SOL]->GetFlowAngleOut(iMarker_Monitoring);
            EulerianWork[iMarker_Monitoring]          = solver_container[val_iZone][FinestMesh][FLOW_SOL]->GetEulerianWork(iMarker_Monitoring);
            TotalEnthalpyIn[iMarker_Monitoring]       = solver_container[val_iZone][FinestMesh][FLOW_SOL]->GetTotalEnthalpyIn(iMarker_Monitoring);
            PressureRatio[iMarker_Monitoring]         = solver_container[val_iZone][FinestMesh][FLOW_SOL]->GetPressureRatio(iMarker_Monitoring);
            PressureOut[iMarker_Monitoring]           = solver_container[val_iZone][FinestMesh][FLOW_SOL]->GetPressureOut(iMarker_Monitoring);
            EnthalpyOut[iMarker_Monitoring]           = solver_container[val_iZone][FinestMesh][FLOW_SOL]->GetEnthalpyOut(iMarker_Monitoring);
            MachIn[iMarker_Monitoring]                = solver_container[val_iZone][FinestMesh][FLOW_SOL]->GetMachIn(iMarker_Monitoring);
            MachOut[iMarker_Monitoring]               = solver_container[val_iZone][FinestMesh][FLOW_SOL]->GetMachOut(iMarker_Monitoring);
            NormalMachIn[iMarker_Monitoring]          = solver_container[val_iZone][FinestMesh][FLOW_SOL]->GetNormalMachIn(iMarker_Monitoring);
            NormalMachOut[iMarker_Monitoring]         = solver_container[val_iZone][FinestMesh][FLOW_SOL]->GetNormalMachOut(iMarker_Monitoring);
            VelocityOutIs[iMarker_Monitoring]         = solver_container[val_iZone][FinestMesh][FLOW_SOL]->GetVelocityOutIs(iMarker_Monitoring);
          }
        }
        
        
        //        if (fluid_structure) {
        //          Total_CFEA  = solver_container[ZONE_0][FinestMesh][FEA_SOL]->GetTotal_CFEA();
        //        }
        
        if (output_1d) {
          
          /*--- Get area-averaged and flux-averaged values at the specified surface ---*/
          
          OneD_AvgStagPress = solver_container[val_iZone][FinestMesh][FLOW_SOL]->GetOneD_TotalPress();
          OneD_AvgMach = solver_container[val_iZone][FinestMesh][FLOW_SOL]->GetOneD_Mach();
          OneD_AvgTemp = solver_container[val_iZone][FinestMesh][FLOW_SOL]->GetOneD_Temp();
          OneD_MassFlowRate = solver_container[val_iZone][FinestMesh][FLOW_SOL]->GetOneD_MassFlowRate();
          
          OneD_FluxAvgPress = solver_container[val_iZone][FinestMesh][FLOW_SOL]->GetOneD_FluxAvgPress();
          OneD_FluxAvgDensity = solver_container[val_iZone][FinestMesh][FLOW_SOL]->GetOneD_FluxAvgDensity();
          OneD_FluxAvgVelocity = solver_container[val_iZone][FinestMesh][FLOW_SOL]->GetOneD_FluxAvgVelocity();
          OneD_FluxAvgEntalpy = solver_container[val_iZone][FinestMesh][FLOW_SOL]->GetOneD_FluxAvgEntalpy();
          
        }
        /*--- Get Mass Flow at the Monitored Markers ---*/
        
        
        if (output_massflow) {
          Total_Mdot = solver_container[val_iZone][FinestMesh][FLOW_SOL]->GetOneD_MassFlowRate();
        }
        
        /*--- Flow Residuals ---*/
        
        for (iVar = 0; iVar < nVar_Flow; iVar++)
          residual_flow[iVar] = solver_container[val_iZone][FinestMesh][FLOW_SOL]->GetRes_RMS(iVar);
        
        /*--- Turbulent residual ---*/
        
        if (turbulent) {
          for (iVar = 0; iVar < nVar_Turb; iVar++)
            residual_turbulent[iVar] = solver_container[val_iZone][FinestMesh][TURB_SOL]->GetRes_RMS(iVar);
        }
        
        /*--- Transition residual ---*/
        
        if (transition) {
          for (iVar = 0; iVar < nVar_Trans; iVar++)
            residual_transition[iVar] = solver_container[val_iZone][FinestMesh][TRANS_SOL]->GetRes_RMS(iVar);
        }
        
        /*--- Free Surface residual ---*/
        
        if (freesurface) {
          for (iVar = 0; iVar < nVar_LevelSet; iVar++)
            residual_levelset[iVar] = solver_container[val_iZone][FinestMesh][FLOW_SOL]->GetRes_RMS(nDim+1);
        }
        
        /*--- FEA residual ---*/
        //        if (fluid_structure) {
        //          for (iVar = 0; iVar < nVar_FEA; iVar++)
        //            residual_fea[iVar] = solver_container[ZONE_0][FinestMesh][FEA_SOL]->GetRes_RMS(iVar);
        //        }
        
        /*--- Iterations of the linear solver ---*/
        
        LinSolvIter = (unsigned long) solver_container[val_iZone][FinestMesh][FLOW_SOL]->GetIterLinSolver();
        
        /*--- Adjoint solver ---*/
        
        if (adjoint) {
          
          /*--- Adjoint solution coefficients ---*/
          
          Total_Sens_Geo   = solver_container[val_iZone][FinestMesh][ADJFLOW_SOL]->GetTotal_Sens_Geo();
          Total_Sens_Mach  = solver_container[val_iZone][FinestMesh][ADJFLOW_SOL]->GetTotal_Sens_Mach();
          Total_Sens_AoA   = solver_container[val_iZone][FinestMesh][ADJFLOW_SOL]->GetTotal_Sens_AoA();
          Total_Sens_Press = solver_container[val_iZone][FinestMesh][ADJFLOW_SOL]->GetTotal_Sens_Press();
          Total_Sens_Temp  = solver_container[val_iZone][FinestMesh][ADJFLOW_SOL]->GetTotal_Sens_Temp();
          
          /*--- Adjoint flow residuals ---*/
          
          for (iVar = 0; iVar < nVar_AdjFlow; iVar++) {
            residual_adjflow[iVar] = solver_container[val_iZone][FinestMesh][ADJFLOW_SOL]->GetRes_RMS(iVar);
          }
          
          /*--- Adjoint turbulent residuals ---*/
          
          if (turbulent) {
            if (!config[val_iZone]->GetFrozen_Visc()) {
              for (iVar = 0; iVar < nVar_AdjTurb; iVar++)
                residual_adjturbulent[iVar] = solver_container[val_iZone][FinestMesh][ADJTURB_SOL]->GetRes_RMS(iVar);
            }
          }
          
          /*--- Adjoint level set residuals ---*/
          
          if (freesurface) {
            for (iVar = 0; iVar < nVar_AdjLevelSet; iVar++)
              residual_adjlevelset[iVar] = solver_container[val_iZone][FinestMesh][ADJFLOW_SOL]->GetRes_RMS(nDim+1);
          }
          
        }
        
        break;
        
      case WAVE_EQUATION:
        
        /*--- Wave coefficients  ---*/
        
        Total_CWave = solver_container[val_iZone][FinestMesh][WAVE_SOL]->GetTotal_CWave();
        
        /*--- Wave Residuals ---*/
        
        for (iVar = 0; iVar < nVar_Wave; iVar++) {
          residual_wave[iVar] = solver_container[val_iZone][FinestMesh][WAVE_SOL]->GetRes_RMS(iVar);
        }
        
        break;
        
      case HEAT_EQUATION:
        
        /*--- Heat coefficients  ---*/
        
        Total_CHeat = solver_container[val_iZone][FinestMesh][HEAT_SOL]->GetTotal_CHeat();
        
        /*--- Wave Residuals ---*/
        
        for (iVar = 0; iVar < nVar_Heat; iVar++) {
          residual_heat[iVar] = solver_container[val_iZone][FinestMesh][HEAT_SOL]->GetRes_RMS(iVar);
        }
        
        break;
        
      case FEM_ELASTICITY:
        
        /*--- FEM coefficients -- As of now, this is the Von Mises Stress ---*/
        
        Total_CFEM = solver_container[val_iZone][FinestMesh][FEA_SOL]->GetTotal_CFEA();
        
        /*--- Residuals: ---*/
        /*--- Linear analysis: RMS of the displacements in the nDim coordinates ---*/
        /*--- Nonlinear analysis: UTOL, RTOL and DTOL (defined in the Postprocessing function) ---*/
        
        if (linear_analysis){
          for (iVar = 0; iVar < nVar_FEM; iVar++) {
            residual_fem[iVar] = solver_container[val_iZone][FinestMesh][FEA_SOL]->GetRes_RMS(iVar);
          }
        }
        else if (nonlinear_analysis){
          for (iVar = 0; iVar < nVar_FEM; iVar++) {
            residual_fem[iVar] = solver_container[val_iZone][FinestMesh][FEA_SOL]->GetRes_FEM(iVar);
          }
        }
        
        break;
        
    }
    
    /*--- Header frequency ---*/
    
    bool Unsteady = ((config[val_iZone]->GetUnsteady_Simulation() == DT_STEPPING_1ST) ||
                     (config[val_iZone]->GetUnsteady_Simulation() == DT_STEPPING_2ND));
    bool In_NoDualTime = (!DualTime_Iteration && (iExtIter % config[val_iZone]->GetWrt_Con_Freq() == 0));
    bool In_DualTime_0 = (DualTime_Iteration && (iIntIter % config[val_iZone]->GetWrt_Con_Freq_DualTime() == 0));
    bool In_DualTime_1 = (!DualTime_Iteration && Unsteady);
    bool In_DualTime_2 = (Unsteady && DualTime_Iteration && (iExtIter % config[val_iZone]->GetWrt_Con_Freq() == 0));
    bool In_DualTime_3 = (Unsteady && !DualTime_Iteration && (iExtIter % config[val_iZone]->GetWrt_Con_Freq() == 0));
    
    /*--- Header frequency: analogy for dynamic structural analysis ---*/
    /*--- DualTime_Iteration is a bool we receive, which is true if it comes from FEM_StructuralIteration and false from SU2_CFD ---*/
    /*--- We maintain the name, as it is an input of the function ---*/
    /*--- TODO: The function GetWrt_Con_Freq_DualTime should be modified to be able to define different frequencies ---*/
    /*--- dynamic determines if the problem is, or not, time dependent ---*/
    bool dynamic = (config[val_iZone]->GetDynamic_Analysis() == DYNAMIC);							// Dynamic simulations.
    bool In_NoDynamic = (!DualTime_Iteration && (iExtIter % config[val_iZone]->GetWrt_Con_Freq() == 0));
    bool In_Dynamic_0 = (DualTime_Iteration && (iIntIter % config[val_iZone]->GetWrt_Con_Freq_DualTime() == 0));
    bool In_Dynamic_1 = (!DualTime_Iteration && nonlinear_analysis);
    bool In_Dynamic_2 = (nonlinear_analysis && DualTime_Iteration && (iExtIter % config[val_iZone]->GetWrt_Con_Freq() == 0));
    bool In_Dynamic_3 = (nonlinear_analysis && !DualTime_Iteration && (iExtIter % config[val_iZone]->GetWrt_Con_Freq() == 0));
    
    bool write_heads;
    if (Unsteady) write_heads = (iIntIter == 0);
    else write_heads = (((iExtIter % (config[val_iZone]->GetWrt_Con_Freq()*40)) == 0));
    
    bool write_turbo = (((iExtIter % (config[val_iZone]->GetWrt_Con_Freq()*200)) == 0));
    
    /*--- Analogous for dynamic problems (as of now I separate the problems, it may be worthy to do all together later on ---*/
    bool write_heads_FEM;
    if (nonlinear_analysis) write_heads_FEM = (iIntIter == 0);
    else write_heads_FEM = (((iExtIter % (config[val_iZone]->GetWrt_Con_Freq()*40)) == 0));
    
    
    if (  (!fem && ((In_NoDualTime || In_DualTime_0 || In_DualTime_1) && (In_NoDualTime || In_DualTime_2 || In_DualTime_3))) ||
        (fem  && ( (In_NoDynamic || In_Dynamic_0 || In_Dynamic_1) && (In_NoDynamic || In_Dynamic_2 || In_Dynamic_3)))
        ){
      
      
      /*--- Prepare the history file output, note that the dual
       time output don't write to the history file ---*/
      if (!DualTime_Iteration) {
        
        /*--- Write the begining of the history file ---*/
        SPRINTF (begin, "%12d", SU2_TYPE::Int(iExtIter));
        
        /*--- Write the end of the history file ---*/
        SPRINTF (end, ", %12.10f, %12.10f, %12.10f\n", su2double(LinSolvIter), config[val_iZone]->GetCFL(MESH_0), timeused/60.0);
        
        /*--- Write the solution and residual of the history file ---*/
        switch (config[val_iZone]->GetKind_Solver()) {
            
          case EULER : case NAVIER_STOKES: case RANS:
          case ADJ_EULER: case ADJ_NAVIER_STOKES: case ADJ_RANS: case DISC_ADJ_EULER:
          case DISC_ADJ_NAVIER_STOKES: case DISC_ADJ_RANS:
            
            /*--- Direct coefficients ---*/
            SPRINTF (direct_coeff, ", %14.8e, %14.8e, %14.8e, %14.8e, %14.8e, %14.8e, %14.8e, %14.8e, %14.8e, %14.8e",
                     Total_CLift, Total_CDrag, Total_CSideForce, Total_CMx, Total_CMy, Total_CMz, Total_CFx, Total_CFy,
                     Total_CFz, Total_CEff);
            if (direct_diff != NO_DERIVATIVE){
              SPRINTF (d_direct_coeff, ", %14.8e, %14.8e, %14.8e, %14.8e, %14.8e, %14.8e, %14.8e, %14.8e, %14.8e, %14.8e",
                       D_Total_CLift, D_Total_CDrag, D_Total_CSideForce, D_Total_CMx, D_Total_CMy, D_Total_CMz, D_Total_CFx, D_Total_CFy,
                       D_Total_CFz, D_Total_CEff);
            }
            if (isothermal)
              SPRINTF (direct_coeff, ", %14.8e, %14.8e, %14.8e, %14.8e, %14.8e, %14.8e, %14.8e, %14.8e, %14.8e, %14.8e, %14.8e, %14.8e", Total_CLift, Total_CDrag, Total_CSideForce, Total_CMx, Total_CMy,
                       Total_CMz, Total_CFx, Total_CFy, Total_CFz, Total_CEff, Total_Heat, Total_MaxHeat);
            if (equiv_area)
              SPRINTF (direct_coeff, ", %14.8e, %14.8e, %14.8e, %14.8e, %14.8e, %14.8e, %14.8e, %14.8e, %14.8e, %14.8e, %14.8e, %14.8e", Total_CLift, Total_CDrag, Total_CSideForce, Total_CMx, Total_CMy, Total_CMz, Total_CFx, Total_CFy, Total_CFz, Total_CEff, Total_CEquivArea, Total_CNearFieldOF);
            if (inv_design) {
              SPRINTF (direct_coeff, ", %14.8e, %14.8e, %14.8e, %14.8e, %14.8e, %14.8e, %14.8e, %14.8e, %14.8e, %14.8e, %14.8e", Total_CLift, Total_CDrag, Total_CSideForce, Total_CMx, Total_CMy, Total_CMz, Total_CFx, Total_CFy, Total_CFz, Total_CEff, Total_CpDiff);
              Total_CpDiff  = solver_container[val_iZone][FinestMesh][FLOW_SOL]->GetTotal_CpDiff();
              if (isothermal) {
                SPRINTF (direct_coeff, ", %14.8e, %14.8e, %14.8e, %14.8e, %14.8e, %14.8e, %14.8e, %14.8e, %14.8e, %14.8e, %14.8e, %14.8e, %14.8e, %14.8e", Total_CLift, Total_CDrag, Total_CSideForce, Total_CMx, Total_CMy, Total_CMz, Total_CFx, Total_CFy, Total_CFz, Total_CEff, Total_Heat, Total_MaxHeat, Total_CpDiff, Total_HeatFluxDiff);
              }
            }
            if (rotating_frame)
              SPRINTF (direct_coeff, ", %14.8e, %14.8e, %14.8e, %14.8e, %14.8e, %14.8e, %14.8e, %14.8e, %14.8e, %14.8e, %14.8e, %14.8e, %14.8e", Total_CLift, Total_CDrag, Total_CSideForce, Total_CMx,
                       Total_CMy, Total_CMz, Total_CFx, Total_CFy, Total_CFz, Total_CEff, Total_CMerit, Total_CT, Total_CQ);
            
            if (freesurface) {
              SPRINTF (direct_coeff, ", %14.8e, %14.8e, %14.8e, %14.8e, %14.8e, %14.8e, %14.8e, %14.8e, %14.8e, %14.8e, %14.8e", Total_CLift, Total_CDrag, Total_CSideForce, Total_CMx, Total_CMy, Total_CMz, Total_CFx, Total_CFy,
                       Total_CFz, Total_CEff, Total_CFreeSurface);
            }
            //            if (fluid_structure)
            //              SPRINTF (direct_coeff, ", %12.10f, %12.10f, %12.10f, %12.10f, %12.10f, %12.10f, %12.10f, %12.10f, %12.10f, %12.10f, %12.10f", Total_CLift, Total_CDrag, Total_CSideForce, Total_CMx, Total_CMy, Total_CMz,
            //                       Total_CFx, Total_CFy, Total_CFz, Total_CEff, Total_CFEA);
            
            if (aeroelastic) {
              for (iMarker_Monitoring = 0; iMarker_Monitoring < config[ZONE_0]->GetnMarker_Monitoring(); iMarker_Monitoring++) {
                //Append one by one the surface coeff to aeroelastic coeff. (Think better way do this, maybe use string)
                if (iMarker_Monitoring == 0) {
                  SPRINTF(aeroelastic_coeff, ", %12.10f", aeroelastic_plunge[iMarker_Monitoring]);
                }
                else {
                  SPRINTF(surface_coeff, ", %12.10f", aeroelastic_plunge[iMarker_Monitoring]);
                  strcat(aeroelastic_coeff, surface_coeff);
                }
                SPRINTF(surface_coeff, ", %12.10f", aeroelastic_pitch[iMarker_Monitoring]);
                strcat(aeroelastic_coeff, surface_coeff);
              }
            }
            
            if (output_per_surface) {
              for (iMarker_Monitoring = 0; iMarker_Monitoring < config[ZONE_0]->GetnMarker_Monitoring(); iMarker_Monitoring++) {
                //Append one by one the surface coeff to monitoring coeff. (Think better way do this, maybe use string)
                if (iMarker_Monitoring == 0) {
                  SPRINTF(monitoring_coeff, ", %12.10f", Surface_CLift[iMarker_Monitoring]);
                }
                else {
                  SPRINTF(surface_coeff, ", %12.10f", Surface_CLift[iMarker_Monitoring]);
                  strcat(monitoring_coeff, surface_coeff);
                }
                SPRINTF(surface_coeff, ", %12.10f", Surface_CDrag[iMarker_Monitoring]);
                strcat(monitoring_coeff, surface_coeff);
                SPRINTF(surface_coeff, ", %12.10f", Surface_CSideForce[iMarker_Monitoring]);
                strcat(monitoring_coeff, surface_coeff);
                SPRINTF(surface_coeff, ", %12.10f", Surface_CEff[iMarker_Monitoring]);
                strcat(monitoring_coeff, surface_coeff);
                SPRINTF(surface_coeff, ", %12.10f", Surface_CFx[iMarker_Monitoring]);
                strcat(monitoring_coeff, surface_coeff);
                SPRINTF(surface_coeff, ", %12.10f", Surface_CFy[iMarker_Monitoring]);
                strcat(monitoring_coeff, surface_coeff);
                SPRINTF(surface_coeff, ", %12.10f", Surface_CFz[iMarker_Monitoring]);
                strcat(monitoring_coeff, surface_coeff);
                SPRINTF(surface_coeff, ", %12.10f", Surface_CMx[iMarker_Monitoring]);
                strcat(monitoring_coeff, surface_coeff);
                SPRINTF(surface_coeff, ", %12.10f", Surface_CMy[iMarker_Monitoring]);
                strcat(monitoring_coeff, surface_coeff);
                SPRINTF(surface_coeff, ", %12.10f", Surface_CMz[iMarker_Monitoring]);
                strcat(monitoring_coeff, surface_coeff);
              }
            }
            
            
            /*--- Flow residual ---*/
            if (nDim == 2) {
              if (compressible) SPRINTF (flow_resid, ", %14.8e, %14.8e, %14.8e, %14.8e, %14.8e", log10 (residual_flow[0]), log10 (residual_flow[1]), log10 (residual_flow[2]), log10 (residual_flow[3]), dummy);
              if (incompressible || freesurface) SPRINTF (flow_resid, ", %14.8e, %14.8e, %14.8e, %14.8e, %14.8e", log10 (residual_flow[0]), log10 (residual_flow[1]), log10 (residual_flow[2]), dummy, dummy);
            }
            else {
              if (compressible) SPRINTF (flow_resid, ", %14.8e, %14.8e, %14.8e, %14.8e, %14.8e", log10 (residual_flow[0]), log10 (residual_flow[1]), log10 (residual_flow[2]), log10 (residual_flow[3]), log10 (residual_flow[4]) );
              if (incompressible || freesurface) SPRINTF (flow_resid, ", %14.8e, %14.8e, %14.8e, %14.8e, %14.8e", log10 (residual_flow[0]), log10 (residual_flow[1]), log10 (residual_flow[2]), log10 (residual_flow[3]), dummy);
            }
            
            /*--- Turbulent residual ---*/
            if (turbulent) {
              switch(nVar_Turb) {
                case 1: SPRINTF (turb_resid, ", %12.10f", log10 (residual_turbulent[0])); break;
                case 2: SPRINTF (turb_resid, ", %12.10f, %12.10f", log10(residual_turbulent[0]), log10(residual_turbulent[1])); break;
              }
            }
            /*---- Averaged stagnation pressure at an exit ----*/
            if (output_1d) {
              SPRINTF( oneD_outputs, ", %14.8e, %14.8e, %14.8e, %14.8e, %14.8e, %14.8e, %14.8e, %14.8e", OneD_AvgStagPress, OneD_AvgMach, OneD_AvgTemp, OneD_MassFlowRate, OneD_FluxAvgPress, OneD_FluxAvgDensity, OneD_FluxAvgVelocity, OneD_FluxAvgEntalpy);
            }
            if (output_massflow && !output_1d) {
              SPRINTF(massflow_outputs,", %12.10f", Total_Mdot);
            }
            
            
            /*--- Transition residual ---*/
            if (transition) {
              SPRINTF (trans_resid, ", %12.10f, %12.10f", log10(residual_transition[0]), log10(residual_transition[1]));
            }
            
            /*--- Free surface residual ---*/
            if (freesurface) {
              SPRINTF (levelset_resid, ", %12.10f", log10 (residual_levelset[0]));
            }
            
            /*--- Fluid structure residual ---*/
            //            if (fluid_structure) {
            //              if (nDim == 2) SPRINTF (levelset_resid, ", %12.10f, %12.10f, 0.0", log10 (residual_fea[0]), log10 (residual_fea[1]));
            //              else SPRINTF (levelset_resid, ", %12.10f, %12.10f, %12.10f", log10 (residual_fea[0]), log10 (residual_fea[1]), log10 (residual_fea[2]));
            //            }
            
            if (adjoint) {
              
              /*--- Adjoint coefficients ---*/
              
              SPRINTF (adjoint_coeff, ", %14.8e, %14.8e, %14.8e, %14.8e, %14.8e, 0.0", Total_Sens_Geo, Total_Sens_Mach, Total_Sens_AoA, Total_Sens_Press, Total_Sens_Temp);
              
              /*--- Adjoint flow residuals ---*/
              if (nDim == 2) {
                if (compressible) SPRINTF (adj_flow_resid, ", %14.8e, %14.8e, %14.8e, %14.8e, 0.0", log10 (residual_adjflow[0]), log10 (residual_adjflow[1]), log10 (residual_adjflow[2]), log10 (residual_adjflow[3]) );
                if (incompressible || freesurface) SPRINTF (adj_flow_resid, ", %12.10f, %12.10f, %12.10f, 0.0, 0.0", log10 (residual_adjflow[0]), log10 (residual_adjflow[1]), log10 (residual_adjflow[2]) );
              }
              else {
                if (compressible) SPRINTF (adj_flow_resid, ", %14.8e, %14.8e, %14.8e, %14.8e, %14.8e", log10 (residual_adjflow[0]), log10 (residual_adjflow[1]), log10 (residual_adjflow[2]), log10 (residual_adjflow[3]), log10 (residual_adjflow[4]) );
                if (incompressible || freesurface) SPRINTF (adj_flow_resid, ", %14.8e, %14.8e, %14.8e, %14.8e, 0.0", log10 (residual_adjflow[0]), log10 (residual_adjflow[1]), log10 (residual_adjflow[2]), log10 (residual_adjflow[3]) );
              }
              
              /*--- Adjoint turbulent residuals ---*/
              if (turbulent)
                if (!config[val_iZone]->GetFrozen_Visc())
                  SPRINTF (adj_turb_resid, ", %12.10f", log10 (residual_adjturbulent[0]));
              
              /*--- Adjoint free surface residuals ---*/
              if (freesurface) SPRINTF (adj_levelset_resid, ", %12.10f", log10 (residual_adjlevelset[0]));
            }
            
            break;
            
          case WAVE_EQUATION:
            
            SPRINTF (direct_coeff, ", %12.10f", Total_CWave);
            SPRINTF (wave_resid, ", %14.8e, %14.8e, %14.8e, %14.8e, %14.8e", log10 (residual_wave[0]), log10 (residual_wave[1]), dummy, dummy, dummy );
            
            break;
            
          case HEAT_EQUATION:
            
            SPRINTF (direct_coeff, ", %12.10f", Total_CHeat);
            SPRINTF (heat_resid, ", %14.8e, %14.8e, %14.8e, %14.8e, %14.8e", log10 (residual_heat[0]), dummy, dummy, dummy, dummy );
            
            break;
            
          case FEM_ELASTICITY:
            
            SPRINTF (direct_coeff, ", %12.10f", Total_CFEM);
            /*--- FEM residual ---*/
            if (nDim == 2) {
              if (linear_analysis) SPRINTF (fem_resid, ", %14.8e, %14.8e, %14.8e, %14.8e, %14.8e", log10 (residual_fem[0]), log10 (residual_fem[1]), dummy, dummy, dummy);
              if (nonlinear_analysis) SPRINTF (fem_resid, ", %14.8e, %14.8e, %14.8e, %14.8e, %14.8e", log10 (residual_fem[0]), log10 (residual_fem[1]), log10 (residual_fem[2]), dummy, dummy);
            }
            else {
              SPRINTF (fem_resid, ", %14.8e, %14.8e, %14.8e, %14.8e, %14.8e", log10 (residual_fem[0]), log10 (residual_fem[1]), log10 (residual_fem[2]), dummy, dummy);
            }
            
            break;
            
        }
      }
      
      /*--- Write the screen header---*/
      if (  (!fem && ((write_heads) && !(!DualTime_Iteration && Unsteady))) ||
          (fem && ((write_heads_FEM) && !(!DualTime_Iteration && nonlinear_analysis)))
          ){
        
        if (!fem){
          if (!Unsteady && (config[val_iZone]->GetUnsteady_Simulation() != TIME_STEPPING)) {
            switch (config[val_iZone]->GetKind_Solver()) {
              case EULER : case NAVIER_STOKES: case RANS:
              case ADJ_EULER : case ADJ_NAVIER_STOKES: case ADJ_RANS:
                
                cout << endl << "---------------------- Local Time Stepping Summary ----------------------" << endl;
                
                for (unsigned short iMesh = FinestMesh; iMesh <= config[val_iZone]->GetnMGLevels(); iMesh++)
                  cout << "MG level: "<< iMesh << " -> Min. DT: " << solver_container[val_iZone][iMesh][FLOW_SOL]->GetMin_Delta_Time()<<
                  ". Max. DT: " << solver_container[val_iZone][iMesh][FLOW_SOL]->GetMax_Delta_Time() <<
                  ". CFL: " << config[val_iZone]->GetCFL(iMesh)  << "." << endl;
                
                cout << "-------------------------------------------------------------------------" << endl;
                
                if (direct_diff != NO_DERIVATIVE){
                  cout << endl << "---------------------- Direct Differentiation Summary -------------------" << endl;
                  cout << "Coefficients are differentiated with respect to ";
                  switch (direct_diff) {
                    case D_MACH:
                      cout << "Mach number." << endl;
                      break;
                    case D_AOA:
                      cout << "AoA." << endl;
                      break;
                    case D_SIDESLIP:
                      cout << "AoS." << endl;
                      break;
                    case D_REYNOLDS:
                      cout << "Reynolds number." << endl;
                      break;
                    case D_TURB2LAM:
                      cout << "Turb/Lam ratio." << endl;
                      break;
                    case D_PRESSURE:
                      cout << "Freestream Pressure." << endl;
                      break;
                    case D_TEMPERATURE:
                      cout << "Freestream Temperature." << endl;
                      break;
                    case D_DENSITY:
                      cout << "Freestream Density." << endl;
                      break;
                    case D_VISCOSITY:
                      cout << "Freestream Viscosity." << endl;
                      break;
                    case D_DESIGN:
                      cout << "Design Variables." << endl;
                      break;
                    default:
                      break;
                  }
                  
                  cout << "    D_CLift(Total)" << "    D_CDrag(Total)" << "      D_CMz(Total)" <<"     D_CEff(Total)" << endl;
                  cout.width(18); cout << D_Total_CLift;
                  cout.width(18); cout << D_Total_CDrag;
                  cout.width(18); cout << D_Total_CMz;
                  cout.width(18); cout << D_Total_CEff;
                  cout << endl << "-------------------------------------------------------------------------" << endl;
                  cout << endl;
                }
                if (turbo && write_turbo){
                  cout << endl << "---------------------- Turbo Performance Summary -------------------" << endl;
                  for (iMarker_Monitoring = 0; iMarker_Monitoring < config[ZONE_0]->Get_nMarkerTurboPerf(); iMarker_Monitoring++){
                    inMarker_Tag = config[ZONE_0]->GetMarker_TurboPerf_BoundIn(iMarker_Monitoring);
                    outMarker_Tag = config[ZONE_0]->GetMarker_TurboPerf_BoundOut(iMarker_Monitoring);
                    switch (config[ZONE_0]->GetKind_TurboPerf(iMarker_Monitoring)) {
                      case BLADE:
                        cout << "Blade performance between boundaries " << inMarker_Tag << " and "<< outMarker_Tag << " : "<<endl;
                        cout << endl;
                        cout << "   Total Pressure Loss(%)" << "   Kinetic Energy Loss(%)" << "            Eulerian Work" << endl;
                        cout.width(25); cout << TotalPressureLoss[iMarker_Monitoring]*100.0;
                        cout.width(25); cout << KineticEnergyLoss[iMarker_Monitoring]*100.0;
                        cout.width(25); cout << EulerianWork[iMarker_Monitoring];
                        cout << endl;
                        cout << endl;
                        cout << "     Total Inlet Enthalpy" << "          Outlet Enthalpy" << "            D_MassFlow(%)" <<  endl;
                        cout.width(25); cout << TotalEnthalpyIn[iMarker_Monitoring];
                        cout.width(25); cout << EnthalpyOut[iMarker_Monitoring];
                        cout.width(25); cout << abs((MassFlowIn[iMarker_Monitoring] + MassFlowOut[iMarker_Monitoring])/MassFlowIn[iMarker_Monitoring])*100.0;
                        cout << endl;
                        cout << endl;
                        cout << "   Isentropic Outlet Vel." << "         Inlet Flow Angle" << "        Outlet Flow Angle" <<endl;
                        cout.width(25); cout << VelocityOutIs[iMarker_Monitoring];
                        cout.width(25); cout << 180.0/PI_NUMBER*FlowAngleIn[iMarker_Monitoring];
                        cout.width(25); cout << 180.0/PI_NUMBER*FlowAngleOut[iMarker_Monitoring];
                        cout << endl;
                        cout << endl;
                        cout << "          Inlet Mass Flow"<< "               Inlet Mach" << "              Outlet Mach" << endl;
                        cout.width(25); cout << MassFlowIn[iMarker_Monitoring];
                        cout.width(25); cout << MachIn[iMarker_Monitoring];
                        cout.width(25); cout << MachOut[iMarker_Monitoring];
                        cout << endl;
                        cout << endl;
                        cout << "        Inlet Normal Mach" << "       Outlet Normal Mach" << endl;
                        cout.width(25); cout << NormalMachIn[iMarker_Monitoring];
                        cout.width(25); cout << NormalMachOut[iMarker_Monitoring];
                        cout << endl;
                        cout << endl;
                        cout << "           Pressure Ratio" << "         Outlet Pressure" << endl;
                        cout.width(25); cout << PressureRatio[iMarker_Monitoring];
                        cout.width(25); cout << PressureOut[iMarker_Monitoring];
                        cout << endl;
                        cout << endl << "-------------------------------------------------------------------------" << endl;
                        cout << endl;
                        
                        break;
                      case STAGE:
                        cout << "Stage performance between boundaries " << inMarker_Tag << " and "<< outMarker_Tag << " : "<<endl;
                        cout << endl;
                        cout << "    Tot Tot Efficiency(%)" << "   Tot Stat Efficiency(%)" << endl;
                        cout.width(25); cout << TotalTotalEfficiency[iMarker_Monitoring]*100.0;
                        cout.width(25); cout << TotalStaticEfficiency[iMarker_Monitoring]*100.0;
                        cout << endl;
                        cout << endl;
                        cout << "           Pressure Ratio" << "          Outlet Pressure" << endl;
                        cout.width(25); cout << PressureRatio[iMarker_Monitoring];
                        cout.width(25); cout << PressureOut[iMarker_Monitoring];
                        cout << endl;
                        cout << endl;
                        cout << "     Total Inlet Enthalpy" << "    Total Outlet Enthalpy" << endl;
                        cout.width(25); cout << TotalEnthalpyIn[iMarker_Monitoring];
                        cout.width(25); cout << EnthalpyOut[iMarker_Monitoring];
                        cout << endl;
                        cout << endl << "-------------------------------------------------------------------------" << endl;
                        cout << endl;
                        
                        break;
                      case TURBINE:
                        cout << "Multi-stage performance between boundaries " << inMarker_Tag << " and "<< outMarker_Tag << " : "<<endl;
                        cout << endl;
                        cout << "    Tot Tot Efficiency(%)" << "   Tot Stat Efficiency(%)" << endl;
                        cout.width(25); cout << TotalTotalEfficiency[iMarker_Monitoring]*100.0;
                        cout.width(25); cout << TotalStaticEfficiency[iMarker_Monitoring]*100.0;
                        cout << endl;
                        cout << endl;
                        cout << "           Pressure Ratio" << "          Outlet Pressure" << endl;
                        cout.width(25); cout << PressureRatio[iMarker_Monitoring];
                        cout.width(25); cout << PressureOut[iMarker_Monitoring];
                        cout << endl;
                        cout << endl;
                        cout << "     Total Inlet Enthalpy" << "    Total Outlet Enthalpy" << endl;
                        cout.width(25); cout << TotalEnthalpyIn[iMarker_Monitoring];
                        cout.width(25); cout << EnthalpyOut[iMarker_Monitoring];
                        cout << endl;
                        cout << endl << "-------------------------------------------------------------------------" << endl;
                        cout << endl;
                        break;
                      default:
                        break;
                    }
                  }
                  
                  
                }
                break;
                
              case DISC_ADJ_EULER: case DISC_ADJ_NAVIER_STOKES: case DISC_ADJ_RANS:
                cout << endl;
                cout << "------------------------ Discrete Adjoint Summary -----------------------" << endl;
                cout << "Total Geometry Sensitivity (updated every "  << config[val_iZone]->GetWrt_Sol_Freq() << " iterations): ";
                cout.precision(4);
                cout.setf(ios::scientific, ios::floatfield);
                cout << Total_Sens_Geo;
                cout << endl << "-------------------------------------------------------------------------" << endl;
                break;
                
            }
          }
          else {
            if (flow) {
              if ((config[val_iZone]->GetUnsteady_Simulation() == TIME_STEPPING) && (config[val_iZone]->GetUnst_CFL()== 0.0))
              {
                cout << endl << "Min DT: " << solver_container[val_iZone][FinestMesh][FLOW_SOL]->GetMin_Delta_Time()<< ".Max DT: " << solver_container[val_iZone][FinestMesh][FLOW_SOL]->GetMax_Delta_Time() << ".Time step: " << config[val_iZone]->GetDelta_UnstTimeND() << ".";
              } else if ((config[val_iZone]->GetUnsteady_Simulation() == TIME_STEPPING) && (config[val_iZone]->GetUnst_CFL()!= 0.0)){
                cout << endl << "Min DT: " << solver_container[val_iZone][FinestMesh][FLOW_SOL]->GetMin_Delta_Time()<< ".Max DT: " << solver_container[val_iZone][FinestMesh][FLOW_SOL]->GetMax_Delta_Time() << ". Time step: " << solver_container[val_iZone][config[val_iZone]->GetFinestMesh()][FLOW_SOL]->GetMin_Delta_Time() << ". CFL: " << config[val_iZone]->GetUnst_CFL()<<".";
              } else {
                cout << endl << "Min DT: " << solver_container[val_iZone][FinestMesh][FLOW_SOL]->GetMin_Delta_Time()<< ".Max DT: " << solver_container[val_iZone][FinestMesh][FLOW_SOL]->GetMax_Delta_Time() << ".Dual Time step: " << config[val_iZone]->GetDelta_UnstTimeND() << ".";
              }
            } else {
              cout << endl << "Dual Time step: " << config[val_iZone]->GetDelta_UnstTimeND() << ".";
            }
          }
        }
        else if (fem && !fsi){
          if (dynamic){
            cout << endl << "Simulation time: " << config[val_iZone]->GetCurrent_DynTime() << ". Time step: " << config[val_iZone]->GetDelta_DynTime() << ".";
          }
        }
        
        switch (config[val_iZone]->GetKind_Solver()) {
          case EULER :                  case NAVIER_STOKES:
            
            /*--- Visualize the maximum residual ---*/
            iPointMaxResid = solver_container[val_iZone][FinestMesh][FLOW_SOL]->GetPoint_Max(0);
            Coord = solver_container[val_iZone][FinestMesh][FLOW_SOL]->GetPoint_Max_Coord(0);
            
            cout << endl << "----------------------- Residual Evolution Summary ----------------------" << endl;
            
            cout << "log10[Maximum residual]: " << log10(solver_container[val_iZone][FinestMesh][FLOW_SOL]->GetRes_Max(0)) << "." << endl;
            
            if (config[val_iZone]->GetSystemMeasurements() == SI) {
              cout <<"Maximum residual point " << iPointMaxResid << ", located at (" << Coord[0] << ", " << Coord[1];
              if (nDim == 3) cout << ", " << Coord[2];
              cout <<   ")." << endl;
            }
            else {
              cout <<"Maximum residual point " << iPointMaxResid << ", located at (" << Coord[0]*12.0 << ", " << Coord[1]*12.0;
              if (nDim == 3) cout << ", " << Coord[2]*12.0;
              cout <<   ")." << endl;
            }
            
            /*--- Print out the number of non-physical points and reconstructions ---*/
            
            if (config[val_iZone]->GetNonphysical_Points() > 0)
              cout << "There are " << config[val_iZone]->GetNonphysical_Points() << " non-physical points in the solution." << endl;
            if (config[val_iZone]->GetNonphysical_Reconstr() > 0)
              cout << "There are " << config[val_iZone]->GetNonphysical_Reconstr() << " non-physical states in the upwind reconstruction." << endl;
            
            cout << "-------------------------------------------------------------------------" << endl;
            
            if (!Unsteady) cout << endl << " Iter" << "    Time(s)";
            else cout << endl << " IntIter" << " ExtIter";
            
            //            if (!fluid_structure) {
            if (incompressible) cout << "   Res[Press]" << "     Res[Velx]" << "   CLift(Total)" << "   CDrag(Total)" << endl;
            else if (freesurface) cout << "   Res[Press]" << "     Res[Dist]" << "   CLift(Total)" << "     CLevelSet" << endl;
            else if (rotating_frame && nDim == 3) cout << "     Res[Rho]" << "     Res[RhoE]" << " CThrust(Total)" << " CTorque(Total)" << endl;
            else if (aeroelastic) cout << "     Res[Rho]" << "     Res[RhoE]" << "   CLift(Total)" << "   CDrag(Total)" << "         plunge" << "          pitch" << endl;
            else if (equiv_area) cout << "     Res[Rho]" << "   CLift(Total)" << "   CDrag(Total)" << "    CPress(N-F)" << endl;
            else if (turbo)
              switch (config[ZONE_0]->GetKind_TurboPerf(0)) {
                case BLADE:
                  cout << "     Res[Rho]" << "     Res[RhoE]"  << "  KineticLoss(%)" << "  D_MassFlow(%)" << endl;
                  break;
                case STAGE: case TURBINE:
                  cout << "     Res[Rho]" << "     Res[RhoE]"  << " TSEfficiency(%)" << " Outlet Pressure" << endl;
                  break;
                default:
                  break;
              }
            else cout << "     Res[Rho]" << "     Res[RhoE]" << "   CLift(Total)" << "   CDrag(Total)" << endl;
            //            }
            //            else if (fluid_structure) cout << "     Res[Rho]" << "   Res[Displx]" << "   CLift(Total)" << "   CDrag(Total)" << endl;
            
            break;
            
          case RANS :
            
            /*--- Visualize the maximum residual ---*/
            iPointMaxResid = solver_container[val_iZone][FinestMesh][FLOW_SOL]->GetPoint_Max(0);
            Coord = solver_container[val_iZone][FinestMesh][FLOW_SOL]->GetPoint_Max_Coord(0);
            
            cout << endl << "----------------------- Residual Evolution Summary ----------------------" << endl;
            
            cout << "log10[Maximum residual]: " << log10(solver_container[val_iZone][FinestMesh][FLOW_SOL]->GetRes_Max(0)) << "." << endl;
            if (config[val_iZone]->GetSystemMeasurements() == SI) {
              cout <<"Maximum residual point " << iPointMaxResid << ", located at (" << Coord[0] << ", " << Coord[1];
              if (nDim == 3) cout << ", " << Coord[2];
              cout <<   ")." << endl;
            }
            else {
              cout <<"Maximum residual point " << iPointMaxResid << ", located at (" << Coord[0]*12.0 << ", " << Coord[1]*12.0;
              if (nDim == 3) cout << ", " << Coord[2]*12.0;
              cout <<   ")." << endl;
            }
            cout <<"Maximum Omega " << solver_container[val_iZone][FinestMesh][FLOW_SOL]->GetOmega_Max() << ", maximum Strain Rate " << solver_container[val_iZone][FinestMesh][FLOW_SOL]->GetStrainMag_Max() << "." << endl;
            
            /*--- Print out the number of non-physical points and reconstructions ---*/
            if (config[val_iZone]->GetNonphysical_Points() > 0)
              cout << "There are " << config[val_iZone]->GetNonphysical_Points() << " non-physical points in the solution." << endl;
            if (config[val_iZone]->GetNonphysical_Reconstr() > 0)
              cout << "There are " << config[val_iZone]->GetNonphysical_Reconstr() << " non-physical states in the upwind reconstruction." << endl;
            
            cout << "-------------------------------------------------------------------------" << endl;
            
            if (!Unsteady) cout << endl << " Iter" << "    Time(s)";
            else cout << endl << " IntIter" << " ExtIter";
            if (incompressible || freesurface) cout << "   Res[Press]";
            else cout << "      Res[Rho]";//, cout << "     Res[RhoE]";
            
            switch (config[val_iZone]->GetKind_Turb_Model()) {
              case SA:	   cout << "       Res[nu]"; break;
              case SA_NEG: cout << "       Res[nu]"; break;
              case SST:	   cout << "     Res[kine]" << "     Res[omega]"; break;
            }
            
            if (transition) { cout << "      Res[Int]" << "       Res[Re]"; }
            else if (rotating_frame && nDim == 3 ) cout << "   CThrust(Total)" << "   CTorque(Total)" << endl;
            else if (aeroelastic) cout << "   CLift(Total)" << "   CDrag(Total)" << "         plunge" << "          pitch" << endl;
            else if (equiv_area) cout << "   CLift(Total)" << "   CDrag(Total)" << "    CPress(N-F)" << endl;
            else if (turbo)
              switch (config[ZONE_0]->GetKind_TurboPerf(0)) {
                case BLADE:
                  cout << "  KineticLoss(%)" << "  D_MassFlow(%)" << endl;
                  break;
                case STAGE: case TURBINE:
                  cout << " TSEfficiency(%)" << " Outlet Pressure" << endl;
                  break;
                default:
                  break;
              }
            
            else cout << "   CLift(Total)"   << "   CDrag(Total)"   << endl;
            
            break;
            
          case WAVE_EQUATION :
            if (!Unsteady) cout << endl << " Iter" << "    Time(s)";
            else cout << endl << " IntIter" << "  ExtIter";
            
            cout << "      Res[Wave]" << "   CWave(Total)"<<  endl;
            break;
            
          case HEAT_EQUATION :
            if (!Unsteady) cout << endl << " Iter" << "    Time(s)";
            else cout << endl << " IntIter" << "  ExtIter";
            
            cout << "      Res[Heat]" << "   CHeat(Total)"<<  endl;
            break;
            
          case FEM_ELASTICITY :
            if (!nonlinear_analysis) cout << endl << " Iter" << "    Time(s)";
            else cout << endl << " IntIter" << " ExtIter";
            
            if (linear_analysis){
              if (nDim == 2) cout << "    Res[Displx]" << "    Res[Disply]" << "   CFEM(Total)"<<  endl;
              if (nDim == 3) cout << "    Res[Displx]" << "    Res[Disply]" << "    Res[Displz]" << "   CFEM(Total)"<<  endl;
            }
            else if (nonlinear_analysis){
              cout << "      Res[UTOL]" << "      Res[RTOL]" << "      Res[ETOL]"  << "   CFEM(Total)"<<  endl;
            }
            break;
            
          case ADJ_EULER :              case ADJ_NAVIER_STOKES :
          case DISC_ADJ_EULER:          case DISC_ADJ_NAVIER_STOKES:
            
            /*--- Visualize the maximum residual ---*/
            iPointMaxResid = solver_container[val_iZone][FinestMesh][ADJFLOW_SOL]->GetPoint_Max(0);
            Coord = solver_container[val_iZone][FinestMesh][ADJFLOW_SOL]->GetPoint_Max_Coord(0);
            cout << endl << "log10[Maximum residual]: " << log10(solver_container[val_iZone][FinestMesh][ADJFLOW_SOL]->GetRes_Max(0)) << "." << endl;
            if (config[val_iZone]->GetSystemMeasurements() == SI) {
              cout <<"Maximum residual point " << iPointMaxResid << ", located at (" << Coord[0] << ", " << Coord[1];
              if (nDim == 3) cout << ", " << Coord[2];
              cout <<   ")." << endl;
            }
            else {
              cout <<"Maximum residual point " << iPointMaxResid << ", located at (" << Coord[0]*12.0 << ", " << Coord[1]*12.0;
              if (nDim == 3) cout << ", " << Coord[2]*12.0;
              cout <<   ")." << endl;
            }
            
            /*--- Print out the number of non-physical points and reconstructions ---*/
            if (config[val_iZone]->GetNonphysical_Points() > 0)
              cout << "There are " << config[val_iZone]->GetNonphysical_Points() << " non-physical points in the solution." << endl;
            
            if (!Unsteady) cout << endl << " Iter" << "    Time(s)";
            else cout << endl << " IntIter" << "  ExtIter";
            
            if (incompressible || freesurface) cout << "   Res[Psi_Press]" << "   Res[Psi_Velx]";
            else cout << "   Res[Psi_Rho]" << "     Res[Psi_E]";
            if (disc_adj){
              cout << "    Sens_Press" << "     Sens_Mach" << endl;
            } else {
                cout << "      Sens_Geo" << "     Sens_Mach" << endl;
            }
            if (freesurface) {
              cout << "   Res[Psi_Press]" << "   Res[Psi_Dist]" << "    Sens_Geo";
                cout << "   Sens_Mach" << endl;
            }
            break;
            
          case ADJ_RANS : case DISC_ADJ_RANS:
            
            /*--- Visualize the maximum residual ---*/
            iPointMaxResid = solver_container[val_iZone][FinestMesh][ADJFLOW_SOL]->GetPoint_Max(0);
            Coord = solver_container[val_iZone][FinestMesh][ADJFLOW_SOL]->GetPoint_Max_Coord(0);
            cout << endl << "log10[Maximum residual]: " << log10(solver_container[val_iZone][FinestMesh][ADJFLOW_SOL]->GetRes_Max(0)) << "." << endl;
            if (config[val_iZone]->GetSystemMeasurements() == SI) {
              cout <<"Maximum residual point " << iPointMaxResid << ", located at (" << Coord[0] << ", " << Coord[1];
              if (nDim == 3) cout << ", " << Coord[2];
              cout <<   ")." << endl;
            }
            else {
              cout <<"Maximum residual point " << iPointMaxResid << ", located at (" << Coord[0]*12.0 << ", " << Coord[1]*12.0;
              if (nDim == 3) cout << ", " << Coord[2]*12.0;
              cout <<   ")." << endl;
            }
            
            /*--- Print out the number of non-physical points and reconstructions ---*/
            if (config[val_iZone]->GetNonphysical_Points() > 0)
              cout << "There are " << config[val_iZone]->GetNonphysical_Points() << " non-physical points in the solution." << endl;
            
            if (!Unsteady) cout << endl << " Iter" << "    Time(s)";
            else cout << endl << " IntIter" << "  ExtIter";
            
            if (incompressible || freesurface) cout << "     Res[Psi_Press]";
            else cout << "     Res[Psi_Rho]";
            
            if (!config[val_iZone]->GetFrozen_Visc()) {
              cout << "      Res[Psi_nu]";
            }
            else {
              if (incompressible || freesurface) cout << "   Res[Psi_Velx]";
              else cout << "     Res[Psi_E]";
            }
            if (disc_adj){
              cout << "    Sens_Press" << "     Sens_Mach" << endl;
            } else {
               cout << "      Sens_Geo" << "     Sens_Mach" << endl;
            }
            if (freesurface) {
              cout << "   Res[Psi_Press]" << "   Res[Psi_Dist]" << "    Sens_Geo";
                cout << "   Sens_Mach" << endl;
            }
            break;
            
        }
        
      }
      
      /*--- Write the solution on the screen and history file ---*/
      cout.precision(6);
      cout.setf(ios::fixed, ios::floatfield);
      
      if (!fem){
        if (!Unsteady) {
          cout.width(5); cout << iExtIter;
          cout.width(11); cout << timeiter;
          
        } else {
          cout.width(8); cout << iIntIter;
          cout.width(8); cout << iExtIter;
        }
      }
      else if (fem){
        if (!nonlinear_analysis) {
          cout.width(5); cout << iExtIter;
          cout.width(11); cout << timeiter;
          
        } else {
          cout.width(8); cout << iIntIter;
          cout.width(8); cout << iExtIter;
        }
      }
      
      
      switch (config[val_iZone]->GetKind_Solver()) {
        case EULER : case NAVIER_STOKES:
          
          if (!DualTime_Iteration) {
            if (compressible) ConvHist_file[0] << begin << direct_coeff << flow_resid;
            if (incompressible) ConvHist_file[0] << begin << direct_coeff << flow_resid;
            if (freesurface) ConvHist_file[0] << begin << direct_coeff << flow_resid << levelset_resid << end;
            //            if (fluid_structure) ConvHist_file[0] << fea_resid;
            if (aeroelastic) ConvHist_file[0] << aeroelastic_coeff;
            if (output_per_surface) ConvHist_file[0] << monitoring_coeff;
            if (output_1d) ConvHist_file[0] << oneD_outputs;
            if (output_massflow && !output_1d) ConvHist_file[0] << massflow_outputs;
            if (direct_diff != NO_DERIVATIVE) ConvHist_file[0] << d_direct_coeff;
            ConvHist_file[0] << end;
            ConvHist_file[0].flush();
          }
          
          cout.precision(6);
          cout.setf(ios::fixed, ios::floatfield);
          cout.width(13); cout << log10(residual_flow[0]);
          //          if (!fluid_structure && !equiv_area) {
          if (!equiv_area) {
            if (compressible) {
              if (nDim == 2 ) { cout.width(14); cout << log10(residual_flow[3]); }
              else { cout.width(14); cout << log10(residual_flow[4]); }
            }
            if (incompressible) { cout.width(14); cout << log10(residual_flow[1]); }
            if (freesurface) { cout.width(14); cout << log10(residual_levelset[0]); }
          }
          //          else if (fluid_structure) { cout.width(14); cout << log10(residual_fea[0]); }
          
          if (rotating_frame && nDim == 3 ) {
            cout.setf(ios::scientific, ios::floatfield);
            cout.width(15); cout << Total_CT;
            cout.width(15); cout << Total_CQ;
            cout.unsetf(ios_base::floatfield);
          }
          else if (equiv_area) { cout.width(15); cout << min(10000.0, max(-10000.0, Total_CLift)); cout.width(15); cout << min(10000.0, max(-10000.0, Total_CDrag)); cout.width(15);
            cout.precision(4);
            cout.setf(ios::scientific, ios::floatfield);
            cout << Total_CNearFieldOF; }
          else if (freesurface) { cout.width(15); cout << Total_CLift; cout.width(15); cout << Total_CFreeSurface; }
          else if (turbo) {
            cout.setf(ios::scientific, ios::floatfield);
            switch (config[ZONE_0]->GetKind_TurboPerf(0)) {
              case BLADE:
                cout.width(15); cout << KineticEnergyLoss[0]*100.0;
                cout.width(15); cout << abs((MassFlowIn[0] + MassFlowOut[0])/MassFlowIn[0])*100.0;
                break;
              case STAGE: case TURBINE:
                cout.width(15); cout << TotalStaticEfficiency[0]*100.0;
                cout.width(15); cout << PressureOut[0];
                break;
              default:
                break;
            }
            cout.unsetf(ios_base::floatfield);
          }
          else { cout.width(15); cout << min(10000.0, max(-10000.0, Total_CLift)); cout.width(15); cout << min(10000.0, max(-10000.0, Total_CDrag)); }
          if (aeroelastic) {
            cout.setf(ios::scientific, ios::floatfield);
            cout.width(15); cout << aeroelastic_plunge[0]; //Only output the first marker being monitored to the console.
            cout.width(15); cout << aeroelastic_pitch[0];
            cout.unsetf(ios_base::floatfield);
          }
          cout << endl;
          
          break;
          
        case RANS :
          
          if (!DualTime_Iteration) {
            ConvHist_file[0] << begin << direct_coeff << flow_resid << turb_resid;
            if (aeroelastic) ConvHist_file[0] << aeroelastic_coeff;
            if (output_per_surface) ConvHist_file[0] << monitoring_coeff;
            if (output_1d) ConvHist_file[0] << oneD_outputs;
            if (output_massflow && !output_1d) ConvHist_file[0] << massflow_outputs;
            if (direct_diff != NO_DERIVATIVE) ConvHist_file[0] << d_direct_coeff;
            ConvHist_file[0] << end;
            ConvHist_file[0].flush();
          }
          
          cout.precision(6);
          cout.setf(ios::fixed, ios::floatfield);
          
          if (incompressible || freesurface) cout.width(13);
          else  cout.width(14);
          cout << log10(residual_flow[0]);
          //          else  cout.width(14),
          //                 cout << log10(residual_flow[0]),
          //                 cout.width(14);
          //          if ( nDim==2 ) cout << log10(residual_flow[3]);
          //          if ( nDim==3 ) cout << log10(residual_flow[4]);
          
          switch(nVar_Turb) {
            case 1: cout.width(14); cout << log10(residual_turbulent[0]); break;
            case 2: cout.width(14); cout << log10(residual_turbulent[0]);
              cout.width(15); cout << log10(residual_turbulent[1]); break;
          }
          
          if (transition) { cout.width(14); cout << log10(residual_transition[0]); cout.width(14); cout << log10(residual_transition[1]); }
          
          if (rotating_frame && nDim == 3 ) {
            cout.setf(ios::scientific, ios::floatfield);
            cout.width(15); cout << Total_CT; cout.width(15);
            cout << Total_CQ;
            cout.unsetf(ios_base::floatfield);
          }
          else if (equiv_area) { cout.width(15); cout << min(10000.0, max(-10000.0, Total_CLift)); cout.width(15); cout << min(10000.0, max(-10000.0, Total_CDrag)); cout.width(15);
            cout.precision(4);
            cout.setf(ios::scientific, ios::floatfield);
            cout << Total_CNearFieldOF; }
          else if (turbo) {
            cout.setf(ios::scientific, ios::floatfield);
            switch (config[ZONE_0]->GetKind_TurboPerf(0)) {
              case BLADE:
                cout.width(15); cout << KineticEnergyLoss[0]*100.0;
                cout.width(15); cout << abs((MassFlowIn[0] + MassFlowOut[0])/MassFlowIn[0])*100.0;
                break;
              case STAGE: case TURBINE:
                cout.width(15); cout << TotalStaticEfficiency[0]*100.0;
                cout.width(15); cout << PressureOut[0];
                break;
              default:
                break;
            }
            cout.unsetf(ios_base::floatfield);
          }
          else { cout.width(15); cout << min(10000.0, max(-10000.0, Total_CLift)); cout.width(15); cout << min(10000.0, max(-10000.0, Total_CDrag)); }
          
          if (aeroelastic) {
            cout.setf(ios::scientific, ios::floatfield);
            cout.width(15); cout << aeroelastic_plunge[0]; //Only output the first marker being monitored to the console.
            cout.width(15); cout << aeroelastic_pitch[0];
            cout.unsetf(ios_base::floatfield);
          }
          cout << endl;
          
          if (freesurface) {
            if (!DualTime_Iteration) {
              ConvHist_file[0] << begin << direct_coeff << flow_resid << levelset_resid << end;
              ConvHist_file[0].flush();
            }
            
            cout.precision(6);
            cout.setf(ios::fixed, ios::floatfield);
            cout.width(13); cout << log10(residual_flow[0]);
            cout.width(14); cout << log10(residual_levelset[0]);
            cout.width(15); cout << Total_CLift;
            cout.width(14); cout << Total_CFreeSurface;
            
            cout << endl;
          }
          
          break;
          
        case WAVE_EQUATION:
          
          if (!DualTime_Iteration) {
            ConvHist_file[0] << begin << wave_coeff << wave_resid << end;
            ConvHist_file[0].flush();
          }
          
          cout.precision(6);
          cout.setf(ios::fixed, ios::floatfield);
          cout.width(14); cout << log10(residual_wave[0]);
          cout.width(14); cout << Total_CWave;
          cout << endl;
          break;
          
        case HEAT_EQUATION:
          
          if (!DualTime_Iteration) {
            ConvHist_file[0] << begin << heat_coeff << heat_resid << end;
            ConvHist_file[0].flush();
          }
          
          cout.precision(6);
          cout.setf(ios::fixed, ios::floatfield);
          cout.width(14); cout << log10(residual_heat[0]);
          cout.width(14); cout << Total_CHeat;
          cout << endl;
          break;
          
        case FEM_ELASTICITY:
          
          if (!DualTime_Iteration) {
            ConvHist_file[0] << begin << fem_coeff << fem_resid << end;
            ConvHist_file[0].flush();
          }
          
          cout.precision(6);
          cout.setf(ios::fixed, ios::floatfield);
          if (linear_analysis){
            cout.width(15); cout << log10(residual_fem[0]);
            cout.width(15); cout << log10(residual_fem[1]);
            if (nDim == 3) { cout.width(15); cout << log10(residual_fem[2]); }
          }
          else if (nonlinear_analysis){
            cout.width(15); cout << log10(residual_fem[0]);
            cout.width(15); cout << log10(residual_fem[1]);
            cout.width(15); cout << log10(residual_fem[2]);
          }
          
          cout.precision(4);
          cout.setf(ios::scientific, ios::floatfield);
          cout.width(14); cout << Total_CFEM;
          cout << endl;
          break;
          
        case ADJ_EULER :              case ADJ_NAVIER_STOKES :
        case DISC_ADJ_EULER:          case DISC_ADJ_NAVIER_STOKES:
          
          if (!DualTime_Iteration) {
            ConvHist_file[0] << begin << adjoint_coeff << adj_flow_resid << end;
            ConvHist_file[0].flush();
          }
          
          cout.precision(6);
          cout.setf(ios::fixed, ios::floatfield);
          if (compressible) {
            cout.width(15); cout << log10(residual_adjflow[0]);
            cout.width(15); cout << log10(residual_adjflow[nDim+1]);
          }
          if (incompressible || freesurface) {
            cout.width(17); cout << log10(residual_adjflow[0]);
            cout.width(16); cout << log10(residual_adjflow[1]);
          }
          
          if (disc_adj){
            cout.precision(4);
            cout.setf(ios::scientific, ios::floatfield);
            cout.width(14); cout << Total_Sens_Press;
            cout.width(14); cout << Total_Sens_Mach;
          }else{
            cout.precision(4);
            cout.setf(ios::scientific, ios::floatfield);
            cout.width(14); cout << Total_Sens_Geo;
              cout.width(14); cout << Total_Sens_Mach;
            }
          cout << endl;
          cout.unsetf(ios_base::floatfield);
          
          if (freesurface) {
            if (!DualTime_Iteration) {
              ConvHist_file[0] << begin << adjoint_coeff << adj_flow_resid << adj_levelset_resid << end;
              ConvHist_file[0].flush();
            }
            
            cout.precision(6);
            cout.setf(ios::fixed, ios::floatfield);
            cout.width(17); cout << log10(residual_adjflow[0]);
            cout.width(16); cout << log10(residual_adjlevelset[0]);
            cout.precision(3);
            cout.setf(ios::scientific, ios::floatfield);
            cout.width(12); cout << Total_Sens_Geo;
              cout.width(12); cout << Total_Sens_Mach;
            cout.unsetf(ios_base::floatfield);
            cout << endl;
          }
          
          break;
          
        case ADJ_RANS : case DISC_ADJ_RANS:
          
          if (!DualTime_Iteration) {
            ConvHist_file[0] << begin << adjoint_coeff << adj_flow_resid;
            if (!config[val_iZone]->GetFrozen_Visc())
              ConvHist_file[0] << adj_turb_resid;
            ConvHist_file[0] << end;
            ConvHist_file[0].flush();
          }
          
          cout.precision(6);
          cout.setf(ios::fixed, ios::floatfield);
          cout.width(17); cout << log10(residual_adjflow[0]);
          if (!config[val_iZone]->GetFrozen_Visc()) {
            cout.width(17); cout << log10(residual_adjturbulent[0]);
          }
          else {
            if (compressible) {
              if (geometry[val_iZone][FinestMesh]->GetnDim() == 2 ) { cout.width(15); cout << log10(residual_adjflow[3]); }
              else { cout.width(15); cout << log10(residual_adjflow[4]); }
            }
            if (incompressible || freesurface) {
              cout.width(15); cout << log10(residual_adjflow[1]);
            }
          }
          if (disc_adj){
            cout.precision(4);
            cout.setf(ios::scientific, ios::floatfield);
            cout.width(14); cout << Total_Sens_Press;
            cout.width(14); cout << Total_Sens_Mach;
          }else{
            cout.precision(4);
            cout.setf(ios::scientific, ios::floatfield);
            cout.width(14); cout << Total_Sens_Geo;
              cout.width(14); cout << Total_Sens_Mach;
            }
          cout << endl;
          cout.unsetf(ios_base::floatfield);
          if (freesurface) {
            if (!DualTime_Iteration) {
              ConvHist_file[0] << begin << adjoint_coeff << adj_flow_resid << adj_levelset_resid;
              ConvHist_file[0] << end;
              ConvHist_file[0].flush();
            }
            
            cout.precision(6);
            cout.setf(ios::fixed, ios::floatfield);
            cout.width(17); cout << log10(residual_adjflow[0]);
            cout.width(16); cout << log10(residual_adjlevelset[0]);
            
            cout.precision(4);
            cout.setf(ios::scientific, ios::floatfield);
            cout.width(12); cout << Total_Sens_Geo;
              cout.width(14); cout << Total_Sens_Mach;
            cout << endl;
            cout.unsetf(ios_base::floatfield);
          }
          
          break;
          
      }
      cout.unsetf(ios::fixed);
      
    }
    
    
    delete [] residual_flow;
    delete [] residual_turbulent;
    delete [] residual_transition;
    delete [] residual_levelset;
    delete [] residual_wave;
    delete [] residual_fea;
    delete [] residual_fem;
    delete [] residual_heat;
    
    delete [] residual_adjflow;
    delete [] residual_adjturbulent;
    delete [] residual_adjlevelset;
    
    delete [] Surface_CLift;
    delete [] Surface_CDrag;
    delete [] Surface_CSideForce;
    delete [] Surface_CEff;
    delete [] Surface_CFx;
    delete [] Surface_CFy;
    delete [] Surface_CFz;
    delete [] Surface_CMx;
    delete [] Surface_CMy;
    delete [] Surface_CMz;
    delete [] aeroelastic_pitch;
    delete [] aeroelastic_plunge;
    
    delete [] TotalStaticEfficiency;
    delete [] TotalTotalEfficiency;
    delete [] KineticEnergyLoss;
    delete [] TotalPressureLoss;
    delete [] MassFlowIn;
    delete [] MassFlowOut;
    delete [] FlowAngleIn;
    delete [] FlowAngleOut;
    delete [] EulerianWork;
    delete []	TotalEnthalpyIn;
    delete [] PressureRatio;
    delete [] PressureOut;
    delete [] EnthalpyOut;
    delete [] MachIn;
    delete [] MachOut;
    delete [] NormalMachIn;
    delete [] NormalMachOut;
    delete [] VelocityOutIs;
    
  }
}

void COutput::SetCFL_Number(CSolver ****solver_container, CConfig **config, unsigned short val_iZone) {
  
  su2double CFLFactor = 1.0, power = 1.0, CFL = 0.0, CFLMin = 0.0, CFLMax = 0.0, Div = 1.0, Diff = 0.0, MGFactor[100];
  unsigned short iMesh;
  
  unsigned short FinestMesh = config[val_iZone]->GetFinestMesh();
  unsigned long ExtIter = config[val_iZone]->GetExtIter();
  
  RhoRes_New = solver_container[val_iZone][FinestMesh][FLOW_SOL]->GetRes_RMS(0);
  switch( config[val_iZone]->GetKind_Solver()){
    case ADJ_EULER : case ADJ_NAVIER_STOKES: case ADJ_RANS:
      RhoRes_New = solver_container[val_iZone][FinestMesh][ADJFLOW_SOL]->GetRes_RMS(0);
      break;
  }
  
  if (RhoRes_New < EPS) RhoRes_New = EPS;
  if (RhoRes_Old < EPS) RhoRes_Old = RhoRes_New;
  
  Div = RhoRes_Old/RhoRes_New;
  Diff = RhoRes_New-RhoRes_Old;
  
  /*--- Compute MG factor ---*/
  
  for (iMesh = 0; iMesh <= config[val_iZone]->GetnMGLevels(); iMesh++) {
    if (iMesh == MESH_0) MGFactor[iMesh] = 1.0;
    else MGFactor[iMesh] = MGFactor[iMesh-1] * config[val_iZone]->GetCFL(iMesh)/config[val_iZone]->GetCFL(iMesh-1);
  }
  
  if (Div < 1.0) power = config[val_iZone]->GetCFL_AdaptParam(0);
  else power = config[val_iZone]->GetCFL_AdaptParam(1);
  
  /*--- Detect a stall in the residual ---*/
  
  if ((fabs(Diff) <= RhoRes_New*1E-8) && (ExtIter != 0)) { Div = 0.1; power = config[val_iZone]->GetCFL_AdaptParam(1); }
  
  CFLMin = config[val_iZone]->GetCFL_AdaptParam(2);
  CFLMax = config[val_iZone]->GetCFL_AdaptParam(3);
  
  CFLFactor = pow(Div, power);
  
  for (iMesh = 0; iMesh <= config[val_iZone]->GetnMGLevels(); iMesh++) {
    CFL = config[val_iZone]->GetCFL(iMesh);
    CFL *= CFLFactor;
    
    if ((iMesh == MESH_0) && (CFL <= CFLMin)) {
      for (iMesh = 0; iMesh <= config[val_iZone]->GetnMGLevels(); iMesh++) {
        config[val_iZone]->SetCFL(iMesh, 1.001*CFLMin*MGFactor[iMesh]);
      }
      break;
    }
    if ((iMesh == MESH_0) && (CFL >= CFLMax)) {
      for (iMesh = 0; iMesh <= config[val_iZone]->GetnMGLevels(); iMesh++)
        config[val_iZone]->SetCFL(iMesh, 0.999*CFLMax*MGFactor[iMesh]);
      break;
    }
    
    config[val_iZone]->SetCFL(iMesh, CFL);
    
  }
  
  RhoRes_Old = solver_container[val_iZone][FinestMesh][FLOW_SOL]->GetRes_RMS(0);
  switch( config[val_iZone]->GetKind_Solver()){
    case ADJ_EULER : case ADJ_NAVIER_STOKES: case ADJ_RANS:
      RhoRes_Old = solver_container[val_iZone][FinestMesh][ADJFLOW_SOL]->GetRes_RMS(0);
      break;
  }
  
}


void COutput::SetForces_Breakdown(CGeometry ***geometry,
                                  CSolver ****solver_container,
                                  CConfig **config,
                                  CIntegration ***integration,
                                  unsigned short val_iZone) {
  
  char cstr[200];
  unsigned short iMarker_Monitoring;
  ofstream Breakdown_file;
  
  int rank = MASTER_NODE;
  bool compressible       = (config[val_iZone]->GetKind_Regime() == COMPRESSIBLE);
  bool incompressible     = (config[val_iZone]->GetKind_Regime() == INCOMPRESSIBLE);
  bool freesurface        = (config[val_iZone]->GetKind_Regime() == FREESURFACE);
  bool unsteady           = (config[val_iZone]->GetUnsteady_Simulation() != NO);
  bool viscous            = config[val_iZone]->GetViscous();
  bool grid_movement      = config[val_iZone]->GetGrid_Movement();
  bool gravity            = config[val_iZone]->GetGravityForce();
  bool turbulent          = config[val_iZone]->GetKind_Solver() == RANS;
  
#ifdef HAVE_MPI
  MPI_Comm_rank(MPI_COMM_WORLD, &rank);
#endif
  
  unsigned short FinestMesh = config[val_iZone]->GetFinestMesh();
  unsigned short nDim = geometry[val_iZone][FinestMesh]->GetnDim();
  bool flow = ((config[val_iZone]->GetKind_Solver() == EULER) || (config[val_iZone]->GetKind_Solver() == NAVIER_STOKES) ||
               (config[val_iZone]->GetKind_Solver() == RANS));
  
  /*--- Output the mean flow solution using only the master node ---*/
  
  if ((rank == MASTER_NODE) && (flow)) {
    
    cout << "Writing the forces breakdown file." << endl;
    
    /*--- Initialize variables to store information from all domains (direct solution) ---*/
    
    su2double Total_CLift = 0.0, Total_CDrag = 0.0, Total_CSideForce = 0.0, Total_CMx = 0.0, Total_CMy = 0.0, Total_CMz = 0.0, Total_CEff = 0.0, Total_CFx = 0.0, Total_CFy = 0.0, Total_CFz = 0.0,
    Inv_CLift = 0.0, Inv_CDrag = 0.0, Inv_CSideForce = 0.0, Inv_CMx = 0.0, Inv_CMy = 0.0, Inv_CMz = 0.0, Inv_CEff = 0.0, Inv_CFx = 0.0, Inv_CFy = 0.0, Inv_CFz = 0.0,
    *Surface_CLift = NULL, *Surface_CDrag = NULL, *Surface_CSideForce = NULL, *Surface_CEff = NULL, *Surface_CFx = NULL, *Surface_CFy = NULL,  *Surface_CFz = NULL, *Surface_CMx = NULL, *Surface_CMy = NULL, *Surface_CMz = NULL,
    *Surface_CLift_Inv = NULL, *Surface_CDrag_Inv = NULL, *Surface_CSideForce_Inv = NULL, *Surface_CEff_Inv = NULL, *Surface_CFx_Inv = NULL, *Surface_CFy_Inv = NULL,  *Surface_CFz_Inv = NULL, *Surface_CMx_Inv = NULL, *Surface_CMy_Inv = NULL, *Surface_CMz_Inv = NULL;
    
    /*--- WARNING: when compiling on Windows, ctime() is not available. Comment out
     the two lines below that use the dt variable. ---*/
    //time_t now = time(0);
    //string dt = ctime(&now); dt[24] = '.';
    
    /*--- Allocate memory for the coefficients being monitored ---*/
    
    Surface_CLift      = new su2double[config[ZONE_0]->GetnMarker_Monitoring()];
    Surface_CDrag      = new su2double[config[ZONE_0]->GetnMarker_Monitoring()];
    Surface_CSideForce = new su2double[config[ZONE_0]->GetnMarker_Monitoring()];
    Surface_CEff       = new su2double[config[ZONE_0]->GetnMarker_Monitoring()];
    Surface_CFx        = new su2double[config[ZONE_0]->GetnMarker_Monitoring()];
    Surface_CFy        = new su2double[config[ZONE_0]->GetnMarker_Monitoring()];
    Surface_CFz        = new su2double[config[ZONE_0]->GetnMarker_Monitoring()];
    Surface_CMx        = new su2double[config[ZONE_0]->GetnMarker_Monitoring()];
    Surface_CMy        = new su2double[config[ZONE_0]->GetnMarker_Monitoring()];
    Surface_CMz        = new su2double[config[ZONE_0]->GetnMarker_Monitoring()];
    
    Surface_CLift_Inv      = new su2double[config[ZONE_0]->GetnMarker_Monitoring()];
    Surface_CDrag_Inv      = new su2double[config[ZONE_0]->GetnMarker_Monitoring()];
    Surface_CSideForce_Inv = new su2double[config[ZONE_0]->GetnMarker_Monitoring()];
    Surface_CEff_Inv       = new su2double[config[ZONE_0]->GetnMarker_Monitoring()];
    Surface_CFx_Inv        = new su2double[config[ZONE_0]->GetnMarker_Monitoring()];
    Surface_CFy_Inv        = new su2double[config[ZONE_0]->GetnMarker_Monitoring()];
    Surface_CFz_Inv        = new su2double[config[ZONE_0]->GetnMarker_Monitoring()];
    Surface_CMx_Inv        = new su2double[config[ZONE_0]->GetnMarker_Monitoring()];
    Surface_CMy_Inv        = new su2double[config[ZONE_0]->GetnMarker_Monitoring()];
    Surface_CMz_Inv        = new su2double[config[ZONE_0]->GetnMarker_Monitoring()];
    
    /*--- Flow solution coefficients ---*/
    
    Total_CLift       = solver_container[val_iZone][FinestMesh][FLOW_SOL]->GetTotal_CLift();
    Total_CDrag       = solver_container[val_iZone][FinestMesh][FLOW_SOL]->GetTotal_CDrag();
    Total_CSideForce  = solver_container[val_iZone][FinestMesh][FLOW_SOL]->GetTotal_CSideForce();
    Total_CEff        = solver_container[val_iZone][FinestMesh][FLOW_SOL]->GetTotal_CEff();
    Total_CMx         = solver_container[val_iZone][FinestMesh][FLOW_SOL]->GetTotal_CMx();
    Total_CMy         = solver_container[val_iZone][FinestMesh][FLOW_SOL]->GetTotal_CMy();
    Total_CMz         = solver_container[val_iZone][FinestMesh][FLOW_SOL]->GetTotal_CMz();
    Total_CFx         = solver_container[val_iZone][FinestMesh][FLOW_SOL]->GetTotal_CFx();
    Total_CFy         = solver_container[val_iZone][FinestMesh][FLOW_SOL]->GetTotal_CFy();
    Total_CFz         = solver_container[val_iZone][FinestMesh][FLOW_SOL]->GetTotal_CFz();
    
    /*--- Flow inviscid solution coefficients ---*/
    
    Inv_CLift       = solver_container[val_iZone][FinestMesh][FLOW_SOL]->GetAllBound_CLift_Inv();
    Inv_CDrag       = solver_container[val_iZone][FinestMesh][FLOW_SOL]->GetAllBound_CDrag_Inv();
    Inv_CSideForce  = solver_container[val_iZone][FinestMesh][FLOW_SOL]->GetAllBound_CSideForce_Inv();
    Inv_CEff        = solver_container[val_iZone][FinestMesh][FLOW_SOL]->GetAllBound_CEff_Inv();
    Inv_CMx         = solver_container[val_iZone][FinestMesh][FLOW_SOL]->GetAllBound_CMx_Inv();
    Inv_CMy         = solver_container[val_iZone][FinestMesh][FLOW_SOL]->GetAllBound_CMy_Inv();
    Inv_CMz         = solver_container[val_iZone][FinestMesh][FLOW_SOL]->GetAllBound_CMz_Inv();
    Inv_CFx         = solver_container[val_iZone][FinestMesh][FLOW_SOL]->GetAllBound_CFx_Inv();
    Inv_CFy         = solver_container[val_iZone][FinestMesh][FLOW_SOL]->GetAllBound_CFy_Inv();
    Inv_CFz         = solver_container[val_iZone][FinestMesh][FLOW_SOL]->GetAllBound_CFz_Inv();
    
    /*--- Look over the markers being monitored and get the desired values ---*/
    
    for (iMarker_Monitoring = 0; iMarker_Monitoring < config[ZONE_0]->GetnMarker_Monitoring(); iMarker_Monitoring++) {
      Surface_CLift[iMarker_Monitoring]      = solver_container[val_iZone][FinestMesh][FLOW_SOL]->GetSurface_CLift(iMarker_Monitoring);
      Surface_CDrag[iMarker_Monitoring]      = solver_container[val_iZone][FinestMesh][FLOW_SOL]->GetSurface_CDrag(iMarker_Monitoring);
      Surface_CSideForce[iMarker_Monitoring] = solver_container[val_iZone][FinestMesh][FLOW_SOL]->GetSurface_CSideForce(iMarker_Monitoring);
      Surface_CEff[iMarker_Monitoring]       = solver_container[val_iZone][FinestMesh][FLOW_SOL]->GetSurface_CEff(iMarker_Monitoring);
      Surface_CFx[iMarker_Monitoring]        = solver_container[val_iZone][FinestMesh][FLOW_SOL]->GetSurface_CFx(iMarker_Monitoring);
      Surface_CFy[iMarker_Monitoring]        = solver_container[val_iZone][FinestMesh][FLOW_SOL]->GetSurface_CFy(iMarker_Monitoring);
      Surface_CFz[iMarker_Monitoring]        = solver_container[val_iZone][FinestMesh][FLOW_SOL]->GetSurface_CFz(iMarker_Monitoring);
      Surface_CMx[iMarker_Monitoring]        = solver_container[val_iZone][FinestMesh][FLOW_SOL]->GetSurface_CMx(iMarker_Monitoring);
      Surface_CMy[iMarker_Monitoring]        = solver_container[val_iZone][FinestMesh][FLOW_SOL]->GetSurface_CMy(iMarker_Monitoring);
      Surface_CMz[iMarker_Monitoring]        = solver_container[val_iZone][FinestMesh][FLOW_SOL]->GetSurface_CMz(iMarker_Monitoring);
      
      Surface_CLift_Inv[iMarker_Monitoring]      = solver_container[val_iZone][FinestMesh][FLOW_SOL]->GetSurface_CLift_Inv(iMarker_Monitoring);
      Surface_CDrag_Inv[iMarker_Monitoring]      = solver_container[val_iZone][FinestMesh][FLOW_SOL]->GetSurface_CDrag_Inv(iMarker_Monitoring);
      Surface_CSideForce_Inv[iMarker_Monitoring] = solver_container[val_iZone][FinestMesh][FLOW_SOL]->GetSurface_CSideForce_Inv(iMarker_Monitoring);
      Surface_CEff_Inv[iMarker_Monitoring]       = solver_container[val_iZone][FinestMesh][FLOW_SOL]->GetSurface_CEff_Inv(iMarker_Monitoring);
      Surface_CFx_Inv[iMarker_Monitoring]        = solver_container[val_iZone][FinestMesh][FLOW_SOL]->GetSurface_CFx_Inv(iMarker_Monitoring);
      Surface_CFy_Inv[iMarker_Monitoring]        = solver_container[val_iZone][FinestMesh][FLOW_SOL]->GetSurface_CFy_Inv(iMarker_Monitoring);
      Surface_CFz_Inv[iMarker_Monitoring]        = solver_container[val_iZone][FinestMesh][FLOW_SOL]->GetSurface_CFz_Inv(iMarker_Monitoring);
      Surface_CMx_Inv[iMarker_Monitoring]        = solver_container[val_iZone][FinestMesh][FLOW_SOL]->GetSurface_CMx_Inv(iMarker_Monitoring);
      Surface_CMy_Inv[iMarker_Monitoring]        = solver_container[val_iZone][FinestMesh][FLOW_SOL]->GetSurface_CMy_Inv(iMarker_Monitoring);
      Surface_CMz_Inv[iMarker_Monitoring]        = solver_container[val_iZone][FinestMesh][FLOW_SOL]->GetSurface_CMz_Inv(iMarker_Monitoring);
    }
    
    /*--- Write file name with extension ---*/
    
    string filename = config[val_iZone]->GetBreakdown_FileName();
    strcpy (cstr, filename.data());
    
    Breakdown_file.open(cstr, ios::out);
    
    Breakdown_file << "\n" <<"-------------------------------------------------------------------------" << "\n";
    Breakdown_file <<"|    ___ _   _ ___                                                      |" << "\n";
    Breakdown_file <<"|   / __| | | |_  )   Release 4.1.3  \"Cardinal\"                         |" << "\n";
    Breakdown_file <<"|   \\__ \\ |_| |/ /                                                      |" << "\n";
    Breakdown_file <<"|   |___/\\___//___|   Suite (Computational Fluid Dynamics Code)         |" << "\n";
    Breakdown_file << "|                                                                       |" << "\n";
    //Breakdown_file << "|   Local date and time: " << dt << "                      |" << "\n";
    Breakdown_file <<"-------------------------------------------------------------------------" << "\n";
    Breakdown_file << "| SU2 Lead Dev.: Dr. Francisco Palacios, Francisco.D.Palacios@boeing.com|" << "\n";
    Breakdown_file << "|                Dr. Thomas D. Economon, economon@stanford.edu          |" << "\n";
    Breakdown_file <<"-------------------------------------------------------------------------" << "\n";
    Breakdown_file << "| SU2 Developers:                                                       |" << "\n";
    Breakdown_file << "| - Prof. Juan J. Alonso's group at Stanford University.                |" << "\n";
    Breakdown_file << "| - Prof. Piero Colonna's group at Delft University of Technology.      |" << "\n";
    Breakdown_file << "| - Prof. Nicolas R. Gauger's group at Kaiserslautern U. of Technology. |" << "\n";
    Breakdown_file << "| - Prof. Alberto Guardone's group at Polytechnic University of Milan.  |" << "\n";
    Breakdown_file << "| - Prof. Rafael Palacios' group at Imperial College London.            |" << "\n";
    Breakdown_file <<"-------------------------------------------------------------------------" << "\n";
    Breakdown_file << "| Copyright (C) 2012-2016 SU2, the open-source CFD code.                |" << "\n";
    Breakdown_file << "|                                                                       |" << "\n";
    Breakdown_file << "| SU2 is free software; you can redistribute it and/or                  |" << "\n";
    Breakdown_file << "| modify it under the terms of the GNU Lesser General Public            |" << "\n";
    Breakdown_file << "| License as published by the Free Software Foundation; either          |" << "\n";
    Breakdown_file << "| version 2.1 of the License, or (at your option) any later version.    |" << "\n";
    Breakdown_file << "|                                                                       |" << "\n";
    Breakdown_file << "| SU2 is distributed in the hope that it will be useful,                |" << "\n";
    Breakdown_file << "| but WITHOUT ANY WARRANTY; without even the implied warranty of        |" << "\n";
    Breakdown_file << "| MERCHANTABILITY or FITNESS FOR A PARTICULAR PURPOSE. See the GNU      |" << "\n";
    Breakdown_file << "| Lesser General Public License for more details.                       |" << "\n";
    Breakdown_file << "|                                                                       |" << "\n";
    Breakdown_file << "| You should have received a copy of the GNU Lesser General Public      |" << "\n";
    Breakdown_file << "| License along with SU2. If not, see <http://www.gnu.org/licenses/>.   |" << "\n";
    Breakdown_file <<"-------------------------------------------------------------------------" << "\n";
    
    Breakdown_file.precision(6);
    
    Breakdown_file << "\n" << "\n" <<"Problem definition:" << "\n" << "\n";
    
    if (compressible) {
      if (viscous) {
        Breakdown_file << "Viscous flow: Computing pressure using the ideal gas law" << "\n";
        Breakdown_file << "based on the free-stream temperature and a density computed" << "\n";
        Breakdown_file << "from the Reynolds number." << "\n";
      } else {
        Breakdown_file << "Inviscid flow: Computing density based on free-stream" << "\n";
        Breakdown_file << "temperature and pressure using the ideal gas law." << "\n";
      }
    }
    
    if (grid_movement) Breakdown_file << "Force coefficients computed using MACH_MOTION." << "\n";
    else Breakdown_file << "Force coefficients computed using free-stream values." << "\n";
    
    if (incompressible || freesurface) {
      Breakdown_file << "Viscous and Inviscid flow: rho_ref, and vel_ref" << "\n";
      Breakdown_file << "are based on the free-stream values, p_ref = rho_ref*vel_ref^2." << "\n";
      Breakdown_file << "The free-stream value of the pressure is 0." << "\n";
      Breakdown_file << "Mach number: "<< config[val_iZone]->GetMach() << ", computed using the Bulk modulus." << "\n";
      Breakdown_file << "Angle of attack (deg): "<< config[val_iZone]->GetAoA() << ", computed using the the free-stream velocity." << "\n";
      Breakdown_file << "Side slip angle (deg): "<< config[val_iZone]->GetAoS() << ", computed using the the free-stream velocity." << "\n";
      if (viscous) Breakdown_file << "Reynolds number: " << config[val_iZone]->GetReynolds() << ", computed using free-stream values."<< "\n";
      Breakdown_file << "Only dimensional computation, the grid should be dimensional." << "\n";
    }
    
    Breakdown_file <<"-- Input conditions:"<< "\n";
    
    if (compressible) {
      switch (config[val_iZone]->GetKind_FluidModel()) {
          
        case STANDARD_AIR:
          Breakdown_file << "Fluid Model: STANDARD_AIR "<< "\n";
          Breakdown_file << "Specific gas constant: " << config[val_iZone]->GetGas_Constant();
          if (config[val_iZone]->GetSystemMeasurements() == SI) Breakdown_file << " N.m/kg.K." << "\n";
          else if (config[val_iZone]->GetSystemMeasurements() == US) Breakdown_file << " lbf.ft/slug.R." << "\n";
          Breakdown_file << "Specific gas constant (non-dim): " << config[val_iZone]->GetGas_ConstantND()<< "\n";
          Breakdown_file << "Specific Heat Ratio: 1.4000 "<< "\n";
          break;
          
        case IDEAL_GAS:
          Breakdown_file << "Fluid Model: IDEAL_GAS "<< "\n";
          Breakdown_file << "Specific gas constant: " << config[val_iZone]->GetGas_Constant() << " N.m/kg.K." << "\n";
          Breakdown_file << "Specific gas constant (non-dim): " << config[val_iZone]->GetGas_ConstantND()<< "\n";
          Breakdown_file << "Specific Heat Ratio: "<< config[val_iZone]->GetGamma() << "\n";
          break;
          
        case VW_GAS:
          Breakdown_file << "Fluid Model: Van der Waals "<< "\n";
          Breakdown_file << "Specific gas constant: " << config[val_iZone]->GetGas_Constant() << " N.m/kg.K." << "\n";
          Breakdown_file << "Specific gas constant (non-dim): " << config[val_iZone]->GetGas_ConstantND()<< "\n";
          Breakdown_file << "Specific Heat Ratio: "<< config[val_iZone]->GetGamma() << "\n";
          Breakdown_file << "Critical Pressure:   " << config[val_iZone]->GetPressure_Critical()  << " Pa." << "\n";
          Breakdown_file << "Critical Temperature:  " << config[val_iZone]->GetTemperature_Critical() << " K." << "\n";
          Breakdown_file << "Critical Pressure (non-dim):   " << config[val_iZone]->GetPressure_Critical() /config[val_iZone]->GetPressure_Ref() << "\n";
          Breakdown_file << "Critical Temperature (non-dim) :  " << config[val_iZone]->GetTemperature_Critical() /config[val_iZone]->GetTemperature_Ref() << "\n";
          break;
          
        case PR_GAS:
          Breakdown_file << "Fluid Model: Peng-Robinson "<< "\n";
          Breakdown_file << "Specific gas constant: " << config[val_iZone]->GetGas_Constant() << " N.m/kg.K." << "\n";
          Breakdown_file << "Specific gas constant(non-dim): " << config[val_iZone]->GetGas_ConstantND()<< "\n";
          Breakdown_file << "Specific Heat Ratio: "<< config[val_iZone]->GetGamma() << "\n";
          Breakdown_file << "Critical Pressure:   " << config[val_iZone]->GetPressure_Critical()  << " Pa." << "\n";
          Breakdown_file << "Critical Temperature:  " << config[val_iZone]->GetTemperature_Critical() << " K." << "\n";
          Breakdown_file << "Critical Pressure (non-dim):   " << config[val_iZone]->GetPressure_Critical() /config[val_iZone]->GetPressure_Ref() << "\n";
          Breakdown_file << "Critical Temperature (non-dim) :  " << config[val_iZone]->GetTemperature_Critical() /config[val_iZone]->GetTemperature_Ref() << "\n";
          break;
      }
      
      if (viscous) {
        
        switch (config[val_iZone]->GetKind_ViscosityModel()) {
            
          case CONSTANT_VISCOSITY:
            Breakdown_file << "Viscosity Model: CONSTANT_VISCOSITY  "<< "\n";
            Breakdown_file << "Laminar Viscosity: " << config[val_iZone]->GetMu_ConstantND()*config[val_iZone]->GetViscosity_Ref();
            if (config[val_iZone]->GetSystemMeasurements() == SI) Breakdown_file << " N.s/m^2." << "\n";
            else if (config[val_iZone]->GetSystemMeasurements() == US) Breakdown_file << " lbf.s/ft^2." << "\n";
            Breakdown_file << "Laminar Viscosity (non-dim): " << config[val_iZone]->GetMu_ConstantND()<< "\n";
            break;
            
          case SUTHERLAND:
            Breakdown_file << "Viscosity Model: SUTHERLAND "<< "\n";
            Breakdown_file << "Ref. Laminar Viscosity: " << config[val_iZone]->GetMu_RefND()*config[val_iZone]->GetViscosity_Ref();
            if (config[val_iZone]->GetSystemMeasurements() == SI) Breakdown_file << " N.s/m^2." << "\n";
            else if (config[val_iZone]->GetSystemMeasurements() == US) Breakdown_file << " lbf.s/ft^2." << "\n";
            Breakdown_file << "Ref. Temperature: " << config[val_iZone]->GetMu_Temperature_RefND()*config[val_iZone]->GetTemperature_Ref();
            if (config[val_iZone]->GetSystemMeasurements() == SI) Breakdown_file << " K." << "\n";
            else if (config[val_iZone]->GetSystemMeasurements() == US) Breakdown_file << " R." << "\n";
            Breakdown_file << "Sutherland Constant: "<< config[val_iZone]->GetMu_SND()*config[val_iZone]->GetTemperature_Ref();
            if (config[val_iZone]->GetSystemMeasurements() == SI) Breakdown_file << " K." << "\n";
            else if (config[val_iZone]->GetSystemMeasurements() == US) Breakdown_file << " R." << "\n";
            Breakdown_file << "Laminar Viscosity (non-dim): " << config[val_iZone]->GetMu_ConstantND()<< "\n";
            Breakdown_file << "Ref. Temperature (non-dim): " << config[val_iZone]->GetMu_Temperature_RefND()<< "\n";
            Breakdown_file << "Sutherland constant (non-dim): "<< config[val_iZone]->GetMu_SND()<< "\n";
            break;
            
        }
        switch (config[val_iZone]->GetKind_ConductivityModel()) {
            
          case CONSTANT_PRANDTL:
            Breakdown_file << "Conductivity Model: CONSTANT_PRANDTL  "<< "\n";
            Breakdown_file << "Prandtl: " << config[val_iZone]->GetPrandtl_Lam()<< "\n";
            break;
            
          case CONSTANT_CONDUCTIVITY:
            Breakdown_file << "Conductivity Model: CONSTANT_CONDUCTIVITY "<< "\n";
            Breakdown_file << "Molecular Conductivity: " << config[val_iZone]->GetKt_ConstantND()*config[val_iZone]->GetConductivity_Ref()<< " W/m^2.K." << "\n";
            Breakdown_file << "Molecular Conductivity (non-dim): " << config[val_iZone]->GetKt_ConstantND()<< "\n";
            break;
            
        }
      }
    }
    
    if (incompressible || freesurface) {
      Breakdown_file << "Bulk modulus: " << config[val_iZone]->GetBulk_Modulus();
      if (config[val_iZone]->GetSystemMeasurements() == SI) Breakdown_file << " Pa." << "\n";
      else if (config[val_iZone]->GetSystemMeasurements() == US) Breakdown_file << " psf." << "\n";
      Breakdown_file << "Artificial compressibility factor: " << config[val_iZone]->GetArtComp_Factor();
      if (config[val_iZone]->GetSystemMeasurements() == SI) Breakdown_file << " Pa." << "\n";
      else if (config[val_iZone]->GetSystemMeasurements() == US) Breakdown_file << " psf." << "\n";
    }
    
    Breakdown_file << "Free-stream static pressure: " << config[val_iZone]->GetPressure_FreeStream();
    if (config[val_iZone]->GetSystemMeasurements() == SI) Breakdown_file << " Pa." << "\n";
    else if (config[val_iZone]->GetSystemMeasurements() == US) Breakdown_file << " psf." << "\n";
    
    Breakdown_file << "Free-stream total pressure: " << config[val_iZone]->GetPressure_FreeStream() * pow( 1.0+config[val_iZone]->GetMach()*config[val_iZone]->GetMach()*0.5*(config[val_iZone]->GetGamma()-1.0), config[val_iZone]->GetGamma()/(config[val_iZone]->GetGamma()-1.0) );
    if (config[val_iZone]->GetSystemMeasurements() == SI) Breakdown_file << " Pa." << "\n";
    else if (config[val_iZone]->GetSystemMeasurements() == US) Breakdown_file << " psf." << "\n";
    
    if (compressible) {
      Breakdown_file << "Free-stream temperature: " << config[val_iZone]->GetTemperature_FreeStream();
      if (config[val_iZone]->GetSystemMeasurements() == SI) Breakdown_file << " K." << "\n";
      else if (config[val_iZone]->GetSystemMeasurements() == US) Breakdown_file << " R." << "\n";
    }
    
    Breakdown_file << "Free-stream density: " << config[val_iZone]->GetDensity_FreeStream();
    if (config[val_iZone]->GetSystemMeasurements() == SI) Breakdown_file << " kg/m^3." << "\n";
    else if (config[val_iZone]->GetSystemMeasurements() == US) Breakdown_file << " slug/ft^3." << "\n";
    
    if (nDim == 2) {
      Breakdown_file << "Free-stream velocity: (" << config[val_iZone]->GetVelocity_FreeStream()[0] << ", ";
      Breakdown_file << config[val_iZone]->GetVelocity_FreeStream()[1] << ")";
    }
    if (nDim == 3) {
      Breakdown_file << "Free-stream velocity: (" << config[val_iZone]->GetVelocity_FreeStream()[0] << ", ";
      Breakdown_file << config[val_iZone]->GetVelocity_FreeStream()[1] << ", " << config[val_iZone]->GetVelocity_FreeStream()[2] << ")";
    }
    if (config[val_iZone]->GetSystemMeasurements() == SI) Breakdown_file << " m/s. ";
    else if (config[val_iZone]->GetSystemMeasurements() == US) Breakdown_file << " ft/s. ";
    
    Breakdown_file << "Magnitude: "	<< config[val_iZone]->GetModVel_FreeStream();
    if (config[val_iZone]->GetSystemMeasurements() == SI) Breakdown_file << " m/s." << "\n";
    else if (config[val_iZone]->GetSystemMeasurements() == US) Breakdown_file << " ft/s." << "\n";
    
    if (compressible) {
      Breakdown_file << "Free-stream total energy per unit mass: " << config[val_iZone]->GetEnergy_FreeStream();
      if (config[val_iZone]->GetSystemMeasurements() == SI) Breakdown_file << " m^2/s^2." << "\n";
      else if (config[val_iZone]->GetSystemMeasurements() == US) Breakdown_file << " ft^2/s^2." << "\n";
    }
    
    if (viscous) {
      Breakdown_file << "Free-stream viscosity: " << config[val_iZone]->GetViscosity_FreeStream();
      if (config[val_iZone]->GetSystemMeasurements() == SI) Breakdown_file << " N.s/m^2." << "\n";
      else if (config[val_iZone]->GetSystemMeasurements() == US) Breakdown_file << " lbf.s/ft^2." << "\n";
      if (turbulent) {
        Breakdown_file << "Free-stream turb. kinetic energy per unit mass: " << config[val_iZone]->GetTke_FreeStream();
        if (config[val_iZone]->GetSystemMeasurements() == SI) Breakdown_file << " m^2/s^2." << "\n";
        else if (config[val_iZone]->GetSystemMeasurements() == US) Breakdown_file << " ft^2/s^2." << "\n";
        Breakdown_file << "Free-stream specific dissipation: " << config[val_iZone]->GetOmega_FreeStream();
        if (config[val_iZone]->GetSystemMeasurements() == SI) Breakdown_file << " 1/s." << "\n";
        else if (config[val_iZone]->GetSystemMeasurements() == US) Breakdown_file << " 1/s." << "\n";
      }
    }
    
    if (unsteady) { Breakdown_file << "Total time: " << config[val_iZone]->GetTotal_UnstTime() << " s. Time step: " << config[val_iZone]->GetDelta_UnstTime() << " s." << "\n"; }
    
    /*--- Print out reference values. ---*/
    
    Breakdown_file <<"-- Reference values:"<< "\n";
    
    if (compressible) {
      Breakdown_file << "Reference specific gas constant: " << config[val_iZone]->GetGas_Constant_Ref();
      if (config[val_iZone]->GetSystemMeasurements() == SI) Breakdown_file << " N.m/kg.K." << "\n";
      else if (config[val_iZone]->GetSystemMeasurements() == US) Breakdown_file << " lbf.ft/slug.R." << "\n";
    }
    
    Breakdown_file << "Reference pressure: " << config[val_iZone]->GetPressure_Ref();
    if (config[val_iZone]->GetSystemMeasurements() == SI) Breakdown_file << " Pa." << "\n";
    else if (config[val_iZone]->GetSystemMeasurements() == US) Breakdown_file << " psf." << "\n";
    
    if (compressible) {
      Breakdown_file << "Reference temperature: " << config[val_iZone]->GetTemperature_Ref();
      if (config[val_iZone]->GetSystemMeasurements() == SI) Breakdown_file << " K." << "\n";
      else if (config[val_iZone]->GetSystemMeasurements() == US) Breakdown_file << " R." << "\n";
    }
    
    Breakdown_file << "Reference density: " << config[val_iZone]->GetDensity_Ref();
    if (config[val_iZone]->GetSystemMeasurements() == SI) Breakdown_file << " kg/m^3." << "\n";
    else if (config[val_iZone]->GetSystemMeasurements() == US) Breakdown_file << " slug/ft^3." << "\n";
    
    Breakdown_file << "Reference velocity: " << config[val_iZone]->GetVelocity_Ref();
    if (config[val_iZone]->GetSystemMeasurements() == SI) Breakdown_file << " m/s." << "\n";
    else if (config[val_iZone]->GetSystemMeasurements() == US) Breakdown_file << " ft/s." << "\n";
    
    if (compressible) {
      Breakdown_file << "Reference energy per unit mass: " << config[val_iZone]->GetEnergy_Ref();
      if (config[val_iZone]->GetSystemMeasurements() == SI) Breakdown_file << " m^2/s^2." << "\n";
      else if (config[val_iZone]->GetSystemMeasurements() == US) Breakdown_file << " ft^2/s^2." << "\n";
    }
    
    if (incompressible || freesurface) {
      Breakdown_file << "Reference length: " << config[val_iZone]->GetLength_Ref();
      if (config[val_iZone]->GetSystemMeasurements() == SI) Breakdown_file << " m." << "\n";
      else if (config[val_iZone]->GetSystemMeasurements() == US) Breakdown_file << " in." << "\n";
    }
    
    if (viscous) {
      Breakdown_file << "Reference viscosity: " << config[val_iZone]->GetViscosity_Ref();
      if (config[val_iZone]->GetSystemMeasurements() == SI) Breakdown_file << " N.s/m^2." << "\n";
      else if (config[val_iZone]->GetSystemMeasurements() == US) Breakdown_file << " lbf.s/ft^2." << "\n";
      Breakdown_file << "Reference conductivity: " << config[val_iZone]->GetConductivity_Ref();
      if (config[val_iZone]->GetSystemMeasurements() == SI) Breakdown_file << " W/m^2.K." << "\n";
      else if (config[val_iZone]->GetSystemMeasurements() == US) Breakdown_file << " lbf/ft.s.R." << "\n";
    }
    
    
    if (unsteady) Breakdown_file << "Reference time: " << config[val_iZone]->GetTime_Ref() <<" s." << "\n";
    
    /*--- Print out resulting non-dim values here. ---*/
    
    Breakdown_file << "-- Resulting non-dimensional state:" << "\n";
    Breakdown_file << "Mach number (non-dim): " << config[val_iZone]->GetMach() << "\n";
    if (viscous) {
      Breakdown_file << "Reynolds number (non-dim): " << config[val_iZone]->GetReynolds() <<". Re length: " << config[val_iZone]->GetLength_Reynolds();
      if (config[val_iZone]->GetSystemMeasurements() == SI) Breakdown_file << " m." << "\n";
      else if (config[val_iZone]->GetSystemMeasurements() == US) Breakdown_file << " ft." << "\n";
    }
    if (gravity) {
      Breakdown_file << "Froude number (non-dim): " << config[val_iZone]->GetFroude() << "\n";
      Breakdown_file << "Lenght of the baseline wave (non-dim): " << 2.0*PI_NUMBER*config[val_iZone]->GetFroude()*config[val_iZone]->GetFroude() << "\n";
    }
    
    if (compressible) {
      Breakdown_file << "Specific gas constant (non-dim): " << config[val_iZone]->GetGas_ConstantND() << "\n";
      Breakdown_file << "Free-stream temperature (non-dim): " << config[val_iZone]->GetTemperature_FreeStreamND() << "\n";
    }
    
    Breakdown_file << "Free-stream pressure (non-dim): " << config[val_iZone]->GetPressure_FreeStreamND() << "\n";
    
    Breakdown_file << "Free-stream density (non-dim): " << config[val_iZone]->GetDensity_FreeStreamND() << "\n";
    
    if (nDim == 2) {
      Breakdown_file << "Free-stream velocity (non-dim): (" << config[val_iZone]->GetVelocity_FreeStreamND()[0] << ", ";
      Breakdown_file << config[val_iZone]->GetVelocity_FreeStreamND()[1] << "). ";
    } else {
      Breakdown_file << "Free-stream velocity (non-dim): (" << config[val_iZone]->GetVelocity_FreeStreamND()[0] << ", ";
      Breakdown_file << config[val_iZone]->GetVelocity_FreeStreamND()[1] << ", " << config[val_iZone]->GetVelocity_FreeStreamND()[2] << "). ";
    }
    Breakdown_file << "Magnitude: "	 << config[val_iZone]->GetModVel_FreeStreamND() << "\n";
    
    if (compressible)
      Breakdown_file << "Free-stream total energy per unit mass (non-dim): " << config[val_iZone]->GetEnergy_FreeStreamND() << "\n";
    
    if (viscous) {
      Breakdown_file << "Free-stream viscosity (non-dim): " << config[val_iZone]->GetViscosity_FreeStreamND() << "\n";
      if (turbulent) {
        Breakdown_file << "Free-stream turb. kinetic energy (non-dim): " << config[val_iZone]->GetTke_FreeStreamND() << "\n";
        Breakdown_file << "Free-stream specific dissipation (non-dim): " << config[val_iZone]->GetOmega_FreeStreamND() << "\n";
      }
    }
    
    if (unsteady) {
      Breakdown_file << "Total time (non-dim): " << config[val_iZone]->GetTotal_UnstTimeND() << "\n";
      Breakdown_file << "Time step (non-dim): " << config[val_iZone]->GetDelta_UnstTimeND() << "\n";
    }
    
    Breakdown_file << "\n" << "\n" <<"Forces breakdown:" << "\n" << "\n";
    
    Breakdown_file << "Total CL:    ";
    Breakdown_file.width(11); Breakdown_file << Total_CLift;
    Breakdown_file << " | Pressure Component (";
    Breakdown_file.width(5); Breakdown_file << SU2_TYPE::Int((Inv_CLift*100.0)/(Total_CLift+EPS));
    Breakdown_file << "%): ";
    Breakdown_file.width(11); Breakdown_file << Inv_CLift;
    Breakdown_file << " | Friction Component (";
    Breakdown_file.width(5); Breakdown_file << SU2_TYPE::Int(100.0-(Inv_CLift*100.0)/(Total_CLift+EPS));
    Breakdown_file << "%): ";
    Breakdown_file.width(11); Breakdown_file << Total_CLift-Inv_CLift << "\n";
    
    Breakdown_file << "Total CD:    ";
    Breakdown_file.width(11); Breakdown_file << Total_CDrag;
    Breakdown_file << " | Pressure Component (";
    Breakdown_file.width(5); Breakdown_file << SU2_TYPE::Int((Inv_CDrag*100.0)/(Total_CDrag+EPS)) << "%): ";;
    Breakdown_file.width(11); Breakdown_file << Inv_CDrag;
    Breakdown_file << " | Friction Component (";
    Breakdown_file.width(5); Breakdown_file << SU2_TYPE::Int(100.0-(Inv_CDrag*100.0)/(Total_CDrag+EPS));
    Breakdown_file << "%): ";
    Breakdown_file.width(11); Breakdown_file << Total_CDrag-Inv_CDrag << "\n";
    
    if (nDim == 3) {
      Breakdown_file << "Total CSF:   ";
      Breakdown_file.width(11); Breakdown_file << Total_CSideForce;
      Breakdown_file << " | Pressure Component (";
      Breakdown_file.width(5); Breakdown_file << SU2_TYPE::Int((Inv_CSideForce*100.0)/(Total_CSideForce+EPS));
      Breakdown_file << "%): ";
      Breakdown_file.width(11); Breakdown_file << Inv_CSideForce;
      Breakdown_file << " | Friction Component (";
      Breakdown_file.width(5); Breakdown_file << SU2_TYPE::Int(100.0-(Inv_CSideForce*100.0)/(Total_CSideForce+EPS));
      Breakdown_file << "%): ";
      Breakdown_file.width(11); Breakdown_file << Total_CSideForce-Inv_CSideForce << "\n";
    }
    
    Breakdown_file << "Total CL/CD: ";
    Breakdown_file.width(11); Breakdown_file << Total_CEff;
    Breakdown_file << " | Pressure Component (";
    Breakdown_file.width(5); Breakdown_file << SU2_TYPE::Int((Inv_CEff*100.0)/(Total_CEff+EPS));
    Breakdown_file << "%): ";
    Breakdown_file.width(11); Breakdown_file << Inv_CEff;
    Breakdown_file << " | Friction Component (";
    Breakdown_file.width(5); Breakdown_file << SU2_TYPE::Int(100.0-(Inv_CEff*100.0)/(Total_CEff+EPS));
    Breakdown_file << "%): ";
    Breakdown_file.width(11); Breakdown_file << Total_CEff-Inv_CEff << "\n";
    
    if (nDim == 3) {
      Breakdown_file << "Total CMx:   ";
      Breakdown_file.width(11); Breakdown_file << Total_CMx;
      Breakdown_file << " | Pressure Component (";
      Breakdown_file.width(5); Breakdown_file << SU2_TYPE::Int((Inv_CMx*100.0)/(Total_CMx+EPS));
      Breakdown_file << "%): ";
      Breakdown_file.width(11); Breakdown_file << Inv_CMx;
      Breakdown_file << " | Friction Component (";
      Breakdown_file.width(5); Breakdown_file << SU2_TYPE::Int(100.0-(Inv_CMx*100.0)/(Total_CMx+EPS));
      Breakdown_file << "%): ";
      Breakdown_file.width(11); Breakdown_file << Total_CMx-Inv_CMx << "\n";
      
      Breakdown_file << "Total CMy:   ";
      Breakdown_file.width(11); Breakdown_file << Total_CMy;
      Breakdown_file << " | Pressure Component (";
      Breakdown_file.width(5); Breakdown_file << SU2_TYPE::Int((Inv_CMy*100.0)/(Total_CMy+EPS));
      Breakdown_file << "%): ";
      Breakdown_file.width(11); Breakdown_file << Inv_CMy;
      Breakdown_file << " | Friction Component (";
      Breakdown_file.width(5); Breakdown_file << SU2_TYPE::Int(100.0-(Inv_CMy*100.0)/(Total_CMy+EPS));
      Breakdown_file << "%): ";
      Breakdown_file.width(11); Breakdown_file << Total_CMy-Inv_CMy << "\n";
    }
    
    Breakdown_file << "Total CMz:   ";
    Breakdown_file.width(11); Breakdown_file << Total_CMz;
    Breakdown_file << " | Pressure Component (";
    Breakdown_file.width(5); Breakdown_file << SU2_TYPE::Int((Inv_CMz*100.0)/(Total_CMz+EPS));
    Breakdown_file << "%): ";
    Breakdown_file.width(11); Breakdown_file << Inv_CMz;
    Breakdown_file << " | Friction Component (";
    Breakdown_file.width(5); Breakdown_file << SU2_TYPE::Int(100.0-(Inv_CMz*100.0)/(Total_CMz+EPS));
    Breakdown_file << "%): ";
    Breakdown_file.width(11); Breakdown_file << Total_CMz-Inv_CMz << "\n";
    
    Breakdown_file << "Total CFx:   ";
    Breakdown_file.width(11); Breakdown_file << Total_CFx;
    Breakdown_file << " | Pressure Component (";
    Breakdown_file.width(5); Breakdown_file << SU2_TYPE::Int((Inv_CFx*100.0)/(Total_CFx+EPS));
    Breakdown_file << "%): ";
    Breakdown_file.width(11); Breakdown_file << Inv_CFx;
    Breakdown_file << " | Friction Component (";
    Breakdown_file.width(5); Breakdown_file << SU2_TYPE::Int(100.0-(Inv_CFx*100.0)/(Total_CFx+EPS));
    Breakdown_file << "%): ";
    Breakdown_file.width(11); Breakdown_file << Total_CFx-Inv_CFx << "\n";
    
    Breakdown_file << "Total CFy:   ";
    Breakdown_file.width(11); Breakdown_file << Total_CFy;
    Breakdown_file << " | Pressure Component (";
    Breakdown_file.width(5); Breakdown_file << SU2_TYPE::Int((Inv_CFy*100.0)/(Total_CFy+EPS));
    Breakdown_file << "%): ";
    Breakdown_file.width(11); Breakdown_file << Inv_CFy;
    Breakdown_file << " | Friction Component (";
    Breakdown_file.width(5); Breakdown_file << SU2_TYPE::Int(100.0-(Inv_CFy*100.0)/(Total_CFy+EPS));
    Breakdown_file << "%): ";
    Breakdown_file.width(11); Breakdown_file << Total_CFy-Inv_CFy << "\n";
    
    if (nDim == 3) {
      Breakdown_file << "Total CFz:   ";
      Breakdown_file.width(11); Breakdown_file << Total_CFz;
      Breakdown_file << " | Pressure Component (";
      Breakdown_file.width(5); Breakdown_file << SU2_TYPE::Int((Inv_CFz*100.0)/(Total_CFz+EPS));
      Breakdown_file << "%): ";
      Breakdown_file.width(11); Breakdown_file << Inv_CFz;
      Breakdown_file << " | Friction Component (";
      Breakdown_file.width(5); Breakdown_file << SU2_TYPE::Int(100.0-(Inv_CFz*100.0)/(Total_CFz+EPS));
      Breakdown_file << "%): ";
      Breakdown_file.width(11); Breakdown_file << Total_CFz-Inv_CFz << "\n";
    }
    
    Breakdown_file << "\n" << "\n";
    
    for (iMarker_Monitoring = 0; iMarker_Monitoring < config[val_iZone]->GetnMarker_Monitoring(); iMarker_Monitoring++) {
      
      Breakdown_file << "Surface name: " << config[val_iZone]->GetMarker_Monitoring(iMarker_Monitoring) << "\n" << "\n";
      
      Breakdown_file << "Total CL    (";
      Breakdown_file.width(5); Breakdown_file << SU2_TYPE::Int((Surface_CLift[iMarker_Monitoring]*100.0)/(Total_CLift+EPS));
      Breakdown_file << "%): ";
      Breakdown_file.width(11); Breakdown_file << Surface_CLift[iMarker_Monitoring];
      Breakdown_file << " | Pressure Component (";
      Breakdown_file.width(5); Breakdown_file << SU2_TYPE::Int((Surface_CLift_Inv[iMarker_Monitoring]*100.0)/(Surface_CLift[iMarker_Monitoring]+EPS));
      Breakdown_file << "%): ";
      Breakdown_file.width(11); Breakdown_file << Surface_CLift_Inv[iMarker_Monitoring];
      Breakdown_file << " | Friction Component (";
      Breakdown_file.width(5); Breakdown_file << SU2_TYPE::Int(100.0-(Surface_CLift_Inv[iMarker_Monitoring]*100.0)/(Surface_CLift[iMarker_Monitoring]+EPS));
      Breakdown_file << "%): ";
      Breakdown_file.width(11); Breakdown_file << Surface_CLift[iMarker_Monitoring]-Surface_CLift_Inv[iMarker_Monitoring] << "\n";
      
      Breakdown_file << "Total CD    (";
      Breakdown_file.width(5); Breakdown_file << SU2_TYPE::Int((Surface_CDrag[iMarker_Monitoring]*100.0)/(Total_CDrag+EPS));
      Breakdown_file << "%): ";
      Breakdown_file.width(11); Breakdown_file << Surface_CDrag[iMarker_Monitoring];
      Breakdown_file << " | Pressure Component (";
      Breakdown_file.width(5); Breakdown_file << SU2_TYPE::Int((Surface_CDrag_Inv[iMarker_Monitoring]*100.0)/(Surface_CDrag[iMarker_Monitoring]+EPS));
      Breakdown_file << "%): ";
      Breakdown_file.width(11); Breakdown_file << Surface_CDrag_Inv[iMarker_Monitoring];
      Breakdown_file << " | Friction Component (";
      Breakdown_file.width(5); Breakdown_file << SU2_TYPE::Int(100.0-(Surface_CDrag_Inv[iMarker_Monitoring]*100.0)/(Surface_CDrag[iMarker_Monitoring]+EPS));
      Breakdown_file << "%): ";
      Breakdown_file.width(11); Breakdown_file << Surface_CDrag[iMarker_Monitoring]-Surface_CDrag_Inv[iMarker_Monitoring] << "\n";
      
      if (nDim == 3) {
        Breakdown_file << "Total CSF   (";
        Breakdown_file.width(5); Breakdown_file << SU2_TYPE::Int((Surface_CSideForce[iMarker_Monitoring]*100.0)/(Total_CSideForce+EPS));
        Breakdown_file << "%): ";
        Breakdown_file.width(11); Breakdown_file << Surface_CSideForce[iMarker_Monitoring];
        Breakdown_file << " | Pressure Component (";
        Breakdown_file.width(5); Breakdown_file << SU2_TYPE::Int((Surface_CSideForce_Inv[iMarker_Monitoring]*100.0)/(Surface_CSideForce[iMarker_Monitoring]+EPS));
        Breakdown_file << "%): ";
        Breakdown_file.width(11); Breakdown_file << Surface_CSideForce_Inv[iMarker_Monitoring];
        Breakdown_file << " | Friction Component (";
        Breakdown_file.width(5); Breakdown_file << SU2_TYPE::Int(100.0-(Surface_CSideForce_Inv[iMarker_Monitoring]*100.0)/(Surface_CSideForce[iMarker_Monitoring]+EPS));
        Breakdown_file << "%): ";
        Breakdown_file.width(11); Breakdown_file << Surface_CSideForce[iMarker_Monitoring]-Surface_CSideForce_Inv[iMarker_Monitoring] << "\n";
      }
      
      Breakdown_file << "Total CL/CD (";
      Breakdown_file.width(5); Breakdown_file << SU2_TYPE::Int((Surface_CEff[iMarker_Monitoring]*100.0)/(Total_CEff+EPS));
      Breakdown_file << "%): ";
      Breakdown_file.width(11); Breakdown_file << Surface_CEff[iMarker_Monitoring];
      Breakdown_file << " | Pressure Component (";
      Breakdown_file.width(5); Breakdown_file << SU2_TYPE::Int((Surface_CEff_Inv[iMarker_Monitoring]*100.0)/(Surface_CEff[iMarker_Monitoring]+EPS));
      Breakdown_file << "%): ";
      Breakdown_file.width(11); Breakdown_file << Surface_CEff_Inv[iMarker_Monitoring];
      Breakdown_file << " | Friction Component (";
      Breakdown_file.width(5); Breakdown_file << SU2_TYPE::Int(100.0-(Surface_CEff_Inv[iMarker_Monitoring]*100.0)/(Surface_CEff[iMarker_Monitoring]+EPS));
      Breakdown_file << "%): ";
      
      Breakdown_file.width(11); Breakdown_file << Surface_CEff[iMarker_Monitoring]-Surface_CEff_Inv[iMarker_Monitoring] << "\n";
      
      if (nDim == 3) {
        
        Breakdown_file << "Total CMx   (";
        Breakdown_file.width(5); Breakdown_file << SU2_TYPE::Int((Surface_CMx[iMarker_Monitoring]*100.0)/(Total_CMx+EPS));
        Breakdown_file << "%): ";
        Breakdown_file.width(11); Breakdown_file << Surface_CMx[iMarker_Monitoring];
        Breakdown_file << " | Pressure Component (";
        Breakdown_file.width(5); Breakdown_file << SU2_TYPE::Int((Surface_CMx_Inv[iMarker_Monitoring]*100.0)/(Surface_CMx[iMarker_Monitoring]+EPS));
        Breakdown_file << "%): ";
        Breakdown_file.width(11); Breakdown_file << Surface_CMx_Inv[iMarker_Monitoring];
        Breakdown_file << " | Friction Component (";
        Breakdown_file.width(5); Breakdown_file << SU2_TYPE::Int(100.0-(Surface_CMx_Inv[iMarker_Monitoring]*100.0)/(Surface_CMx[iMarker_Monitoring]+EPS));
        Breakdown_file << "%): ";
        Breakdown_file.width(11); Breakdown_file << Surface_CMx[iMarker_Monitoring]-Surface_CMx_Inv[iMarker_Monitoring] << "\n";
        
        Breakdown_file << "Total CMy   (";
        Breakdown_file.width(5); Breakdown_file << SU2_TYPE::Int((Surface_CMy[iMarker_Monitoring]*100.0)/(Total_CMy+EPS));
        Breakdown_file << "%): ";
        Breakdown_file.width(11); Breakdown_file << Surface_CMy[iMarker_Monitoring];
        Breakdown_file << " | Pressure Component (";
        Breakdown_file.width(5); Breakdown_file << SU2_TYPE::Int((Surface_CMy_Inv[iMarker_Monitoring]*100.0)/(Surface_CMy[iMarker_Monitoring]+EPS));
        Breakdown_file << "%): ";
        Breakdown_file.width(11); Breakdown_file << Surface_CMy_Inv[iMarker_Monitoring];
        Breakdown_file << " | Friction Component (";
        Breakdown_file.width(5); Breakdown_file << SU2_TYPE::Int(100.0-(Surface_CMy_Inv[iMarker_Monitoring]*100.0)/(Surface_CMy[iMarker_Monitoring]+EPS));
        Breakdown_file << "%): ";
        Breakdown_file.width(11); Breakdown_file << Surface_CMy[iMarker_Monitoring]-Surface_CMy_Inv[iMarker_Monitoring] << "\n";
      }
      
      Breakdown_file << "Total CMz   (";
      Breakdown_file.width(5); Breakdown_file << SU2_TYPE::Int((Surface_CMz[iMarker_Monitoring]*100.0)/(Total_CMz+EPS));
      Breakdown_file << "%): ";
      Breakdown_file.width(11); Breakdown_file << Surface_CMz[iMarker_Monitoring];
      Breakdown_file << " | Pressure Component (";
      Breakdown_file.width(5); Breakdown_file << SU2_TYPE::Int((Surface_CMz_Inv[iMarker_Monitoring]*100.0)/(Surface_CMz[iMarker_Monitoring]+EPS));
      Breakdown_file << "%): ";
      Breakdown_file.width(11); Breakdown_file << Surface_CMz_Inv[iMarker_Monitoring];
      Breakdown_file << " | Friction Component (";
      Breakdown_file.width(5); Breakdown_file << SU2_TYPE::Int(100.0-(Surface_CMz_Inv[iMarker_Monitoring]*100.0)/(Surface_CMz[iMarker_Monitoring]+EPS));
      Breakdown_file << "%): ";
      Breakdown_file.width(11); Breakdown_file << Surface_CMz[iMarker_Monitoring]-Surface_CMz_Inv[iMarker_Monitoring] << "\n";
      
      Breakdown_file << "Total CFx   (";
      Breakdown_file.width(5); Breakdown_file << SU2_TYPE::Int((Surface_CFx[iMarker_Monitoring]*100.0)/(Total_CFx+EPS));
      Breakdown_file << "%): ";
      Breakdown_file.width(11); Breakdown_file << Surface_CFx[iMarker_Monitoring];
      Breakdown_file << " | Pressure Component (";
      Breakdown_file.width(5); Breakdown_file << SU2_TYPE::Int((Surface_CFx_Inv[iMarker_Monitoring]*100.0)/(Surface_CFx[iMarker_Monitoring]+EPS));
      Breakdown_file << "%): ";
      Breakdown_file.width(11); Breakdown_file << Surface_CFx_Inv[iMarker_Monitoring];
      Breakdown_file << " | Friction Component (";
      Breakdown_file.width(5); Breakdown_file << SU2_TYPE::Int(100.0-(Surface_CFx_Inv[iMarker_Monitoring]*100.0)/(Surface_CFx[iMarker_Monitoring]+EPS));
      Breakdown_file << "%): ";
      Breakdown_file.width(11); Breakdown_file << Surface_CFx[iMarker_Monitoring]-Surface_CFx_Inv[iMarker_Monitoring] << "\n";
      
      Breakdown_file << "Total CFy   (";
      Breakdown_file.width(5); Breakdown_file << SU2_TYPE::Int((Surface_CFy[iMarker_Monitoring]*100.0)/(Total_CFy+EPS));
      Breakdown_file << "%): ";
      Breakdown_file.width(11); Breakdown_file << Surface_CFy[iMarker_Monitoring];
      Breakdown_file << " | Pressure Component (";
      Breakdown_file.width(5); Breakdown_file << SU2_TYPE::Int((Surface_CFy_Inv[iMarker_Monitoring]*100.0)/(Surface_CFy[iMarker_Monitoring]+EPS));
      Breakdown_file << "%): ";
      Breakdown_file.width(11); Breakdown_file << Surface_CFy_Inv[iMarker_Monitoring];
      Breakdown_file << " | Friction Component (";
      Breakdown_file.width(5); Breakdown_file << SU2_TYPE::Int(100.0-(Surface_CFy_Inv[iMarker_Monitoring]*100.0)/(Surface_CFy[iMarker_Monitoring]+EPS));
      Breakdown_file << "%): ";
      Breakdown_file.width(11); Breakdown_file << Surface_CFy[iMarker_Monitoring]-Surface_CFy_Inv[iMarker_Monitoring] << "\n";
      
      if (nDim == 3) {
        Breakdown_file << "Total CFz   (";
        Breakdown_file.width(5); Breakdown_file << SU2_TYPE::Int((Surface_CFz[iMarker_Monitoring]*100.0)/(Total_CFz+EPS));
        Breakdown_file << "%): ";
        Breakdown_file.width(11); Breakdown_file << Surface_CFz[iMarker_Monitoring];
        Breakdown_file << " | Pressure Component (";
        Breakdown_file.width(5); Breakdown_file << SU2_TYPE::Int((Surface_CFz_Inv[iMarker_Monitoring]*100.0)/(Surface_CFz[iMarker_Monitoring]+EPS));
        Breakdown_file << "%): ";
        Breakdown_file.width(11); Breakdown_file << Surface_CFz_Inv[iMarker_Monitoring];
        Breakdown_file << " | Friction Component (";
        Breakdown_file.width(5); Breakdown_file << SU2_TYPE::Int(100.0-(Surface_CFz_Inv[iMarker_Monitoring]*100.0)/(Surface_CFz[iMarker_Monitoring]+EPS));
        Breakdown_file << "%): ";
        Breakdown_file.width(11); Breakdown_file << Surface_CFz[iMarker_Monitoring]-Surface_CFz_Inv[iMarker_Monitoring] << "\n";
      }
      
      Breakdown_file << "\n";
      
    }
    
    delete [] Surface_CLift;
    delete [] Surface_CDrag;
    delete [] Surface_CSideForce;
    delete [] Surface_CEff;
    delete [] Surface_CFx;
    delete [] Surface_CFy;
    delete [] Surface_CFz;
    delete [] Surface_CMx;
    delete [] Surface_CMy;
    delete [] Surface_CMz;
    
    delete [] Surface_CLift_Inv;
    delete [] Surface_CDrag_Inv;
    delete [] Surface_CSideForce_Inv;
    delete [] Surface_CEff_Inv;
    delete [] Surface_CFx_Inv;
    delete [] Surface_CFy_Inv;
    delete [] Surface_CFz_Inv;
    delete [] Surface_CMx_Inv;
    delete [] Surface_CMy_Inv;
    delete [] Surface_CMz_Inv;
    
    Breakdown_file.close();
    
  }
  
}

void COutput::SetResult_Files(CSolver ****solver_container, CGeometry ***geometry, CConfig **config,
                              unsigned long iExtIter, unsigned short val_nZone) {
  
  int rank = MASTER_NODE;
  
#ifdef HAVE_MPI
  int size;
  MPI_Comm_rank(MPI_COMM_WORLD, &rank);
#endif
  
  unsigned short iZone;
  
  for (iZone = 0; iZone < val_nZone; iZone++) {
    
    /*--- Flags identifying the types of files to be written. ---*/
    
    bool Wrt_Vol = config[iZone]->GetWrt_Vol_Sol();
    bool Wrt_Srf = config[iZone]->GetWrt_Srf_Sol();
    
#ifdef HAVE_MPI
    /*--- Do not merge the volume solutions if we are running in parallel.
     Force the use of SU2_SOL to merge the volume sols in this case. ---*/
    
    MPI_Comm_size(MPI_COMM_WORLD, &size);
    if (size > SINGLE_NODE) {
      Wrt_Vol = false;
      Wrt_Srf = false;
    }
#endif
    
    bool Wrt_Csv = config[iZone]->GetWrt_Csv_Sol();
    
    if (rank == MASTER_NODE) cout << endl << "Writing comma-separated values (CSV) surface files." << endl;
    
    switch (config[iZone]->GetKind_Solver()) {
        
      case EULER : case NAVIER_STOKES : case RANS :
        
        if (Wrt_Csv) SetSurfaceCSV_Flow(config[iZone], geometry[iZone][MESH_0], solver_container[iZone][MESH_0][FLOW_SOL], iExtIter, iZone);
        break;
        
      case ADJ_EULER : case ADJ_NAVIER_STOKES : case ADJ_RANS : case DISC_ADJ_EULER: case DISC_ADJ_NAVIER_STOKES: case DISC_ADJ_RANS:
        if (Wrt_Csv) SetSurfaceCSV_Adjoint(config[iZone], geometry[iZone][MESH_0], solver_container[iZone][MESH_0][ADJFLOW_SOL], solver_container[iZone][MESH_0][FLOW_SOL], iExtIter, iZone);
        break;
        
    }
    
    /*--- Get the file output format ---*/
    
    unsigned short FileFormat = config[iZone]->GetOutput_FileFormat();
    
    /*--- Merge the node coordinates and connectivity, if necessary. This
     is only performed if a volume solution file is requested, and it
     is active by default. ---*/
    
    if (Wrt_Vol || Wrt_Srf) {
      if (rank == MASTER_NODE) cout << "Merging connectivities in the Master node." << endl;
      MergeConnectivity(config[iZone], geometry[iZone][MESH_0], iZone);
    }
    
    /*--- Merge coordinates of all grid nodes (excluding ghost points).
     The grid coordinates are always merged and included first in the
     restart files. ---*/
    
    if (rank == MASTER_NODE) cout << "Merging coordinates in the Master node." << endl;
    MergeCoordinates(config[iZone], geometry[iZone][MESH_0]);
    
    if ((rank == MASTER_NODE) && (Wrt_Vol || Wrt_Srf)) {
      if (FileFormat == TECPLOT_BINARY) {
        if (rank == MASTER_NODE) cout << "Writing Tecplot binary volume and surface mesh files." << endl;
        SetTecplotBinary_DomainMesh(config[iZone], geometry[iZone][MESH_0], iZone);
        SetTecplotBinary_SurfaceMesh(config[iZone], geometry[iZone][MESH_0], iZone);
        if (!wrote_base_file)
          DeallocateConnectivity(config[iZone], geometry[iZone][MESH_0], false);
        if (!wrote_surf_file)
          DeallocateConnectivity(config[iZone], geometry[iZone][MESH_0], wrote_surf_file);
      }
    }
    
    /*--- Merge the solution data needed for volume solutions and restarts ---*/
    
    if (rank == MASTER_NODE) cout << "Merging solution in the Master node." << endl;
    MergeSolution(config[iZone], geometry[iZone][MESH_0], solver_container[iZone][MESH_0], iZone);
    
    /*--- Write restart, or Tecplot files using the merged data.
     This data lives only on the master, and these routines are currently
     executed by the master proc alone (as if in serial). ---*/
    
    if (rank == MASTER_NODE) {
      
      /*--- Write a native restart file ---*/
      
      if (rank == MASTER_NODE) cout << "Writing SU2 native restart file." << endl;
      SetRestart(config[iZone], geometry[iZone][MESH_0], solver_container[iZone][MESH_0] , iZone);
      
      if (Wrt_Vol) {
        
        switch (FileFormat) {
            
          case TECPLOT:
            
            /*--- Write a Tecplot ASCII file ---*/
            
            if (rank == MASTER_NODE) cout << "Writing Tecplot ASCII file volume solution file." << endl;
            SetTecplotASCII(config[iZone], geometry[iZone][MESH_0], solver_container[iZone][MESH_0], iZone, val_nZone, false);
            DeallocateConnectivity(config[iZone], geometry[iZone][MESH_0], false);
            break;
            
          case FIELDVIEW:
            
            /*--- Write a FieldView ASCII file ---*/
            
            if (rank == MASTER_NODE) cout << "Writing FieldView ASCII file volume solution file." << endl;
            SetFieldViewASCII(config[iZone], geometry[iZone][MESH_0], iZone, val_nZone);
            DeallocateConnectivity(config[iZone], geometry[iZone][MESH_0], false);
            break;
            
          case TECPLOT_BINARY:
            
            /*--- Write a Tecplot binary solution file ---*/
            
            if (rank == MASTER_NODE) cout << "Writing Tecplot binary volume solution file." << endl;
            SetTecplotBinary_DomainSolution(config[iZone], geometry[iZone][MESH_0], iZone);
            break;
            
          case FIELDVIEW_BINARY:
            
            /*--- Write a FieldView binary file ---*/
            
            if (rank == MASTER_NODE) cout << "Writing FieldView binary file volume solution file." << endl;
            SetFieldViewBinary(config[iZone], geometry[iZone][MESH_0], iZone, val_nZone);
            DeallocateConnectivity(config[iZone], geometry[iZone][MESH_0], false);
            break;
            
          case PARAVIEW:
            
            /*--- Write a Paraview ASCII file ---*/
            
            if (rank == MASTER_NODE) cout << "Writing Paraview ASCII volume solution file." << endl;
            SetParaview_ASCII(config[iZone], geometry[iZone][MESH_0], iZone, val_nZone, false);
            DeallocateConnectivity(config[iZone], geometry[iZone][MESH_0], false);
            break;
            
          default:
            break;
        }
        
      }
      
      if (Wrt_Srf) {
        
        switch (FileFormat) {
            
          case TECPLOT:
            
            /*--- Write a Tecplot ASCII file ---*/
            
            if (rank == MASTER_NODE) cout << "Writing Tecplot ASCII surface solution file." << endl;
            SetTecplotASCII(config[iZone], geometry[iZone][MESH_0], solver_container[iZone][MESH_0] , iZone, val_nZone, true);
            DeallocateConnectivity(config[iZone], geometry[iZone][MESH_0], true);
            break;
            
          case TECPLOT_BINARY:
            
            /*--- Write a Tecplot binary solution file ---*/
            
            if (rank == MASTER_NODE) cout << "Writing Tecplot binary surface solution file." << endl;
            SetTecplotBinary_SurfaceSolution(config[iZone], geometry[iZone][MESH_0], iZone);
            break;
            
          case PARAVIEW:
            
            /*--- Write a Paraview ASCII file ---*/
            
            if (rank == MASTER_NODE) cout << "Writing Paraview ASCII surface solution file." << endl;
            SetParaview_ASCII(config[iZone], geometry[iZone][MESH_0], iZone, val_nZone, true);
            DeallocateConnectivity(config[iZone], geometry[iZone][MESH_0], true);
            break;
            
          default:
            break;
        }
        
      }
      
      /*--- Release memory needed for merging the solution data. ---*/
      
      DeallocateCoordinates(config[iZone], geometry[iZone][MESH_0]);
      DeallocateSolution(config[iZone], geometry[iZone][MESH_0]);
      
    }
    
    /*--- Final broadcast (informing other procs that the base output
     file was written). ---*/
    
#ifdef HAVE_MPI
    SU2_MPI::Bcast(&wrote_base_file, 1, MPI_UNSIGNED_SHORT, MASTER_NODE, MPI_COMM_WORLD);
    SU2_MPI::Bcast(&wrote_surf_file, 1, MPI_UNSIGNED_SHORT, MASTER_NODE, MPI_COMM_WORLD);
#endif
    
  }
}

void COutput::SetBaselineResult_Files(CSolver **solver, CGeometry **geometry, CConfig **config,
                                      unsigned long iExtIter, unsigned short val_nZone) {
  
  int rank = MASTER_NODE;
  int size = SINGLE_NODE;
  
#ifdef HAVE_MPI
  MPI_Comm_rank(MPI_COMM_WORLD, &rank);
  MPI_Comm_size(MPI_COMM_WORLD, &size);
#endif
  
  unsigned short iZone;
  
  for (iZone = 0; iZone < val_nZone; iZone++) {
    
    /*--- Flags identifying the types of files to be written. ---*/
    
    bool Low_MemoryOutput = config[iZone]->GetLow_MemoryOutput();
    bool Wrt_Vol = config[iZone]->GetWrt_Vol_Sol();
    bool Wrt_Srf = config[iZone]->GetWrt_Srf_Sol();
    
    /*--- Get the file output format ---*/
    
    unsigned short FileFormat = config[iZone]->GetOutput_FileFormat();
    
    /*--- Merge the node coordinates and connectivity if necessary. This
     is only performed if a volume solution file is requested, and it
     is active by default. ---*/
    
    if ((Wrt_Vol || Wrt_Srf) && (!Low_MemoryOutput)) {
      if (rank == MASTER_NODE) cout << "Merging connectivities in the Master node." << endl;
      MergeConnectivity(config[iZone], geometry[iZone], iZone);
    }
    
    /*--- Merge the solution data needed for volume solutions and restarts ---*/
    
    if ((Wrt_Vol || Wrt_Srf) && (!Low_MemoryOutput)) {
      if (rank == MASTER_NODE) cout << "Merging solution in the Master node." << endl;
      MergeBaselineSolution(config[iZone], geometry[iZone], solver[iZone], iZone);
    }
    
    /*--- Write restart, Tecplot or Paraview files using the merged data.
     This data lives only on the master, and these routines are currently
     executed by the master proc alone (as if in serial). ---*/
    
    if (!Low_MemoryOutput) {
      
      if (rank == MASTER_NODE) {
        
        if (Wrt_Vol) {
          
          switch (FileFormat) {
              
            case TECPLOT:
              
              /*--- Write a Tecplot ASCII file ---*/
              
              if (rank == MASTER_NODE) cout << "Writing Tecplot ASCII file (volume grid)." << endl;
              SetTecplotASCII(config[iZone], geometry[iZone], solver, iZone, val_nZone, false);
              DeallocateConnectivity(config[iZone], geometry[iZone], false);
              break;
              
            case FIELDVIEW:
              
              /*--- Write a FieldView ASCII file ---*/
              
              if (rank == MASTER_NODE) cout << "Writing FieldView ASCII file (volume grid)." << endl;
              SetFieldViewASCII(config[iZone], geometry[iZone], iZone, val_nZone);
              DeallocateConnectivity(config[iZone], geometry[iZone], false);
              break;
              
            case TECPLOT_BINARY:
              
              /*--- Write a Tecplot binary solution file ---*/
              
              if (rank == MASTER_NODE) cout << "Writing Tecplot Binary file (volume grid)." << endl;
              SetTecplotBinary_DomainMesh(config[iZone], geometry[iZone], iZone);
              SetTecplotBinary_DomainSolution(config[iZone], geometry[iZone], iZone);
              break;
              
            case FIELDVIEW_BINARY:
              
              /*--- Write a binary binary file ---*/
              
              if (rank == MASTER_NODE) cout << "Writing FieldView ASCII file (volume grid)." << endl;
              SetFieldViewBinary(config[iZone], geometry[iZone], iZone, val_nZone);
              DeallocateConnectivity(config[iZone], geometry[iZone], false);
              break;
              
            case PARAVIEW:
              
              /*--- Write a Paraview ASCII file ---*/
              
              if (rank == MASTER_NODE) cout << "Writing Paraview ASCII file (volume grid)." << endl;
              SetParaview_ASCII(config[iZone], geometry[iZone], iZone, val_nZone, false);
              DeallocateConnectivity(config[iZone], geometry[iZone], false);
              break;
              
            default:
              break;
          }
          
        }
        
        if (Wrt_Srf) {
          
          switch (FileFormat) {
              
            case TECPLOT:
              
              /*--- Write a Tecplot ASCII file ---*/
              
              if (rank == MASTER_NODE) cout << "Writing Tecplot ASCII file (surface grid)." << endl;
              SetTecplotASCII(config[iZone], geometry[iZone], solver, iZone, val_nZone, true);
              DeallocateConnectivity(config[iZone], geometry[iZone], true);
              break;
              
            case TECPLOT_BINARY:
              
              /*--- Write a Tecplot binary solution file ---*/
              
              if (rank == MASTER_NODE) cout << "Writing Tecplot Binary file (surface grid)." << endl;
              SetTecplotBinary_SurfaceMesh(config[iZone], geometry[iZone], iZone);
              SetTecplotBinary_SurfaceSolution(config[iZone], geometry[iZone], iZone);
              break;
              
            case PARAVIEW:
              
              /*--- Write a Paraview ASCII file ---*/
              
              if (rank == MASTER_NODE) cout << "Writing Paraview ASCII file (surface grid)." << endl;
              SetParaview_ASCII(config[iZone], geometry[iZone], iZone, val_nZone, true);
              DeallocateConnectivity(config[iZone], geometry[iZone], true);
              break;
              
            default:
              break;
          }
        }
        
        if (FileFormat == TECPLOT_BINARY) {
          if (!wrote_base_file)
            DeallocateConnectivity(config[iZone], geometry[iZone], false);
          if (!wrote_surf_file)
            DeallocateConnectivity(config[iZone], geometry[iZone], wrote_surf_file);
        }
        
        if (Wrt_Vol || Wrt_Srf)
          DeallocateSolution(config[iZone], geometry[iZone]);
      }
      
    }
    
    else {
      
      if (Wrt_Vol) {
        
        if (rank == MASTER_NODE) cout << "Writing Tecplot ASCII file (volume grid)." << endl;
        char buffer_char[50], out_file[MAX_STRING_SIZE];
        
        string filename;
        if (!config[iZone]->GetContinuous_Adjoint()) filename = config[iZone]->GetFlow_FileName();
        else filename = config[iZone]->GetAdj_FileName();
        
        if (size > 1) {
          SPRINTF (buffer_char, "_%d", SU2_TYPE::Int(rank+1));
          filename = filename + buffer_char;
        }
        
        SPRINTF (buffer_char, ".dat");
        strcpy(out_file, filename.c_str()); strcat(out_file, buffer_char);
        SetTecplotASCII_LowMemory(config[iZone], geometry[iZone], solver, out_file, false);
      }
      
      if (Wrt_Srf) {
        
        if (rank == MASTER_NODE) cout << "Writing Tecplot ASCII file (surface grid)." << endl;
        char buffer_char[50], out_file[MAX_STRING_SIZE];
        
        string filename;
        if (!config[iZone]->GetContinuous_Adjoint()) filename = config[iZone]->GetSurfFlowCoeff_FileName();
        else filename = config[iZone]->GetSurfAdjCoeff_FileName();
        
        if (size > 1) {
          SPRINTF (buffer_char, "_%d", SU2_TYPE::Int(rank+1));
          filename = filename + buffer_char;
        }
        
        SPRINTF (buffer_char, ".dat");
        strcpy(out_file, filename.c_str()); strcat(out_file, buffer_char);
        SetTecplotASCII_LowMemory(config[iZone], geometry[iZone], solver, out_file, true);
      }
      
    }
    
    /*--- Final broadcast (informing other procs that the base output
     file was written). ---*/
    
#ifdef HAVE_MPI
    SU2_MPI::Bcast(&wrote_base_file, 1, MPI_UNSIGNED_SHORT, MASTER_NODE, MPI_COMM_WORLD);
#endif
    
  }
}

void COutput::SetMesh_Files(CGeometry **geometry, CConfig **config, unsigned short val_nZone, bool new_file, bool su2_file) {
  
  int rank = MASTER_NODE;
#ifdef HAVE_MPI
  MPI_Comm_rank(MPI_COMM_WORLD, &rank);
#endif
  
  unsigned short iZone;
  
  for (iZone = 0; iZone < val_nZone; iZone++) {
    
    /*--- Flags identifying the types of files to be written. ---*/
    
    bool Wrt_Vol = config[iZone]->GetWrt_Vol_Sol() && config[iZone]->GetVisualize_Deformation();
    bool Wrt_Srf = config[iZone]->GetWrt_Srf_Sol() && config[iZone]->GetVisualize_Deformation();;
    
    /*--- Merge the node coordinates and connectivity if necessary. This
     is only performed if a volume solution file is requested, and it
     is active by default. ---*/
    
    if (rank == MASTER_NODE) cout <<"Merging grid connectivity." << endl;
    MergeConnectivity(config[iZone], geometry[iZone], iZone);
    
    /*--- Merge coordinates of all grid nodes (excluding ghost points).
     The grid coordinates are always merged and included first in the
     restart files. ---*/
    
    if (rank == MASTER_NODE) cout <<"Merging grid coordinates." << endl;
    MergeCoordinates(config[iZone], geometry[iZone]);
    
    /*--- Write restart, Tecplot or Paraview files using the merged data.
     This data lives only on the master, and these routines are currently
     executed by the master proc alone (as if in serial). ---*/
    
    if (rank == MASTER_NODE) {
      
      if (Wrt_Vol) {
        
        if (rank == MASTER_NODE) cout <<"Writing volume mesh file." << endl;
        
        /*--- Write a Tecplot ASCII file ---*/
        if (config[iZone]->GetOutput_FileFormat()==PARAVIEW) SetParaview_MeshASCII(config[iZone], geometry[iZone], iZone,  val_nZone, false,new_file);
        else SetTecplotASCII_Mesh(config[iZone], geometry[iZone], false, new_file);
        
      }
      
      if (Wrt_Srf) {
        
        if (rank == MASTER_NODE) cout <<"Writing surface mesh file." << endl;
        
        /*--- Write a Tecplot ASCII file ---*/
        if (config[iZone]->GetOutput_FileFormat()==PARAVIEW) SetParaview_MeshASCII(config[iZone], geometry[iZone], iZone,  val_nZone, true,new_file);
        else SetTecplotASCII_Mesh(config[iZone], geometry[iZone], true, new_file);
        
        
      }
      
      if (rank == MASTER_NODE) cout <<"Writing .su2 file." << endl;
      
      /*--- Write a .su2 ASCII file ---*/
      
      if (su2_file) SetSU2_MeshASCII(config[iZone], geometry[iZone]);
      
      /*--- Deallocate connectivity ---*/
      
      DeallocateConnectivity(config[iZone], geometry[iZone], true);
      
    }
    
    /*--- Final broadcast (informing other procs that the base output
     file was written). ---*/
    
#ifdef HAVE_MPI
    SU2_MPI::Bcast(&wrote_base_file, 1, MPI_UNSIGNED_SHORT, MASTER_NODE, MPI_COMM_WORLD);
#endif
    
  }
}

void COutput::SetMassFlowRate(CSolver *solver_container, CGeometry *geometry, CConfig *config) {
  unsigned short iDim, iMarker_monitor, iMarker;
  unsigned long iVertex, iPoint;
  su2double Vector[3], Total_Mdot=0.0;
  unsigned short nDim = geometry->GetnDim();
  
  for (iMarker = 0; iMarker< config->GetnMarker_All(); iMarker++) {
    iMarker_monitor = config->GetMarker_All_Monitoring(iMarker);
    if (iMarker_monitor){
      for (iVertex = 0; iVertex < geometry->nVertex[ iMarker ]; iVertex++) {
        iPoint = geometry->vertex[iMarker][iVertex]->GetNode();
        
        if (geometry->node[iPoint]->GetDomain()) {
          geometry->vertex[iMarker][iVertex]->GetNormal(Vector);
          
          for (iDim = 0; iDim < nDim; iDim++)
            Total_Mdot -= Vector[iDim]*(solver_container->node[iPoint]->GetSolution(iDim+1));
        }
      }
    }
  }
  
#ifdef HAVE_MPI
  /*--- Add AllBound information using all the nodes ---*/
  su2double My_Total_Mdot    = Total_Mdot;    Total_Mdot = 0.0;
  SU2_MPI::Allreduce(&My_Total_Mdot, &Total_Mdot, 1, MPI_DOUBLE, MPI_SUM, MPI_COMM_WORLD);
#endif
  /*--- Set the output: reusing same variable from OneDimensionalOutput code ---*/
  solver_container->SetOneD_MassFlowRate(Total_Mdot);
}

void COutput::OneDimensionalOutput(CSolver *solver_container, CGeometry *geometry, CConfig *config) {
  
  unsigned long iVertex, iPoint;
  unsigned short iDim, iMarker, Out1D;
  su2double *Normal = NULL, Area = 0.0, UnitNormal[3],
  Tot_Pressure, Mach, Temperature, Pressure = 0.0, Velocity2, Enthalpy, RhoUA, U,// local values at each node (Velocity2 = V^2). U = normal velocity
  AveragePt = 0.0, AverageMach = 0.0, AverageTemperature = 0.0, MassFlowRate = 0.0, // Area Averaged value ( sum / A )
  VelocityRef = 0.0, EnthalpyRef = 0.0, DensityRef = 0.0, PressureRef = 0.0; // Flux conserved values. TemperatureRef follows ideal gas
  su2double TotalArea=0.0;
  
  bool compressible = (config->GetKind_Regime() == COMPRESSIBLE);
  bool incompressible = (config->GetKind_Regime() == INCOMPRESSIBLE);
  bool freesurface = (config->GetKind_Regime() == FREESURFACE);
  su2double Gamma = config->GetGamma();
  unsigned short nDim = geometry->GetnDim();
  
  
  /*--- Loop over the markers ---*/
  
  for (iMarker = 0; iMarker < config->GetnMarker_All(); iMarker++) {
    
    Out1D = config->GetMarker_All_Out_1D(iMarker);
    
    /*--- Loop over the vertices to compute the output ---*/
    
    
    if (Out1D == YES) {
      
      for (iVertex = 0; iVertex < geometry->GetnVertex(iMarker); iVertex++) {
        
        iPoint = geometry->vertex[iMarker][iVertex]->GetNode();
        
        /*--- Find the normal direction ---*/
        
        if (geometry->node[iPoint]->GetDomain()) {
          
          
          /*--- Compute area, and unitary normal ---*/
          Normal = geometry->vertex[iMarker][iVertex]->GetNormal();
          Area = 0.0; for (iDim = 0; iDim < nDim; iDim++) Area += Normal[iDim]*Normal[iDim]; Area = sqrt(Area);
          for (iDim = 0; iDim < nDim; iDim++) UnitNormal[iDim] = -Normal[iDim]/Area;
          
          if (compressible)                    Pressure = solver_container->node[iPoint]->GetPressure();
          if (incompressible || freesurface)   Pressure = solver_container->node[iPoint]->GetPressureInc();
          
          /*-- Find velocity normal to the marked surface/opening --*/
          
          U = 0.0; RhoUA = 0.0;
          for (iDim = 0; iDim < geometry->GetnDim(); iDim++) {
            U += UnitNormal[iDim]*solver_container->node[iPoint]->GetVelocity(iDim);
            RhoUA -=Normal[iDim]*solver_container->node[iPoint]->GetSolution(iDim+1);
          }
          
          Enthalpy = solver_container->node[iPoint]->GetEnthalpy();
          Velocity2 = solver_container->node[iPoint]->GetVelocity2();
          Temperature = solver_container->node[iPoint]->GetTemperature();
          
          Mach = (sqrt(Velocity2))/ solver_container->node[iPoint]->GetSoundSpeed();
          if (incompressible)
          Tot_Pressure = Pressure + 0.5*solver_container->node[iPoint]->GetDensity()*Velocity2;
          else
            Tot_Pressure = Pressure*pow((1.0+((Gamma-1.0)/2.0)*pow(Mach, 2.0)),( Gamma/(Gamma-1.0) ) );
          
          
          AveragePt += Tot_Pressure * Area;
          TotalArea += Area;
          AverageMach += Mach*Area;
          PressureRef += Pressure * Area;
          AverageTemperature += Temperature*Area;
          MassFlowRate += RhoUA; // RhoU is rho * vn * Area
          VelocityRef+=RhoUA*U*U; // rho u A
          EnthalpyRef+=RhoUA*Enthalpy;
          
        }
      }
      
    }
    
  }
  
#ifdef HAVE_MPI
  
  /*--- Add AllBound information using all the nodes ---*/
  
  su2double My_Area                = TotalArea;          TotalArea = 0.0;
  su2double My_AveragePt           = AveragePt;          AveragePt = 0.0;
  su2double My_AverageMach         = AverageMach;        AverageMach = 0.0;
  su2double My_AverageTemperature  = AverageTemperature; AverageTemperature = 0.0;
  su2double My_MassFlowRate        = MassFlowRate;       MassFlowRate = 0.0;
  su2double My_PressureRef         = PressureRef;        PressureRef = 0.0;
  su2double My_VelocityRef         = VelocityRef;        VelocityRef = 0.0;
  su2double My_EnthalpyRef         = EnthalpyRef;        EnthalpyRef = 0.0;
  su2double My_DensityRef          = DensityRef;         DensityRef = 0.0;
  
  SU2_MPI::Allreduce(&My_Area, &TotalArea, 1, MPI_DOUBLE, MPI_SUM, MPI_COMM_WORLD);
  SU2_MPI::Allreduce(&My_AveragePt, &AveragePt, 1, MPI_DOUBLE, MPI_SUM, MPI_COMM_WORLD);
  SU2_MPI::Allreduce(&My_AverageMach, &AverageMach, 1, MPI_DOUBLE, MPI_SUM, MPI_COMM_WORLD);
  SU2_MPI::Allreduce(&My_AverageTemperature, &AverageTemperature, 1, MPI_DOUBLE, MPI_SUM, MPI_COMM_WORLD);
  SU2_MPI::Allreduce(&My_MassFlowRate, &MassFlowRate, 1, MPI_DOUBLE, MPI_SUM, MPI_COMM_WORLD);
  SU2_MPI::Allreduce(&My_PressureRef, &PressureRef, 1, MPI_DOUBLE, MPI_SUM, MPI_COMM_WORLD);
  SU2_MPI::Allreduce(&My_VelocityRef, &VelocityRef, 1, MPI_DOUBLE, MPI_SUM, MPI_COMM_WORLD);
  SU2_MPI::Allreduce(&My_EnthalpyRef , &EnthalpyRef , 1, MPI_DOUBLE, MPI_SUM, MPI_COMM_WORLD);
  SU2_MPI::Allreduce(&My_DensityRef , &DensityRef , 1, MPI_DOUBLE, MPI_SUM, MPI_COMM_WORLD);
  
#endif
  
  /*--- Set the 1D output ---*/
  /*--- DensityRef depends on the final values of other flux avg variables ---*/
  VelocityRef=sqrt(VelocityRef/MassFlowRate);
  PressureRef=PressureRef/TotalArea;
  EnthalpyRef=EnthalpyRef/MassFlowRate;
  DensityRef =PressureRef*Gamma/(Gamma-1)/(EnthalpyRef-0.5*VelocityRef*VelocityRef);
  
  /*Area averaged values*/
  solver_container->SetOneD_TotalPress(AveragePt/TotalArea);
  solver_container->SetOneD_Mach(AverageMach/TotalArea);
  solver_container->SetOneD_Temp(AverageTemperature/TotalArea);
  solver_container->SetOneD_MassFlowRate(MassFlowRate);
  
  /*Flux averaged values*/
  solver_container->SetOneD_FluxAvgPress(PressureRef);
  solver_container->SetOneD_FluxAvgDensity(DensityRef);
  solver_container->SetOneD_FluxAvgVelocity(VelocityRef);
  solver_container->SetOneD_FluxAvgEntalpy(EnthalpyRef);
  
}

void COutput::SetForceSections(CSolver *solver_container, CGeometry *geometry, CConfig *config, unsigned long iExtIter) {
  
  short iSection, nSection;
  unsigned long iVertex, iPoint;
  su2double *Plane_P0, *Plane_Normal, MinPlane, MaxPlane, *CPressure, MinXCoord, MaxXCoord, Force[3], ForceInviscid[3],
  MomentInviscid[3] = {0.0,0.0,0.0}, MomentDist[3] = {0.0,0.0,0.0}, RefDensity, RefPressure, RefAreaCoeff, *Velocity_Inf, Gas_Constant, Mach2Vel, Mach_Motion, Gamma, RefVel2 = 0.0, factor, NDPressure, *Origin, RefLengthMoment, Alpha, Beta, CDrag_Inv, CLift_Inv, CMy_Inv;
  vector<su2double> Xcoord_Airfoil, Ycoord_Airfoil, Zcoord_Airfoil, Pressure_Airfoil;
  string Marker_Tag, Slice_Filename, Slice_Ext;
  ofstream Cp_File;
  unsigned short iDim;
  
  bool grid_movement = config->GetGrid_Movement();
  bool compressible = (config->GetKind_Regime() == COMPRESSIBLE);
  bool incompressible = (config->GetKind_Regime() == INCOMPRESSIBLE);
  bool freesurface = (config->GetKind_Regime() == FREESURFACE);
  
  Plane_P0 = new su2double [3];
  Plane_Normal = new su2double [3];
  CPressure = new su2double[geometry->GetnPoint()];
  
  /*--- Compute some reference quantities and necessary values ---*/
  RefDensity = solver_container->GetDensity_Inf();
  RefPressure = solver_container->GetPressure_Inf();
  RefAreaCoeff = config->GetRefAreaCoeff();
  Velocity_Inf = solver_container->GetVelocity_Inf();
  Gamma = config->GetGamma();
  Origin = config->GetRefOriginMoment(0);
  RefLengthMoment  = config->GetRefLengthMoment();
  Alpha            = config->GetAoA()*PI_NUMBER/180.0;
  Beta             = config->GetAoS()*PI_NUMBER/180.0;
  
  if (grid_movement) {
    Gas_Constant = config->GetGas_ConstantND();
    Mach2Vel = sqrt(Gamma*Gas_Constant*config->GetTemperature_FreeStreamND());
    Mach_Motion = config->GetMach_Motion();
    RefVel2 = (Mach_Motion*Mach2Vel)*(Mach_Motion*Mach2Vel);
  }
  else {
    RefVel2 = 0.0;
    for (iDim = 0; iDim < geometry->GetnDim(); iDim++)
      RefVel2  += Velocity_Inf[iDim]*Velocity_Inf[iDim];
  }
  factor = 1.0 / (0.5*RefDensity*RefAreaCoeff*RefVel2);
  
  int rank = MASTER_NODE;
#ifdef HAVE_MPI
  MPI_Comm_rank(MPI_COMM_WORLD, &rank);
#endif
  
  if (geometry->GetnDim() == 3) {
    
    /*--- Copy the pressure to an auxiliar structure ---*/
    
    for (iPoint = 0; iPoint < geometry->GetnPoint(); iPoint++) {
      if (compressible) {
        CPressure[iPoint] = (solver_container->node[iPoint]->GetPressure() - RefPressure)*factor*RefAreaCoeff;
      }
      if (incompressible || freesurface) {
        CPressure[iPoint] = (solver_container->node[iPoint]->GetPressureInc() - RefPressure)*factor*RefAreaCoeff;
      }
    }
    
    nSection = config->GetnSections();
    
    for (iSection = 0; iSection < nSection; iSection++) {
      
      /*--- Read the values from the config file ---*/
      
      MinPlane = config->GetSection_Location(0); MaxPlane = config->GetSection_Location(1);
      MinXCoord = -1E6; MaxXCoord = 1E6;
      
      Plane_Normal[0] = 0.0;    Plane_P0[0] = 0.0;
      Plane_Normal[1] = 0.0;    Plane_P0[1] = 0.0;
      Plane_Normal[2] = 0.0;    Plane_P0[2] = 0.0;
      
      Plane_Normal[config->GetAxis_Orientation()] = 1.0;
      Plane_P0[config->GetAxis_Orientation()] = MinPlane + iSection*(MaxPlane - MinPlane)/su2double(nSection-1);
      
      /*--- Compute the airfoil sections (note that we feed in the Cp) ---*/
      
      geometry->ComputeAirfoil_Section(Plane_P0, Plane_Normal,
                                       MinXCoord, MaxXCoord, CPressure,
                                       Xcoord_Airfoil, Ycoord_Airfoil,
                                       Zcoord_Airfoil, Pressure_Airfoil, true,
                                       config);
      
      if ((rank == MASTER_NODE) && (Xcoord_Airfoil.size() == 0)) {
        cout << "Please check the config file, the section "<< iSection+1 <<" has not been detected." << endl;
      }
      
      /*--- Output the pressure on each section (tecplot format) ---*/
      
      if ((rank == MASTER_NODE) && (Xcoord_Airfoil.size() != 0)) {
        
        /*--- Write Cp at each section ---*/
        
        ofstream Cp_File;
        if (iSection == 0) {
          Cp_File.open("cp_sections.dat", ios::out);
          Cp_File << "TITLE = \"Airfoil sections\"" << "\n";
          Cp_File << "VARIABLES = \"X\",\"Y\",\"Z\",\"Cp\"" << "\n";
        }
        else Cp_File.open("cp_sections.dat", ios::app);
        
        Cp_File << "ZONE T=\"SECTION_"<< (iSection+1) << "\", NODES= "<< Xcoord_Airfoil.size() << ", ELEMENTS= " << Xcoord_Airfoil.size()-1 << ", DATAPACKING= POINT, ZONETYPE= FELINESEG" << "\n";
        
        /*--- Coordinates and pressure value ---*/
        
        if (config->GetSystemMeasurements() == SI) {
          for (iVertex = 0; iVertex < Xcoord_Airfoil.size(); iVertex++) {
            Cp_File << Xcoord_Airfoil[iVertex] <<" "<< Ycoord_Airfoil[iVertex] <<" "<< Zcoord_Airfoil[iVertex] <<" "<< Pressure_Airfoil[iVertex] <<  "\n";
          }
        }
        if (config->GetSystemMeasurements() == US) {
          for (iVertex = 0; iVertex < Xcoord_Airfoil.size(); iVertex++) {
            Cp_File << Xcoord_Airfoil[iVertex]*12.0 <<" "<< Ycoord_Airfoil[iVertex]*12.0 <<" "<< Zcoord_Airfoil[iVertex]*12.0 <<" "<< Pressure_Airfoil[iVertex] <<  "\n";
          }
        }
        
        /*--- Basic conectivity ---*/
        
        for (iVertex = 1; iVertex < Xcoord_Airfoil.size(); iVertex++) {
          Cp_File << iVertex << "\t" << iVertex+1 << "\n";
        }
        
        Cp_File.close();
        
        
        /*--- Compute load distribution ---*/
        
        ForceInviscid[0] = 0.0; ForceInviscid[1] = 0.0; ForceInviscid[2] = 0.0; MomentInviscid[1] = 0.0;
        
        for (iVertex = 0; iVertex < Xcoord_Airfoil.size()-1; iVertex++) {
          
          NDPressure = 0.5*(Pressure_Airfoil[iVertex]+Pressure_Airfoil[iVertex+1]);
          
          Force[0] = -(Zcoord_Airfoil[iVertex+1] - Zcoord_Airfoil[iVertex])*NDPressure;
          Force[1] = 0.0;
          Force[2] = (Xcoord_Airfoil[iVertex+1] - Xcoord_Airfoil[iVertex])*NDPressure;
          
          ForceInviscid[0] += Force[0];
          ForceInviscid[1] += Force[1];
          ForceInviscid[2] += Force[2];
          
          MomentDist[0] = 0.5*(Xcoord_Airfoil[iVertex] + Xcoord_Airfoil[iVertex+1]) - Origin[0];
          MomentDist[1] = 0.5*(Ycoord_Airfoil[iVertex] + Ycoord_Airfoil[iVertex+1]) - Origin[1];
          MomentDist[2] = 0.5*(Zcoord_Airfoil[iVertex] + Zcoord_Airfoil[iVertex+1]) - Origin[3];
          
          MomentInviscid[1] += (Force[0]*MomentDist[2]-Force[2]*MomentDist[0])/RefLengthMoment;
          
        }
        
        CLift_Inv = fabs( -ForceInviscid[0]*sin(Alpha) + ForceInviscid[2]*cos(Alpha));
        CDrag_Inv = fabs( ForceInviscid[0]*cos(Alpha)*cos(Beta) + ForceInviscid[1]*sin(Beta) + ForceInviscid[2]*sin(Alpha)*cos(Beta));
        CMy_Inv = MomentInviscid[1];
        
        
        /*--- Write load distribution ---*/
        
        ofstream Load_File;
        if (iSection == 0) {
          Load_File.open("load_distribution.dat", ios::out);
          Load_File << "TITLE = \"Load distribution\"" << "\n";
          Load_File << "VARIABLES = \"Y\",\"C<sub>L</sub>\",\"C<sub>D</sub>\",\"C<supb>My</sub>\"" << "\n";
          Load_File << "ZONE T=\"Wing load distribution\", NODES= "<< nSection << ", ELEMENTS= " << nSection-1 << ", DATAPACKING= POINT, ZONETYPE= FELINESEG" << "\n";
        }
        else Load_File.open("load_distribution.dat", ios::app);
        
        /*--- Coordinates and pressure value ---*/
        
        Load_File << Ycoord_Airfoil[0] <<" "<< CLift_Inv <<" "<< CDrag_Inv  <<" "<< CMy_Inv << "\n";
        
        /*--- Basic conectivity ---*/
        
        if (iSection == nSection-1) {
          for (iSection = 1; iSection < nSection; iSection++) {
            Load_File << iSection << "\t" << iSection+1 << "\n";
          }
        }
        
        Load_File.close();
        
        
      }
      
    }
    
    
  }
  
  /*--- Delete dynamically allocated memory ---*/
  
  delete [] Plane_P0;
  delete [] Plane_Normal;
  delete [] CPressure;
  
}

void COutput::SetCp_InverseDesign(CSolver *solver_container, CGeometry *geometry, CConfig *config, unsigned long iExtIter) {
  
  unsigned short iMarker, icommas, Boundary, iDim;
  unsigned long iVertex, iPoint, (*Point2Vertex)[2], nPointLocal = 0, nPointGlobal = 0;
  su2double XCoord, YCoord, ZCoord, Pressure, PressureCoeff = 0, Cp, CpTarget, *Normal = NULL, Area, PressDiff;
  bool *PointInDomain;
  string text_line, surfCp_filename;
  ifstream Surface_file;
  char buffer[50], cstr[200];
  
  
  nPointLocal = geometry->GetnPoint();
#ifdef HAVE_MPI
  SU2_MPI::Allreduce(&nPointLocal, &nPointGlobal, 1, MPI_UNSIGNED_LONG, MPI_SUM, MPI_COMM_WORLD);
#else
  nPointGlobal = nPointLocal;
#endif
  
  Point2Vertex = new unsigned long[nPointGlobal][2];
  PointInDomain = new bool[nPointGlobal];
  
  for (iPoint = 0; iPoint < nPointGlobal; iPoint ++)
    PointInDomain[iPoint] = false;
  
  for (iMarker = 0; iMarker < config->GetnMarker_All(); iMarker++) {
    Boundary   = config->GetMarker_All_KindBC(iMarker);
    
    if ((Boundary == EULER_WALL             ) ||
        (Boundary == HEAT_FLUX              ) ||
        (Boundary == ISOTHERMAL             ) ||
        (Boundary == NEARFIELD_BOUNDARY)) {
      for (iVertex = 0; iVertex < geometry->GetnVertex(iMarker); iVertex++) {
        
        /*--- The Pressure file uses the global numbering ---*/
        
#ifndef HAVE_MPI
        iPoint = geometry->vertex[iMarker][iVertex]->GetNode();
#else
        iPoint = geometry->node[geometry->vertex[iMarker][iVertex]->GetNode()]->GetGlobalIndex();
#endif
        
        if (geometry->vertex[iMarker][iVertex]->GetNode() < geometry->GetnPointDomain()) {
          Point2Vertex[iPoint][0] = iMarker;
          Point2Vertex[iPoint][1] = iVertex;
          PointInDomain[iPoint] = true;
          solver_container->SetCPressureTarget(iMarker, iVertex, 0.0);
        }
        
      }
    }
  }
  
  /*--- Prepare to read the surface pressure files (CSV) ---*/
  
  surfCp_filename = "TargetCp";
  strcpy (cstr, surfCp_filename.c_str());
  
  /*--- Write file name with extension if unsteady or steady ---*/
  
  if ((config->GetUnsteady_Simulation() && config->GetWrt_Unsteady()) ||
      (config->GetUnsteady_Simulation() == TIME_SPECTRAL)) {
    if ((SU2_TYPE::Int(iExtIter) >= 0)    && (SU2_TYPE::Int(iExtIter) < 10))    SPRINTF (buffer, "_0000%d.dat", SU2_TYPE::Int(iExtIter));
    if ((SU2_TYPE::Int(iExtIter) >= 10)   && (SU2_TYPE::Int(iExtIter) < 100))   SPRINTF (buffer, "_000%d.dat",  SU2_TYPE::Int(iExtIter));
    if ((SU2_TYPE::Int(iExtIter) >= 100)  && (SU2_TYPE::Int(iExtIter) < 1000))  SPRINTF (buffer, "_00%d.dat",   SU2_TYPE::Int(iExtIter));
    if ((SU2_TYPE::Int(iExtIter) >= 1000) && (SU2_TYPE::Int(iExtIter) < 10000)) SPRINTF (buffer, "_0%d.dat",    SU2_TYPE::Int(iExtIter));
    if (SU2_TYPE::Int(iExtIter) >= 10000) SPRINTF (buffer, "_%d.dat", SU2_TYPE::Int(iExtIter));
  }
  else
    SPRINTF (buffer, ".dat");
  
  strcat (cstr, buffer);
  
  /*--- Read the surface pressure file ---*/
  
  string::size_type position;
  
  Surface_file.open(cstr, ios::in);
  
  if (!(Surface_file.fail())) {
    
    getline(Surface_file, text_line);
    
    while (getline(Surface_file, text_line)) {
      for (icommas = 0; icommas < 50; icommas++) {
        position = text_line.find( ",", 0 );
        if (position!=string::npos) text_line.erase (position,1);
      }
      stringstream  point_line(text_line);
      
      if (geometry->GetnDim() == 2) point_line >> iPoint >> XCoord >> YCoord >> Pressure >> PressureCoeff;
      if (geometry->GetnDim() == 3) point_line >> iPoint >> XCoord >> YCoord >> ZCoord >> Pressure >> PressureCoeff;
      
      if (PointInDomain[iPoint]) {
        
        /*--- Find the vertex for the Point and Marker ---*/
        
        iMarker = Point2Vertex[iPoint][0];
        iVertex = Point2Vertex[iPoint][1];
        
        solver_container->SetCPressureTarget(iMarker, iVertex, PressureCoeff);
        
      }
      
    }
    
    Surface_file.close();
    
  }
  
  /*--- Compute the pressure difference ---*/
  
  PressDiff = 0.0;
  for (iMarker = 0; iMarker < config->GetnMarker_All(); iMarker++) {
    Boundary   = config->GetMarker_All_KindBC(iMarker);
    
    if ((Boundary == EULER_WALL             ) ||
        (Boundary == HEAT_FLUX              ) ||
        (Boundary == ISOTHERMAL             ) ||
        (Boundary == NEARFIELD_BOUNDARY)) {
      for (iVertex = 0; iVertex < geometry->GetnVertex(iMarker); iVertex++) {
        
        Normal = geometry->vertex[iMarker][iVertex]->GetNormal();
        
        Cp = solver_container->GetCPressure(iMarker, iVertex);
        CpTarget = solver_container->GetCPressureTarget(iMarker, iVertex);
        
        Area = 0.0;
        for (iDim = 0; iDim < geometry->GetnDim(); iDim++)
          Area += Normal[iDim]*Normal[iDim];
        Area = sqrt(Area);
        
        PressDiff += Area * (CpTarget - Cp) * (CpTarget - Cp);
      }
      
    }
  }
  
#ifdef HAVE_MPI
  su2double MyPressDiff = PressDiff;   PressDiff = 0.0;
  SU2_MPI::Allreduce(&MyPressDiff, &PressDiff, 1, MPI_DOUBLE, MPI_SUM, MPI_COMM_WORLD);
#endif
  
  /*--- Update the total Cp difference coeffient ---*/
  
  solver_container->SetTotal_CpDiff(PressDiff);
  
  delete [] Point2Vertex;
  delete [] PointInDomain;
  
}

void COutput::SetHeat_InverseDesign(CSolver *solver_container, CGeometry *geometry, CConfig *config, unsigned long iExtIter) {
  
  unsigned short iMarker, icommas, Boundary, iDim;
  unsigned long iVertex, iPoint, (*Point2Vertex)[2], nPointLocal = 0, nPointGlobal = 0;
  su2double XCoord, YCoord, ZCoord, PressureCoeff, HeatFlux = 0.0, HeatFluxDiff, HeatFluxTarget, *Normal = NULL, Area,
  Pressure, Cf;
  bool *PointInDomain;
  string text_line, surfHeatFlux_filename;
  ifstream Surface_file;
  char buffer[50], cstr[200];
  
  
  nPointLocal = geometry->GetnPoint();
#ifdef HAVE_MPI
  SU2_MPI::Allreduce(&nPointLocal, &nPointGlobal, 1, MPI_UNSIGNED_LONG, MPI_SUM, MPI_COMM_WORLD);
#else
  nPointGlobal = nPointLocal;
#endif
  
  Point2Vertex = new unsigned long[nPointGlobal][2];
  PointInDomain = new bool[nPointGlobal];
  
  for (iPoint = 0; iPoint < nPointGlobal; iPoint ++)
    PointInDomain[iPoint] = false;
  
  for (iMarker = 0; iMarker < config->GetnMarker_All(); iMarker++) {
    Boundary   = config->GetMarker_All_KindBC(iMarker);
    
    if ((Boundary == EULER_WALL             ) ||
        (Boundary == HEAT_FLUX              ) ||
        (Boundary == ISOTHERMAL             ) ||
        (Boundary == NEARFIELD_BOUNDARY)) {
      for (iVertex = 0; iVertex < geometry->GetnVertex(iMarker); iVertex++) {
        
        /*--- The Pressure file uses the global numbering ---*/
        
#ifndef HAVE_MPI
        iPoint = geometry->vertex[iMarker][iVertex]->GetNode();
#else
        iPoint = geometry->node[geometry->vertex[iMarker][iVertex]->GetNode()]->GetGlobalIndex();
#endif
        
        if (geometry->vertex[iMarker][iVertex]->GetNode() < geometry->GetnPointDomain()) {
          Point2Vertex[iPoint][0] = iMarker;
          Point2Vertex[iPoint][1] = iVertex;
          PointInDomain[iPoint] = true;
          solver_container->SetHeatFluxTarget(iMarker, iVertex, 0.0);
        }
      }
    }
  }
  
  /*--- Prepare to read the surface pressure files (CSV) ---*/
  
  surfHeatFlux_filename = "TargetHeatFlux";
  strcpy (cstr, surfHeatFlux_filename.c_str());
  
  /*--- Write file name with extension if unsteady or steady ---*/
  
  if ((config->GetUnsteady_Simulation() && config->GetWrt_Unsteady()) ||
      (config->GetUnsteady_Simulation() == TIME_SPECTRAL)) {
    if ((SU2_TYPE::Int(iExtIter) >= 0)    && (SU2_TYPE::Int(iExtIter) < 10))    SPRINTF (buffer, "_0000%d.dat", SU2_TYPE::Int(iExtIter));
    if ((SU2_TYPE::Int(iExtIter) >= 10)   && (SU2_TYPE::Int(iExtIter) < 100))   SPRINTF (buffer, "_000%d.dat",  SU2_TYPE::Int(iExtIter));
    if ((SU2_TYPE::Int(iExtIter) >= 100)  && (SU2_TYPE::Int(iExtIter) < 1000))  SPRINTF (buffer, "_00%d.dat",   SU2_TYPE::Int(iExtIter));
    if ((SU2_TYPE::Int(iExtIter) >= 1000) && (SU2_TYPE::Int(iExtIter) < 10000)) SPRINTF (buffer, "_0%d.dat",    SU2_TYPE::Int(iExtIter));
    if (SU2_TYPE::Int(iExtIter) >= 10000) SPRINTF (buffer, "_%d.dat", SU2_TYPE::Int(iExtIter));
  }
  else
    SPRINTF (buffer, ".dat");
  
  strcat (cstr, buffer);
  
  /*--- Read the surface pressure file ---*/
  
  string::size_type position;
  
  Surface_file.open(cstr, ios::in);
  
  if (!(Surface_file.fail())) {
    
    getline(Surface_file, text_line);
    
    while (getline(Surface_file, text_line)) {
      for (icommas = 0; icommas < 50; icommas++) {
        position = text_line.find( ",", 0 );
        if (position!=string::npos) text_line.erase (position,1);
      }
      stringstream  point_line(text_line);
      
      if (geometry->GetnDim() == 2) point_line >> iPoint >> XCoord >> YCoord >> Pressure >> PressureCoeff >> Cf >> HeatFlux;
      if (geometry->GetnDim() == 3) point_line >> iPoint >> XCoord >> YCoord >> ZCoord >> Pressure >> PressureCoeff >> Cf >> HeatFlux;
      
      if (PointInDomain[iPoint]) {
        
        /*--- Find the vertex for the Point and Marker ---*/
        
        iMarker = Point2Vertex[iPoint][0];
        iVertex = Point2Vertex[iPoint][1];
        
        solver_container->SetHeatFluxTarget(iMarker, iVertex, HeatFlux);
        
      }
      
    }
    
    Surface_file.close();
  }
  
  /*--- Compute the pressure difference ---*/
  
  HeatFluxDiff = 0.0;
  for (iMarker = 0; iMarker < config->GetnMarker_All(); iMarker++) {
    Boundary   = config->GetMarker_All_KindBC(iMarker);
    
    if ((Boundary == EULER_WALL             ) ||
        (Boundary == HEAT_FLUX              ) ||
        (Boundary == ISOTHERMAL             ) ||
        (Boundary == NEARFIELD_BOUNDARY)) {
      for (iVertex = 0; iVertex < geometry->GetnVertex(iMarker); iVertex++) {
        
        Normal = geometry->vertex[iMarker][iVertex]->GetNormal();
        
        HeatFlux = solver_container->GetHeatFlux(iMarker, iVertex);
        HeatFluxTarget = solver_container->GetHeatFluxTarget(iMarker, iVertex);
        
        Area = 0.0;
        for (iDim = 0; iDim < geometry->GetnDim(); iDim++)
          Area += Normal[iDim]*Normal[iDim];
        Area = sqrt(Area);
        
        HeatFluxDiff += Area * (HeatFluxTarget - HeatFlux) * (HeatFluxTarget - HeatFlux);
        
      }
      
    }
  }
  
#ifdef HAVE_MPI
  su2double MyHeatFluxDiff = HeatFluxDiff;   HeatFluxDiff = 0.0;
  SU2_MPI::Allreduce(&MyHeatFluxDiff, &HeatFluxDiff, 1, MPI_DOUBLE, MPI_SUM, MPI_COMM_WORLD);
#endif
  
  /*--- Update the total HeatFlux difference coeffient ---*/
  
  solver_container->SetTotal_HeatFluxDiff(HeatFluxDiff);
  
  delete [] Point2Vertex;
  delete [] PointInDomain;
  
}

void COutput::SetEquivalentArea(CSolver *solver_container, CGeometry *geometry, CConfig *config, unsigned long iExtIter) {
  
  ofstream EquivArea_file, FuncGrad_file;
  unsigned short iMarker = 0, iDim;
  short *AzimuthalAngle = NULL;
  su2double Gamma, auxXCoord, auxYCoord, auxZCoord, InverseDesign = 0.0, DeltaX, Coord_i, Coord_j, jp1Coord, *Coord = NULL, MeanFuntion,
  *Face_Normal = NULL, auxArea, auxPress, Mach, Beta, R_Plane, Pressure_Inf,
  ModVelocity_Inf, Velocity_Inf[3], factor, *Xcoord = NULL, *Ycoord = NULL, *Zcoord = NULL,
  *Pressure = NULL, *FaceArea = NULL, *EquivArea = NULL, *TargetArea = NULL, *NearFieldWeight = NULL,
  *Weight = NULL, jFunction, jp1Function;
  unsigned long jVertex, iVertex, iPoint, nVertex_NearField = 0, auxPoint,
  *IdPoint = NULL, *IdDomain = NULL, auxDomain;
  unsigned short iPhiAngle;
  ofstream NearFieldEA_file; ifstream TargetEA_file;
  
  su2double XCoordBegin_OF = config->GetEA_IntLimit(0);
  su2double XCoordEnd_OF = config->GetEA_IntLimit(1);
  
  unsigned short nDim = geometry->GetnDim();
  su2double AoA = -(config->GetAoA()*PI_NUMBER/180.0);
  su2double EAScaleFactor = config->GetEA_ScaleFactor(); // The EA Obj. Func. should be ~ force based Obj. Func.
  
  int rank = MESH_0;
  
  Mach  = config->GetMach();
  Gamma = config->GetGamma();
  Beta = sqrt(Mach*Mach-1.0);
  R_Plane = fabs(config->GetEA_IntLimit(2));
  Pressure_Inf = config->GetPressure_FreeStreamND();
  Velocity_Inf[0] = config->GetVelocity_FreeStreamND()[0];
  Velocity_Inf[1] = config->GetVelocity_FreeStreamND()[1];
  Velocity_Inf[2] = config->GetVelocity_FreeStreamND()[2];
  ModVelocity_Inf = 0;
  for (iDim = 0; iDim < 3; iDim++)
    ModVelocity_Inf += Velocity_Inf[iDim] * Velocity_Inf[iDim];
  
  factor = 4.0*sqrt(2.0*Beta*R_Plane) / (Gamma*Pressure_Inf*Mach*Mach);
  
#ifndef HAVE_MPI
  
  /*--- Compute the total number of points on the near-field ---*/
  
  nVertex_NearField = 0;
  for (iMarker = 0; iMarker < config->GetnMarker_All(); iMarker++)
    if (config->GetMarker_All_KindBC(iMarker) == NEARFIELD_BOUNDARY)
      for (iVertex = 0; iVertex < geometry->GetnVertex(iMarker); iVertex++) {
        iPoint = geometry->vertex[iMarker][iVertex]->GetNode();
        Face_Normal = geometry->vertex[iMarker][iVertex]->GetNormal();
        Coord = geometry->node[iPoint]->GetCoord();
        
        /*--- Using Face_Normal(z), and Coord(z) we identify only a surface,
         note that there are 2 NEARFIELD_BOUNDARY surfaces ---*/
        
        if ((Face_Normal[nDim-1] > 0.0) && (Coord[nDim-1] < 0.0)) nVertex_NearField ++;
      }
  
  /*--- Create an array with all the coordinates, points, pressures, face area,
   equivalent area, and nearfield weight ---*/
  
  Xcoord = new su2double[nVertex_NearField];
  Ycoord = new su2double[nVertex_NearField];
  Zcoord = new su2double[nVertex_NearField];
  AzimuthalAngle = new short[nVertex_NearField];
  IdPoint = new unsigned long[nVertex_NearField];
  IdDomain = new unsigned long[nVertex_NearField];
  Pressure = new su2double[nVertex_NearField];
  FaceArea = new su2double[nVertex_NearField];
  EquivArea = new su2double[nVertex_NearField];
  TargetArea = new su2double[nVertex_NearField];
  NearFieldWeight = new su2double[nVertex_NearField];
  Weight = new su2double[nVertex_NearField];
  
  /*--- Copy the boundary information to an array ---*/
  
  nVertex_NearField = 0;
  for (iMarker = 0; iMarker < config->GetnMarker_All(); iMarker++)
    if (config->GetMarker_All_KindBC(iMarker) == NEARFIELD_BOUNDARY)
      for (iVertex = 0; iVertex < geometry->GetnVertex(iMarker); iVertex++) {
        iPoint = geometry->vertex[iMarker][iVertex]->GetNode();
        Face_Normal = geometry->vertex[iMarker][iVertex]->GetNormal();
        Coord = geometry->node[iPoint]->GetCoord();
        
        if ((Face_Normal[nDim-1] > 0.0) && (Coord[nDim-1] < 0.0)) {
          
          IdPoint[nVertex_NearField] = iPoint;
          Xcoord[nVertex_NearField] = geometry->node[iPoint]->GetCoord(0);
          Ycoord[nVertex_NearField] = geometry->node[iPoint]->GetCoord(1);
          
          if (nDim ==2) {
            AzimuthalAngle[nVertex_NearField] = 0;
          }
          
          if (nDim == 3) {
            Zcoord[nVertex_NearField] = geometry->node[iPoint]->GetCoord(2);
            
            /*--- Rotate the nearfield cylinder (AoA) only 3D ---*/
            
            su2double YcoordRot = Ycoord[nVertex_NearField];
            su2double ZcoordRot = Xcoord[nVertex_NearField]*sin(AoA) + Zcoord[nVertex_NearField]*cos(AoA);
            
            /*--- Compute the Azimuthal angle (resolution of degress in the Azimuthal angle)---*/
            
            su2double AngleDouble; short AngleInt;
            AngleDouble = fabs(atan(-YcoordRot/ZcoordRot)*180.0/PI_NUMBER);
            
            /*--- Fix an azimuthal line due to misalignments of the near-field ---*/
            
            su2double FixAzimuthalLine = config->GetFixAzimuthalLine();
            
            if ((AngleDouble >= FixAzimuthalLine - 0.1) && (AngleDouble <= FixAzimuthalLine + 0.1)) AngleDouble = FixAzimuthalLine - 0.1;
            
            AngleInt = SU2_TYPE::Short(floor(AngleDouble + 0.5));
            if (AngleInt >= 0) AzimuthalAngle[nVertex_NearField] = AngleInt;
            else AzimuthalAngle[nVertex_NearField] = 180 + AngleInt;
          }
          
          if (AzimuthalAngle[nVertex_NearField] <= 60) {
            Pressure[nVertex_NearField] = solver_container->node[iPoint]->GetPressure();
            FaceArea[nVertex_NearField] = fabs(Face_Normal[nDim-1]);
            nVertex_NearField ++;
          }
          
        }
      }
  
#else
  
  int nProcessor;
  MPI_Comm_size(MPI_COMM_WORLD, &nProcessor);
  MPI_Comm_rank(MPI_COMM_WORLD, &rank);
  
  unsigned long nLocalVertex_NearField = 0, MaxLocalVertex_NearField = 0;
  int iProcessor;
  
  unsigned long *Buffer_Receive_nVertex = NULL;
  if (rank == MASTER_NODE) {
    Buffer_Receive_nVertex = new unsigned long [nProcessor];
  }
  
  /*--- Compute the total number of points of the near-field ghost nodes ---*/
  
  nLocalVertex_NearField = 0;
  for (iMarker = 0; iMarker < config->GetnMarker_All(); iMarker++)
    if (config->GetMarker_All_KindBC(iMarker) == NEARFIELD_BOUNDARY)
      for (iVertex = 0; iVertex < geometry->GetnVertex(iMarker); iVertex++) {
        iPoint = geometry->vertex[iMarker][iVertex]->GetNode();
        Face_Normal = geometry->vertex[iMarker][iVertex]->GetNormal();
        Coord = geometry->node[iPoint]->GetCoord();
        
        if (geometry->node[iPoint]->GetDomain())
          if ((Face_Normal[nDim-1] > 0.0) && (Coord[nDim-1] < 0.0))
            nLocalVertex_NearField ++;
      }
  
  unsigned long *Buffer_Send_nVertex = new unsigned long [1];
  Buffer_Send_nVertex[0] = nLocalVertex_NearField;
  
  /*--- Send Near-Field vertex information --*/
  
  SU2_MPI::Allreduce(&nLocalVertex_NearField, &nVertex_NearField, 1, MPI_UNSIGNED_LONG, MPI_SUM, MPI_COMM_WORLD);
  SU2_MPI::Allreduce(&nLocalVertex_NearField, &MaxLocalVertex_NearField, 1, MPI_UNSIGNED_LONG, MPI_MAX, MPI_COMM_WORLD);
  SU2_MPI::Gather(Buffer_Send_nVertex, 1, MPI_UNSIGNED_LONG, Buffer_Receive_nVertex, 1, MPI_UNSIGNED_LONG, MASTER_NODE, MPI_COMM_WORLD);
  delete [] Buffer_Send_nVertex;
  
  su2double *Buffer_Send_Xcoord = new su2double[MaxLocalVertex_NearField];
  su2double *Buffer_Send_Ycoord = new su2double[MaxLocalVertex_NearField];
  su2double *Buffer_Send_Zcoord = new su2double[MaxLocalVertex_NearField];
  unsigned long *Buffer_Send_IdPoint = new unsigned long [MaxLocalVertex_NearField];
  su2double *Buffer_Send_Pressure = new su2double [MaxLocalVertex_NearField];
  su2double *Buffer_Send_FaceArea = new su2double[MaxLocalVertex_NearField];
  
  su2double *Buffer_Receive_Xcoord = NULL;
  su2double *Buffer_Receive_Ycoord = NULL;
  su2double *Buffer_Receive_Zcoord = NULL;
  unsigned long *Buffer_Receive_IdPoint = NULL;
  su2double *Buffer_Receive_Pressure = NULL;
  su2double *Buffer_Receive_FaceArea = NULL;
  
  if (rank == MASTER_NODE) {
    Buffer_Receive_Xcoord = new su2double[nProcessor*MaxLocalVertex_NearField];
    Buffer_Receive_Ycoord = new su2double[nProcessor*MaxLocalVertex_NearField];
    Buffer_Receive_Zcoord = new su2double[nProcessor*MaxLocalVertex_NearField];
    Buffer_Receive_IdPoint = new unsigned long[nProcessor*MaxLocalVertex_NearField];
    Buffer_Receive_Pressure = new su2double[nProcessor*MaxLocalVertex_NearField];
    Buffer_Receive_FaceArea = new su2double[nProcessor*MaxLocalVertex_NearField];
  }
  
  unsigned long nBuffer_Xcoord = MaxLocalVertex_NearField;
  unsigned long nBuffer_Ycoord = MaxLocalVertex_NearField;
  unsigned long nBuffer_Zcoord = MaxLocalVertex_NearField;
  unsigned long nBuffer_IdPoint = MaxLocalVertex_NearField;
  unsigned long nBuffer_Pressure = MaxLocalVertex_NearField;
  unsigned long nBuffer_FaceArea = MaxLocalVertex_NearField;
  
  for (iVertex = 0; iVertex < MaxLocalVertex_NearField; iVertex++) {
    Buffer_Send_IdPoint[iVertex] = 0; Buffer_Send_Pressure[iVertex] = 0.0;
    Buffer_Send_FaceArea[iVertex] = 0.0; Buffer_Send_Xcoord[iVertex] = 0.0;
    Buffer_Send_Ycoord[iVertex] = 0.0; Buffer_Send_Zcoord[iVertex] = 0.0;
  }
  
  /*--- Copy coordinates, index points, and pressures to the auxiliar vector --*/
  
  nLocalVertex_NearField = 0;
  for (iMarker = 0; iMarker < config->GetnMarker_All(); iMarker++)
    if (config->GetMarker_All_KindBC(iMarker) == NEARFIELD_BOUNDARY)
      for (iVertex = 0; iVertex < geometry->GetnVertex(iMarker); iVertex++) {
        iPoint = geometry->vertex[iMarker][iVertex]->GetNode();
        Face_Normal = geometry->vertex[iMarker][iVertex]->GetNormal();
        Coord = geometry->node[iPoint]->GetCoord();
        
        if (geometry->node[iPoint]->GetDomain())
          if ((Face_Normal[nDim-1] > 0.0) && (Coord[nDim-1] < 0.0)) {
            Buffer_Send_IdPoint[nLocalVertex_NearField] = iPoint;
            Buffer_Send_Xcoord[nLocalVertex_NearField] = geometry->node[iPoint]->GetCoord(0);
            Buffer_Send_Ycoord[nLocalVertex_NearField] = geometry->node[iPoint]->GetCoord(1);
            Buffer_Send_Zcoord[nLocalVertex_NearField] = geometry->node[iPoint]->GetCoord(2);
            Buffer_Send_Pressure[nLocalVertex_NearField] = solver_container->node[iPoint]->GetPressure();
            Buffer_Send_FaceArea[nLocalVertex_NearField] = fabs(Face_Normal[nDim-1]);
            nLocalVertex_NearField++;
          }
      }
  
  /*--- Send all the information --*/
  
  SU2_MPI::Gather(Buffer_Send_Xcoord, nBuffer_Xcoord, MPI_DOUBLE, Buffer_Receive_Xcoord, nBuffer_Xcoord, MPI_DOUBLE, MASTER_NODE, MPI_COMM_WORLD);
  SU2_MPI::Gather(Buffer_Send_Ycoord, nBuffer_Ycoord, MPI_DOUBLE, Buffer_Receive_Ycoord, nBuffer_Ycoord, MPI_DOUBLE, MASTER_NODE, MPI_COMM_WORLD);
  SU2_MPI::Gather(Buffer_Send_Zcoord, nBuffer_Zcoord, MPI_DOUBLE, Buffer_Receive_Zcoord, nBuffer_Zcoord, MPI_DOUBLE, MASTER_NODE, MPI_COMM_WORLD);
  SU2_MPI::Gather(Buffer_Send_IdPoint, nBuffer_IdPoint, MPI_UNSIGNED_LONG, Buffer_Receive_IdPoint, nBuffer_IdPoint, MPI_UNSIGNED_LONG, MASTER_NODE, MPI_COMM_WORLD);
  SU2_MPI::Gather(Buffer_Send_Pressure, nBuffer_Pressure, MPI_DOUBLE, Buffer_Receive_Pressure, nBuffer_Pressure, MPI_DOUBLE, MASTER_NODE, MPI_COMM_WORLD);
  SU2_MPI::Gather(Buffer_Send_FaceArea, nBuffer_FaceArea, MPI_DOUBLE, Buffer_Receive_FaceArea, nBuffer_FaceArea, MPI_DOUBLE, MASTER_NODE, MPI_COMM_WORLD);
  delete [] Buffer_Send_Xcoord;
  delete [] Buffer_Send_Ycoord;
  delete [] Buffer_Send_Zcoord;
  delete [] Buffer_Send_IdPoint;
  delete [] Buffer_Send_Pressure;
  delete [] Buffer_Send_FaceArea;
  
  if (rank == MASTER_NODE) {
    
    Xcoord = new su2double[nVertex_NearField];
    Ycoord = new su2double[nVertex_NearField];
    Zcoord = new su2double[nVertex_NearField];
    AzimuthalAngle = new short[nVertex_NearField];
    IdPoint = new unsigned long[nVertex_NearField];
    IdDomain = new unsigned long[nVertex_NearField];
    Pressure = new su2double[nVertex_NearField];
    FaceArea = new su2double[nVertex_NearField];
    EquivArea = new su2double[nVertex_NearField];
    TargetArea = new su2double[nVertex_NearField];
    NearFieldWeight = new su2double[nVertex_NearField];
    Weight = new su2double[nVertex_NearField];
    
    nVertex_NearField = 0;
    for (iProcessor = 0; iProcessor < nProcessor; iProcessor++)
      for (iVertex = 0; iVertex < Buffer_Receive_nVertex[iProcessor]; iVertex++) {
        Xcoord[nVertex_NearField] = Buffer_Receive_Xcoord[iProcessor*MaxLocalVertex_NearField+iVertex];
        Ycoord[nVertex_NearField] = Buffer_Receive_Ycoord[iProcessor*MaxLocalVertex_NearField+iVertex];
        
        if (nDim == 2) {
          AzimuthalAngle[nVertex_NearField] = 0;
        }
        
        if (nDim == 3) {
          Zcoord[nVertex_NearField] = Buffer_Receive_Zcoord[iProcessor*MaxLocalVertex_NearField+iVertex];
          
          /*--- Rotate the nearfield cylinder  ---*/
          
          su2double YcoordRot = Ycoord[nVertex_NearField];
          su2double ZcoordRot = Xcoord[nVertex_NearField]*sin(AoA) + Zcoord[nVertex_NearField]*cos(AoA);
          
          /*--- Compute the Azimuthal angle ---*/
          
          su2double AngleDouble; short AngleInt;
          AngleDouble = fabs(atan(-YcoordRot/ZcoordRot)*180.0/PI_NUMBER);
          
          /*--- Fix an azimuthal line due to misalignments of the near-field ---*/
          
          su2double FixAzimuthalLine = config->GetFixAzimuthalLine();
          
          if ((AngleDouble >= FixAzimuthalLine - 0.1) && (AngleDouble <= FixAzimuthalLine + 0.1))
            AngleDouble = FixAzimuthalLine - 0.1;
          
          AngleInt = SU2_TYPE::Short(floor(AngleDouble + 0.5));
          
          if (AngleInt >= 0) AzimuthalAngle[nVertex_NearField] = AngleInt;
          else AzimuthalAngle[nVertex_NearField] = 180 + AngleInt;
        }
        
        if (AzimuthalAngle[nVertex_NearField] <= 60) {
          IdPoint[nVertex_NearField] = Buffer_Receive_IdPoint[iProcessor*MaxLocalVertex_NearField+iVertex];
          Pressure[nVertex_NearField] = Buffer_Receive_Pressure[iProcessor*MaxLocalVertex_NearField+iVertex];
          FaceArea[nVertex_NearField] = Buffer_Receive_FaceArea[iProcessor*MaxLocalVertex_NearField+iVertex];
          IdDomain[nVertex_NearField] = iProcessor;
          nVertex_NearField++;
        }
        
      }
    
    delete [] Buffer_Receive_nVertex;
    
    delete [] Buffer_Receive_Xcoord;
    delete [] Buffer_Receive_Ycoord;
    delete [] Buffer_Receive_Zcoord;
    delete [] Buffer_Receive_IdPoint;
    delete [] Buffer_Receive_Pressure;
    delete [] Buffer_Receive_FaceArea;
    
  }
  
#endif
  
  if (rank == MASTER_NODE) {
    
    vector<short> PhiAngleList;
    vector<short>::iterator IterPhiAngleList;
    
    for (iVertex = 0; iVertex < nVertex_NearField; iVertex++)
      PhiAngleList.push_back(AzimuthalAngle[iVertex]);
    
    sort( PhiAngleList.begin(), PhiAngleList.end());
    IterPhiAngleList = unique( PhiAngleList.begin(), PhiAngleList.end());
    PhiAngleList.resize( IterPhiAngleList - PhiAngleList.begin() );
    
    /*--- Create vectors and distribute the values among the different PhiAngle queues ---*/
    
    vector<vector<su2double> > Xcoord_PhiAngle; Xcoord_PhiAngle.resize(PhiAngleList.size());
    vector<vector<su2double> > Ycoord_PhiAngle; Ycoord_PhiAngle.resize(PhiAngleList.size());
    vector<vector<su2double> > Zcoord_PhiAngle; Zcoord_PhiAngle.resize(PhiAngleList.size());
    vector<vector<unsigned long> > IdPoint_PhiAngle; IdPoint_PhiAngle.resize(PhiAngleList.size());
    vector<vector<unsigned long> > IdDomain_PhiAngle; IdDomain_PhiAngle.resize(PhiAngleList.size());
    vector<vector<su2double> > Pressure_PhiAngle; Pressure_PhiAngle.resize(PhiAngleList.size());
    vector<vector<su2double> > FaceArea_PhiAngle; FaceArea_PhiAngle.resize(PhiAngleList.size());
    vector<vector<su2double> > EquivArea_PhiAngle; EquivArea_PhiAngle.resize(PhiAngleList.size());
    vector<vector<su2double> > TargetArea_PhiAngle; TargetArea_PhiAngle.resize(PhiAngleList.size());
    vector<vector<su2double> > NearFieldWeight_PhiAngle; NearFieldWeight_PhiAngle.resize(PhiAngleList.size());
    vector<vector<su2double> > Weight_PhiAngle; Weight_PhiAngle.resize(PhiAngleList.size());
    
    /*--- Distribute the values among the different PhiAngles ---*/
    
    for (iVertex = 0; iVertex < nVertex_NearField; iVertex++)
      for (iPhiAngle = 0; iPhiAngle < PhiAngleList.size(); iPhiAngle++)
        if (AzimuthalAngle[iVertex] == PhiAngleList[iPhiAngle]) {
          Xcoord_PhiAngle[iPhiAngle].push_back(Xcoord[iVertex]);
          Ycoord_PhiAngle[iPhiAngle].push_back(Ycoord[iVertex]);
          Zcoord_PhiAngle[iPhiAngle].push_back(Zcoord[iVertex]);
          IdPoint_PhiAngle[iPhiAngle].push_back(IdPoint[iVertex]);
          IdDomain_PhiAngle[iPhiAngle].push_back(IdDomain[iVertex]);
          Pressure_PhiAngle[iPhiAngle].push_back(Pressure[iVertex]);
          FaceArea_PhiAngle[iPhiAngle].push_back(FaceArea[iVertex]);
          EquivArea_PhiAngle[iPhiAngle].push_back(EquivArea[iVertex]);
          TargetArea_PhiAngle[iPhiAngle].push_back(TargetArea[iVertex]);
          NearFieldWeight_PhiAngle[iPhiAngle].push_back(NearFieldWeight[iVertex]);
          Weight_PhiAngle[iPhiAngle].push_back(Weight[iVertex]);
        }
    
    /*--- Order the arrays (x Coordinate, Pressure, Point, and Domain) ---*/
    
    for (iPhiAngle = 0; iPhiAngle < PhiAngleList.size(); iPhiAngle++)
      for (iVertex = 0; iVertex < Xcoord_PhiAngle[iPhiAngle].size(); iVertex++)
        for (jVertex = 0; jVertex < Xcoord_PhiAngle[iPhiAngle].size() - 1 - iVertex; jVertex++)
          if (Xcoord_PhiAngle[iPhiAngle][jVertex] > Xcoord_PhiAngle[iPhiAngle][jVertex+1]) {
            auxXCoord = Xcoord_PhiAngle[iPhiAngle][jVertex]; Xcoord_PhiAngle[iPhiAngle][jVertex] = Xcoord_PhiAngle[iPhiAngle][jVertex+1]; Xcoord_PhiAngle[iPhiAngle][jVertex+1] = auxXCoord;
            auxYCoord = Ycoord_PhiAngle[iPhiAngle][jVertex]; Ycoord_PhiAngle[iPhiAngle][jVertex] = Ycoord_PhiAngle[iPhiAngle][jVertex+1]; Ycoord_PhiAngle[iPhiAngle][jVertex+1] = auxYCoord;
            auxZCoord = Zcoord_PhiAngle[iPhiAngle][jVertex]; Zcoord_PhiAngle[iPhiAngle][jVertex] = Zcoord_PhiAngle[iPhiAngle][jVertex+1]; Zcoord_PhiAngle[iPhiAngle][jVertex+1] = auxZCoord;
            auxPress = Pressure_PhiAngle[iPhiAngle][jVertex]; Pressure_PhiAngle[iPhiAngle][jVertex] = Pressure_PhiAngle[iPhiAngle][jVertex+1]; Pressure_PhiAngle[iPhiAngle][jVertex+1] = auxPress;
            auxArea = FaceArea_PhiAngle[iPhiAngle][jVertex]; FaceArea_PhiAngle[iPhiAngle][jVertex] = FaceArea_PhiAngle[iPhiAngle][jVertex+1]; FaceArea_PhiAngle[iPhiAngle][jVertex+1] = auxArea;
            auxPoint = IdPoint_PhiAngle[iPhiAngle][jVertex]; IdPoint_PhiAngle[iPhiAngle][jVertex] = IdPoint_PhiAngle[iPhiAngle][jVertex+1]; IdPoint_PhiAngle[iPhiAngle][jVertex+1] = auxPoint;
            auxDomain = IdDomain_PhiAngle[iPhiAngle][jVertex]; IdDomain_PhiAngle[iPhiAngle][jVertex] = IdDomain_PhiAngle[iPhiAngle][jVertex+1]; IdDomain_PhiAngle[iPhiAngle][jVertex+1] = auxDomain;
          }
    
    
    /*--- Check that all the azimuth lists have the same size ---*/
    
    unsigned short nVertex = Xcoord_PhiAngle[0].size();
    for (iPhiAngle = 0; iPhiAngle < PhiAngleList.size(); iPhiAngle++) {
      unsigned short nVertex_aux = Xcoord_PhiAngle[iPhiAngle].size();
      if (nVertex_aux != nVertex) cout <<"Be careful!!! one azimuth list is shorter than the other"<< endl;
      nVertex = min(nVertex, nVertex_aux);
    }
    
    /*--- Compute equivalent area distribution at each azimuth angle ---*/
    
    for (iPhiAngle = 0; iPhiAngle < PhiAngleList.size(); iPhiAngle++) {
      EquivArea_PhiAngle[iPhiAngle][0] = 0.0;
      for (iVertex = 1; iVertex < EquivArea_PhiAngle[iPhiAngle].size(); iVertex++) {
        EquivArea_PhiAngle[iPhiAngle][iVertex] = 0.0;
        
        Coord_i = Xcoord_PhiAngle[iPhiAngle][iVertex]*cos(AoA) - Zcoord_PhiAngle[iPhiAngle][iVertex]*sin(AoA);
        
        for (jVertex = 0; jVertex < iVertex-1; jVertex++) {
          
          Coord_j = Xcoord_PhiAngle[iPhiAngle][jVertex]*cos(AoA) - Zcoord_PhiAngle[iPhiAngle][jVertex]*sin(AoA);
          jp1Coord = Xcoord_PhiAngle[iPhiAngle][jVertex+1]*cos(AoA) - Zcoord_PhiAngle[iPhiAngle][jVertex+1]*sin(AoA);
          
          jFunction = factor*(Pressure_PhiAngle[iPhiAngle][jVertex] - Pressure_Inf)*sqrt(Coord_i-Coord_j);
          jp1Function = factor*(Pressure_PhiAngle[iPhiAngle][jVertex+1] - Pressure_Inf)*sqrt(Coord_i-jp1Coord);
          
          DeltaX = (jp1Coord-Coord_j);
          MeanFuntion = 0.5*(jp1Function + jFunction);
          EquivArea_PhiAngle[iPhiAngle][iVertex] += DeltaX * MeanFuntion;
        }
      }
    }
    
    /*--- Create a file with the equivalent area distribution at each azimuthal angle ---*/
    
    NearFieldEA_file.precision(15);
    NearFieldEA_file.open("Equivalent_Area.dat", ios::out);
    NearFieldEA_file << "TITLE = \"Equivalent Area evaluation at each azimuthal angle\"" << "\n";
    
    if (config->GetSystemMeasurements() == US)
      NearFieldEA_file << "VARIABLES = \"Height (in) at r="<< R_Plane*12.0 << " in. (cyl. coord. system)\"";
    else
      NearFieldEA_file << "VARIABLES = \"Height (m) at r="<< R_Plane << " m. (cylindrical coordinate system)\"";
    
    for (iPhiAngle = 0; iPhiAngle < PhiAngleList.size(); iPhiAngle++) {
      if (config->GetSystemMeasurements() == US)
        NearFieldEA_file << ", \"Equivalent Area (ft<sup>2</sup>), <greek>F</greek>= " << PhiAngleList[iPhiAngle] << " deg.\"";
      else
        NearFieldEA_file << ", \"Equivalent Area (m<sup>2</sup>), <greek>F</greek>= " << PhiAngleList[iPhiAngle] << " deg.\"";
    }
    
    NearFieldEA_file << "\n";
    for (iVertex = 0; iVertex < EquivArea_PhiAngle[0].size(); iVertex++) {
      
      su2double XcoordRot = Xcoord_PhiAngle[0][iVertex]*cos(AoA) - Zcoord_PhiAngle[0][iVertex]*sin(AoA);
      su2double XcoordRot_init = Xcoord_PhiAngle[0][0]*cos(AoA) - Zcoord_PhiAngle[0][0]*sin(AoA);
      
      if (config->GetSystemMeasurements() == US)
        NearFieldEA_file << scientific << (XcoordRot - XcoordRot_init) * 12.0;
      else
        NearFieldEA_file << scientific << (XcoordRot - XcoordRot_init);
      
      for (iPhiAngle = 0; iPhiAngle < PhiAngleList.size(); iPhiAngle++) {
        NearFieldEA_file << scientific << ", " << EquivArea_PhiAngle[iPhiAngle][iVertex];
      }
      
      NearFieldEA_file << "\n";
      
    }
    NearFieldEA_file.close();
    
    /*--- Read target equivalent area from the configuration file,
     this first implementation requires a complete table (same as the original
     EA table). so... no interpolation. ---*/
    
    vector<vector<su2double> > TargetArea_PhiAngle_Trans;
    TargetEA_file.open("TargetEA.dat", ios::in);
    
    if (TargetEA_file.fail()) {
      if (iExtIter == 0) { cout << "There is no Target Equivalent Area file (TargetEA.dat)!!"<< endl;
        cout << "Using default parameters (Target Equiv Area = 0.0)" << endl;
      }
      /*--- Set the table to 0 ---*/
      for (iPhiAngle = 0; iPhiAngle < PhiAngleList.size(); iPhiAngle++)
        for (iVertex = 0; iVertex < TargetArea_PhiAngle[iPhiAngle].size(); iVertex++)
          TargetArea_PhiAngle[iPhiAngle][iVertex] = 0.0;
    }
    else {
      
      /*--- skip header lines ---*/
      
      string line;
      getline(TargetEA_file, line);
      getline(TargetEA_file, line);
      
      while (TargetEA_file) {
        
        string line;
        getline(TargetEA_file, line);
        istringstream is(line);
        vector<su2double> row;
        unsigned short iter = 0;
        
        while (is.good()) {
          string token;
          getline(is, token,',');
          
          istringstream js(token);
          
          su2double data;
          js >> data;
          
          /*--- The first element in the table is the coordinate (in or m)---*/
          
          if (iter != 0) row.push_back(data);
          iter++;
          
        }
        TargetArea_PhiAngle_Trans.push_back(row);
      }
      
      for (iPhiAngle = 0; iPhiAngle < PhiAngleList.size(); iPhiAngle++)
        for (iVertex = 0; iVertex < EquivArea_PhiAngle[iPhiAngle].size(); iVertex++)
          TargetArea_PhiAngle[iPhiAngle][iVertex] = TargetArea_PhiAngle_Trans[iVertex][iPhiAngle];
      
    }
    
    /*--- Divide by the number of Phi angles in the nearfield ---*/
    
    su2double PhiFactor = 1.0/su2double(PhiAngleList.size());
    
    /*--- Evaluate the objective function ---*/
    
    InverseDesign = 0;
    for (iPhiAngle = 0; iPhiAngle < PhiAngleList.size(); iPhiAngle++)
      for (iVertex = 0; iVertex < EquivArea_PhiAngle[iPhiAngle].size(); iVertex++) {
        Weight_PhiAngle[iPhiAngle][iVertex] = 1.0;
        Coord_i = Xcoord_PhiAngle[iPhiAngle][iVertex];
        
        su2double Difference = EquivArea_PhiAngle[iPhiAngle][iVertex]-TargetArea_PhiAngle[iPhiAngle][iVertex];
        su2double percentage = fabs(Difference)*100/fabs(TargetArea_PhiAngle[iPhiAngle][iVertex]);
        
        if ((percentage < 0.1) || (Coord_i < XCoordBegin_OF) || (Coord_i > XCoordEnd_OF)) Difference = 0.0;
        
        InverseDesign += EAScaleFactor*PhiFactor*Weight_PhiAngle[iPhiAngle][iVertex]*Difference*Difference;
        
      }
    
    /*--- Evaluate the weight of the nearfield pressure (adjoint input) ---*/
    
    for (iPhiAngle = 0; iPhiAngle < PhiAngleList.size(); iPhiAngle++)
      for (iVertex = 0; iVertex < EquivArea_PhiAngle[iPhiAngle].size(); iVertex++) {
        Coord_i = Xcoord_PhiAngle[iPhiAngle][iVertex];
        NearFieldWeight_PhiAngle[iPhiAngle][iVertex] = 0.0;
        for (jVertex = iVertex; jVertex < EquivArea_PhiAngle[iPhiAngle].size(); jVertex++) {
          Coord_j = Xcoord_PhiAngle[iPhiAngle][jVertex];
          Weight_PhiAngle[iPhiAngle][iVertex] = 1.0;
          
          su2double Difference = EquivArea_PhiAngle[iPhiAngle][jVertex]-TargetArea_PhiAngle[iPhiAngle][jVertex];
          su2double percentage = fabs(Difference)*100/fabs(TargetArea_PhiAngle[iPhiAngle][jVertex]);
          
          if ((percentage < 0.1) || (Coord_j < XCoordBegin_OF) || (Coord_j > XCoordEnd_OF)) Difference = 0.0;
          
          NearFieldWeight_PhiAngle[iPhiAngle][iVertex] += EAScaleFactor*PhiFactor*Weight_PhiAngle[iPhiAngle][iVertex]*2.0*Difference*factor*sqrt(Coord_j-Coord_i);
        }
      }
    
    /*--- Write the Nearfield pressure at each Azimuthal PhiAngle ---*/
    
    EquivArea_file.precision(15);
    EquivArea_file.open("nearfield_flow.dat", ios::out);
    EquivArea_file << "TITLE = \"Equivalent Area evaluation at each azimuthal angle\"" << "\n";
    
    if (config->GetSystemMeasurements() == US)
      EquivArea_file << "VARIABLES = \"Height (in) at r="<< R_Plane*12.0 << " in. (cyl. coord. system)\",\"Equivalent Area (ft<sup>2</sup>)\",\"Target Equivalent Area (ft<sup>2</sup>)\",\"Cp\"" << "\n";
    else
      EquivArea_file << "VARIABLES = \"Height (m) at r="<< R_Plane << " m. (cylindrical coordinate system)\",\"Equivalent Area (m<sup>2</sup>)\",\"Target Equivalent Area (m<sup>2</sup>)\",\"Cp\"" << "\n";
    
    for (iPhiAngle = 0; iPhiAngle < PhiAngleList.size(); iPhiAngle++) {
      EquivArea_file << fixed << "ZONE T= \"<greek>F</greek>=" << PhiAngleList[iPhiAngle] << " deg.\"" << "\n";
      for (iVertex = 0; iVertex < Xcoord_PhiAngle[iPhiAngle].size(); iVertex++) {
        
        su2double XcoordRot = Xcoord_PhiAngle[0][iVertex]*cos(AoA) - Zcoord_PhiAngle[0][iVertex]*sin(AoA);
        su2double XcoordRot_init = Xcoord_PhiAngle[0][0]*cos(AoA) - Zcoord_PhiAngle[0][0]*sin(AoA);
        
        if (config->GetSystemMeasurements() == US)
          EquivArea_file << scientific << (XcoordRot - XcoordRot_init) * 12.0;
        else
          EquivArea_file << scientific << (XcoordRot - XcoordRot_init);
        
        EquivArea_file << scientific << ", " << EquivArea_PhiAngle[iPhiAngle][iVertex]
        << ", " << TargetArea_PhiAngle[iPhiAngle][iVertex] << ", " << (Pressure_PhiAngle[iPhiAngle][iVertex]-Pressure_Inf)/Pressure_Inf << "\n";
      }
    }
    
    EquivArea_file.close();
    
    /*--- Write Weight file for adjoint computation ---*/
    
    FuncGrad_file.precision(15);
    FuncGrad_file.open("WeightNF.dat", ios::out);
    
    FuncGrad_file << scientific << "-1.0";
    for (iPhiAngle = 0; iPhiAngle < PhiAngleList.size(); iPhiAngle++)
      FuncGrad_file << scientific << "\t" << PhiAngleList[iPhiAngle];
    FuncGrad_file << "\n";
    
    for (iVertex = 0; iVertex < NearFieldWeight_PhiAngle[0].size(); iVertex++) {
      su2double XcoordRot = Xcoord_PhiAngle[0][iVertex]*cos(AoA) - Zcoord_PhiAngle[0][iVertex]*sin(AoA);
      FuncGrad_file << scientific << XcoordRot;
      for (iPhiAngle = 0; iPhiAngle < PhiAngleList.size(); iPhiAngle++)
        FuncGrad_file << scientific << "\t" << NearFieldWeight_PhiAngle[iPhiAngle][iVertex];
      FuncGrad_file << "\n";
    }
    FuncGrad_file.close();
    
    /*--- Delete structures ---*/
    
    delete [] Xcoord; delete [] Ycoord; delete [] Zcoord;
    delete [] AzimuthalAngle; delete [] IdPoint; delete [] IdDomain;
    delete [] Pressure; delete [] FaceArea;
    delete [] EquivArea; delete [] TargetArea;
    delete [] NearFieldWeight; delete [] Weight;
    
  }
  
#ifndef HAVE_MPI
  
  /*--- Store the value of the NearField coefficient ---*/
  
  solver_container->SetTotal_CEquivArea(InverseDesign);
  
#else
  
  /*--- Send the value of the NearField coefficient to all the processors ---*/
  
  SU2_MPI::Bcast(&InverseDesign, 1, MPI_DOUBLE, MASTER_NODE, MPI_COMM_WORLD);
  
  /*--- Store the value of the NearField coefficient ---*/
  
  solver_container->SetTotal_CEquivArea(InverseDesign);
  
#endif
  
}

void COutput::SetSensitivity_Files(CGeometry **geometry, CConfig **config, unsigned short val_nZone){

  unsigned short iMarker,iDim, nDim, iVar, nMarker, nVar;
  unsigned long iVertex, iPoint, nPoint, nVertex;
  su2double *Normal, Prod, Sens = 0.0, SensDim, Area;

  unsigned short iZone;

  CSolver **solver = new CSolver*[val_nZone];

  for (iZone = 0; iZone < val_nZone; iZone++) {


    nPoint = geometry[iZone]->GetnPoint();
    nDim   = geometry[iZone]->GetnDim();
    nMarker = config[iZone]->GetnMarker_All();
    nVar = nDim + 1;

    /* --- We create a baseline solver to easily merge the sensitivity information --- */

    vector<string> fieldnames;
    fieldnames.push_back("\"Point\",");
    fieldnames.push_back("\"x\",");
    fieldnames.push_back("\"y\",");
    if (nDim == 3){
      fieldnames.push_back("\"z\",");
    }
    fieldnames.push_back("\"Sensitivity_x\",");
    fieldnames.push_back("\"Sensitivity_y\",");
    if (nDim == 3){
      fieldnames.push_back("\"Sensitivity_z\",");
    }
    fieldnames.push_back("\"Sensitivity\"");

    solver[iZone] = new CBaselineSolver(geometry[iZone], config[iZone], nVar+nDim, fieldnames);

    for (iPoint = 0; iPoint < nPoint; iPoint++){
      for (iDim = 0; iDim < nDim; iDim++){
        solver[iZone]->node[iPoint]->SetSolution(iDim, geometry[iZone]->node[iPoint]->GetCoord(iDim));
      }
      for (iVar = 0; iVar < nDim; iVar++){
        solver[iZone]->node[iPoint]->SetSolution(iVar+nDim, geometry[iZone]->GetSensitivity(iPoint, iVar));
      }
    }

    /*--- Compute the sensitivity in normal direction ---*/

    for (iMarker = 0; iMarker < nMarker; iMarker++){

      if((config[iZone]->GetMarker_All_KindBC(iMarker) == HEAT_FLUX ) ||
         (config[iZone]->GetMarker_All_KindBC(iMarker) == EULER_WALL ) ||
         (config[iZone]->GetMarker_All_KindBC(iMarker) == ISOTHERMAL )){

        nVertex = geometry[iZone]->GetnVertex(iMarker);

        for (iVertex = 0; iVertex < nVertex; iVertex++){
          iPoint = geometry[iZone]->vertex[iMarker][iVertex]->GetNode();
          Normal = geometry[iZone]->vertex[iMarker][iVertex]->GetNormal();
          Prod = 0.0;
          Area = 0.0;
          for (iDim = 0; iDim < nDim; iDim++){

            /*--- Retrieve the gradient calculated with discrete adjoint method --- */

            SensDim = geometry[iZone]->GetSensitivity(iPoint, iDim);

            /*--- Calculate scalar product for projection onto the normal vector ---*/

            Prod += Normal[iDim]*SensDim;

            Area += Normal[iDim]*Normal[iDim];
          }

          Area = sqrt(Area);

          /*--- Projection of the gradient onto the normal vector of the surface ---*/

          Sens = Prod/Area;

          solver[iZone]->node[iPoint]->SetSolution(2*nDim, Sens);

        }
      }
    }
  }

  /*--- Merge the information and write the output files ---*/

  SetBaselineResult_Files(solver,geometry, config, 0, val_nZone);

}
<|MERGE_RESOLUTION|>--- conflicted
+++ resolved
@@ -1202,15 +1202,10 @@
   unsigned long MaxLocalElem = 0, iGlobal_Index, jPoint, kPoint;
   
   bool Wrt_Halo = config->GetWrt_Halo();
-<<<<<<< HEAD
-  bool *Write_Elem = NULL, notPeriodic, notHalo, addedPeriodic;
-  
-=======
   bool *Write_Elem = NULL, notPeriodic, notHalo, addedPeriodic, isPeriodic;
 
   unsigned short kind_SU2 = config->GetKind_SU2();
 
->>>>>>> 84b37c8e
   int *Conn_Elem = NULL;
   
   int rank = MASTER_NODE;
