<<<<<<< HEAD
/*!
 * \file definition_structure.cpp
 * \brief Main subroutines used by SU2_CFD
 * \author F. Palacios, T. Economon
 * \version 4.0.1 "Cardinal"
 *
 * SU2 Lead Developers: Dr. Francisco Palacios (Francisco.D.Palacios@boeing.com).
 *                      Dr. Thomas D. Economon (economon@stanford.edu).
 *
 * SU2 Developers: Prof. Juan J. Alonso's group at Stanford University.
 *                 Prof. Piero Colonna's group at Delft University of Technology.
 *                 Prof. Nicolas R. Gauger's group at Kaiserslautern University of Technology.
 *                 Prof. Alberto Guardone's group at Polytechnic University of Milan.
 *                 Prof. Rafael Palacios' group at Imperial College London.
 *
 * Copyright (C) 2012-2015 SU2, the open-source CFD code.
 *
 * SU2 is free software; you can redistribute it and/or
 * modify it under the terms of the GNU Lesser General Public
 * License as published by the Free Software Foundation; either
 * version 2.1 of the License, or (at your option) any later version.
 *
 * SU2 is distributed in the hope that it will be useful,
 * but WITHOUT ANY WARRANTY; without even the implied warranty of
 * MERCHANTABILITY or FITNESS FOR A PARTICULAR PURPOSE. See the GNU
 * Lesser General Public License for more details.
 *
 * You should have received a copy of the GNU Lesser General Public
 * License along with SU2. If not, see <http://www.gnu.org/licenses/>.
 */

#include "../include/definition_structure.hpp"

unsigned short GetnZone(string val_mesh_filename, unsigned short val_format, CConfig *config) {
  string text_line, Marker_Tag;
  ifstream mesh_file;
  short nZone = 1; // Default value
  unsigned short iLine, nLine = 10;
  char cstr[200];
  string::size_type position;
  
  /*--- Search the mesh file for the 'NZONE' keyword. ---*/
  
  switch (val_format) {
    case SU2:
      
      /*--- Open grid file ---*/
      
      strcpy (cstr, val_mesh_filename.c_str());
      mesh_file.open(cstr, ios::in);
      if (mesh_file.fail()) {
        cout << "cstr=" << cstr << endl;
        cout << "There is no geometry file (GetnZone))!" << endl;
        
#ifndef HAVE_MPI
        exit(EXIT_FAILURE);
#else
        MPI_Abort(MPI_COMM_WORLD,1);
        MPI_Finalize();
#endif
      }
      
      /*--- Read the SU2 mesh file ---*/
      
      for (iLine = 0; iLine < nLine ; iLine++) {
        
        getline (mesh_file, text_line);
        
        /*--- Search for the "NZONE" keyword to see if there are multiple Zones ---*/
        
        position = text_line.find ("NZONE=",0);
        if (position != string::npos) {
          text_line.erase (0,6); nZone = atoi(text_line.c_str());
        }
      }
      
      break;
      
  }
  
  /*--- For time spectral integration, nZones = nTimeInstances. ---*/
  if (config->GetUnsteady_Simulation() == TIME_SPECTRAL) {
    nZone = config->GetnTimeInstances();
  }
  
  return (unsigned short) nZone;
}

unsigned short GetnDim(string val_mesh_filename, unsigned short val_format) {
  
  string text_line, Marker_Tag;
  ifstream mesh_file;
  short nDim = 3;
  unsigned short iLine, nLine = 10;
  char cstr[200];
  string::size_type position;
  
  /*--- Open grid file ---*/
  
  strcpy (cstr, val_mesh_filename.c_str());
  mesh_file.open(cstr, ios::in);
  
  switch (val_format) {
    case SU2:
      
      /*--- Read SU2 mesh file ---*/
      
      for (iLine = 0; iLine < nLine ; iLine++) {
        
        getline (mesh_file, text_line);
        
        /*--- Search for the "NDIM" keyword to see if there are multiple Zones ---*/
        
        position = text_line.find ("NDIME=",0);
        if (position != string::npos) {
          text_line.erase (0,6); nDim = atoi(text_line.c_str());
        }
      }
      break;
      
    case CGNS:
      
#ifdef HAVE_CGNS
      
      /*--- Local variables which are needed when calling the CGNS mid-level API. ---*/
      
      int fn, nbases = 0, nzones = 0, file_type;
      int cell_dim = 0, phys_dim = 0;
      char basename[CGNS_STRING_SIZE];
      
      /*--- Check whether the supplied file is truly a CGNS file. ---*/
      
      if ( cg_is_cgns(val_mesh_filename.c_str(), &file_type) != CG_OK ) {
        printf( "\n\n   !!! Error !!!\n" );
        printf( " %s is not a CGNS file.\n", val_mesh_filename.c_str());
        printf( " Now exiting...\n\n");
        exit(EXIT_FAILURE);
      }
      
      /*--- Open the CGNS file for reading. The value of fn returned
       is the specific index number for this file and will be
       repeatedly used in the function calls. ---*/
      
      if (cg_open(val_mesh_filename.c_str(), CG_MODE_READ, &fn)) cg_error_exit();
      
      /*--- Get the number of databases. This is the highest node
       in the CGNS heirarchy. ---*/
      
      if (cg_nbases(fn, &nbases)) cg_error_exit();
      
      /*--- Check if there is more than one database. Throw an
       error if there is because this reader can currently
       only handle one database. ---*/
      
      if ( nbases > 1 ) {
        printf("\n\n   !!! Error !!!\n" );
        printf("CGNS reader currently incapable of handling more than 1 database.");
        printf("Now exiting...\n\n");
        exit(EXIT_FAILURE);
      }
      
      /*--- Read the databases. Note that the indexing starts at 1. ---*/
      
      for ( int i = 1; i <= nbases; i++ ) {
        
        if (cg_base_read(fn, i, basename, &cell_dim, &phys_dim)) cg_error_exit();
        
        /*--- Get the number of zones for this base. ---*/
        
        if (cg_nzones(fn, i, &nzones)) cg_error_exit();
        
      }
      
      /*--- Set the problem dimension as read from the CGNS file ---*/
      
      nDim = cell_dim;
      
#endif
      
      break;
      
  }
  
  mesh_file.close();
  
  return (unsigned short) nDim;
}

void Driver_Preprocessing(CDriver **driver,
                          CIteration **iteration_container,
                          CSolver ****solver_container,
                          CGeometry ***geometry_container,
                          CIntegration ***integration_container,
                          CNumerics *****numerics_container,
                          CInterpolator ***interpolator_container,
                          CTransfer ***transfer_container,
                          CConfig **config_container,
                          unsigned short val_nZone,
                          unsigned short val_nDim) {
  
  int rank = MASTER_NODE;
#ifdef HAVE_MPI
  MPI_Comm_rank(MPI_COMM_WORLD, &rank);
#endif
  
  /*--- fsi implementations will use, as of now, BGS implentation. More to come. ---*/
  bool fsi = config_container[ZONE_0]->GetFSI_Simulation();
  
  if (val_nZone == SINGLE_ZONE) {
    
    /*--- Single zone problem: instantiate the single zone driver class. ---*/
    if (rank == MASTER_NODE) cout << "Instantiating a single zone driver for the problem. " << endl;
    
    *driver = new CSingleZoneDriver(iteration_container, solver_container, geometry_container,
                                    integration_container, numerics_container, interpolator_container,
                                    transfer_container, config_container, val_nZone, val_nDim);
    
  } else if (config_container[ZONE_0]->GetUnsteady_Simulation() == TIME_SPECTRAL) {

    /*--- Use the spectral method driver. ---*/

    if (rank == MASTER_NODE) cout << "Instantiating a spectral method driver for the problem. " << endl;
    *driver = new CSpectralDriver(iteration_container, solver_container, geometry_container,
            					  integration_container, numerics_container, interpolator_container,
            					  transfer_container, config_container, val_nZone, val_nDim);

  } else if ((val_nZone == 2) && fsi) {

	    /*--- FSI problem: instantiate the FSI driver class. ---*/

	 if (rank == MASTER_NODE) cout << "Instantiating a Fluid-Structure Interaction driver for the problem. " << endl;
	 *driver = new CFSIDriver(iteration_container, solver_container, geometry_container,
	            			  integration_container, numerics_container, interpolator_container,
	                          transfer_container, config_container, val_nZone, val_nDim);

  } else {
    
    /*--- Multi-zone problem: instantiate the multi-zone driver class by default
     or a specialized driver class for a particular multi-physics problem. ---*/
    
    if (rank == MASTER_NODE) cout << "Instantiating a multi-zone driver for the problem. " << endl;
    *driver = new CMultiZoneDriver(iteration_container, solver_container, geometry_container,
            					   integration_container, numerics_container, interpolator_container,
                                   transfer_container, config_container, val_nZone, val_nDim);
    
    /*--- Future multi-zone drivers instatiated here. ---*/
    
  }
  
}


void Geometrical_Preprocessing(CGeometry ***geometry, CConfig **config, unsigned short val_nZone) {
  
  unsigned short iMGlevel, iZone;
  unsigned long iPoint;
  int rank = MASTER_NODE;
  
#ifdef HAVE_MPI
  MPI_Comm_rank(MPI_COMM_WORLD, &rank);
#endif
  
  for (iZone = 0; iZone < val_nZone; iZone++) {
    
    /*--- Compute elements surrounding points, points surrounding points ---*/
    
    if (rank == MASTER_NODE) cout << "Setting point connectivity." << endl;
    geometry[iZone][MESH_0]->SetPoint_Connectivity();
    
    /*--- Renumbering points using Reverse Cuthill McKee ordering ---*/
    
    if (rank == MASTER_NODE) cout << "Renumbering points (Reverse Cuthill McKee Ordering)." << endl;
    geometry[iZone][MESH_0]->SetRCM_Ordering(config[iZone]);
    
    /*--- recompute elements surrounding points, points surrounding points ---*/
    
    if (rank == MASTER_NODE) cout << "Recomputing point connectivity." << endl;
    geometry[iZone][MESH_0]->SetPoint_Connectivity();
    
    /*--- Compute elements surrounding elements ---*/
    
    if (rank == MASTER_NODE) cout << "Setting element connectivity." << endl;
    geometry[iZone][MESH_0]->SetElement_Connectivity();
    
    /*--- Check the orientation before computing geometrical quantities ---*/
    
    if (rank == MASTER_NODE) cout << "Checking the numerical grid orientation." << endl;
    geometry[iZone][MESH_0]->SetBoundVolume();
    geometry[iZone][MESH_0]->Check_IntElem_Orientation(config[iZone]);
    geometry[iZone][MESH_0]->Check_BoundElem_Orientation(config[iZone]);
    
    /*--- Create the edge structure ---*/
    
    if (rank == MASTER_NODE) cout << "Identifying edges and vertices." << endl;
    geometry[iZone][MESH_0]->SetEdges();
    geometry[iZone][MESH_0]->SetVertex(config[iZone]);
    
    /*--- Compute cell center of gravity ---*/
    
    if (rank == MASTER_NODE) cout << "Computing centers of gravity." << endl;
    geometry[iZone][MESH_0]->SetCG();
    
    /*--- Create the control volume structures ---*/
    
    if (rank == MASTER_NODE) cout << "Setting the control volume structure." << endl;
    geometry[iZone][MESH_0]->SetControlVolume(config[iZone], ALLOCATE);
    geometry[iZone][MESH_0]->SetBoundControlVolume(config[iZone], ALLOCATE);
    
    /*--- Visualize a dual control volume if requested ---*/
    
    if ((config[iZone]->GetVisualize_CV() >= 0) &&
        (config[iZone]->GetVisualize_CV() < (long)geometry[iZone][MESH_0]->GetnPointDomain()))
      geometry[iZone][MESH_0]->VisualizeControlVolume(config[iZone], UPDATE);
    
    /*--- Identify closest normal neighbor ---*/
    
    if (rank == MASTER_NODE) cout << "Searching for the closest normal neighbors to the surfaces." << endl;
    geometry[iZone][MESH_0]->FindNormal_Neighbor(config[iZone]);
    
    /*--- Compute the surface curvature ---*/
    
    if (rank == MASTER_NODE) cout << "Compute the surface curvature." << endl;
    geometry[iZone][MESH_0]->ComputeSurf_Curvature(config[iZone]);
    
    if ((config[iZone]->GetnMGLevels() != 0) && (rank == MASTER_NODE))
      cout << "Setting the multigrid structure." << endl;
    
  }
  
  /*--- Loop over all the new grid ---*/
  
  for (iMGlevel = 1; iMGlevel <= config[ZONE_0]->GetnMGLevels(); iMGlevel++) {
    
    /*--- Loop over all zones at each grid level. ---*/
    
    for (iZone = 0; iZone < val_nZone; iZone++) {
      
      /*--- Create main agglomeration structure ---*/
      
      geometry[iZone][iMGlevel] = new CMultiGridGeometry(geometry, config, iMGlevel, iZone);
      
      /*--- Compute points surrounding points. ---*/
      
      geometry[iZone][iMGlevel]->SetPoint_Connectivity(geometry[iZone][iMGlevel-1]);
      
      /*--- Create the edge structure ---*/
      
      geometry[iZone][iMGlevel]->SetEdges();
      geometry[iZone][iMGlevel]->SetVertex(geometry[iZone][iMGlevel-1], config[iZone]);
      
      /*--- Create the control volume structures ---*/
      
      geometry[iZone][iMGlevel]->SetControlVolume(config[iZone], geometry[iZone][iMGlevel-1], ALLOCATE);
      geometry[iZone][iMGlevel]->SetBoundControlVolume(config[iZone], geometry[iZone][iMGlevel-1], ALLOCATE);
      geometry[iZone][iMGlevel]->SetCoord(geometry[iZone][iMGlevel-1]);
      
      /*--- Find closest neighbor to a surface point ---*/
      
      geometry[iZone][iMGlevel]->FindNormal_Neighbor(config[iZone]);
      
    }
    
  }
  
  /*--- For unsteady simulations, initialize the grid volumes
   and coordinates for previous solutions. Loop over all zones/grids ---*/
  
  for (iZone = 0; iZone < val_nZone; iZone++) {
    if (config[iZone]->GetUnsteady_Simulation() && config[iZone]->GetGrid_Movement()) {
      for (iMGlevel = 0; iMGlevel <= config[iZone]->GetnMGLevels(); iMGlevel++) {
        for (iPoint = 0; iPoint < geometry[iZone][iMGlevel]->GetnPoint(); iPoint++) {
          
          /*--- Update cell volume ---*/
          
          geometry[iZone][iMGlevel]->node[iPoint]->SetVolume_n();
          geometry[iZone][iMGlevel]->node[iPoint]->SetVolume_nM1();
          
          /*--- Update point coordinates ---*/
          geometry[iZone][iMGlevel]->node[iPoint]->SetCoord_n();
          geometry[iZone][iMGlevel]->node[iPoint]->SetCoord_n1();
          
        }
      }
    }
  }
  
}
=======
/*!
 * \file definition_structure.cpp
 * \brief Main subroutines used by SU2_CFD
 * \author F. Palacios, T. Economon
 * \version 4.0.2 "Cardinal"
 *
 * SU2 Lead Developers: Dr. Francisco Palacios (Francisco.D.Palacios@boeing.com).
 *                      Dr. Thomas D. Economon (economon@stanford.edu).
 *
 * SU2 Developers: Prof. Juan J. Alonso's group at Stanford University.
 *                 Prof. Piero Colonna's group at Delft University of Technology.
 *                 Prof. Nicolas R. Gauger's group at Kaiserslautern University of Technology.
 *                 Prof. Alberto Guardone's group at Polytechnic University of Milan.
 *                 Prof. Rafael Palacios' group at Imperial College London.
 *
 * Copyright (C) 2012-2015 SU2, the open-source CFD code.
 *
 * SU2 is free software; you can redistribute it and/or
 * modify it under the terms of the GNU Lesser General Public
 * License as published by the Free Software Foundation; either
 * version 2.1 of the License, or (at your option) any later version.
 *
 * SU2 is distributed in the hope that it will be useful,
 * but WITHOUT ANY WARRANTY; without even the implied warranty of
 * MERCHANTABILITY or FITNESS FOR A PARTICULAR PURPOSE. See the GNU
 * Lesser General Public License for more details.
 *
 * You should have received a copy of the GNU Lesser General Public
 * License along with SU2. If not, see <http://www.gnu.org/licenses/>.
 */

#include "../include/definition_structure.hpp"

unsigned short GetnZone(string val_mesh_filename, unsigned short val_format, CConfig *config) {
  string text_line, Marker_Tag;
  ifstream mesh_file;
  short nZone = 1; // Default value
  unsigned short iLine, nLine = 10;
  char cstr[200];
  string::size_type position;
  
  /*--- Search the mesh file for the 'NZONE' keyword. ---*/
  
  switch (val_format) {
    case SU2:
      
      /*--- Open grid file ---*/
      
      strcpy (cstr, val_mesh_filename.c_str());
      mesh_file.open(cstr, ios::in);
      if (mesh_file.fail()) {
        cout << "cstr=" << cstr << endl;
        cout << "There is no geometry file (GetnZone))!" << endl;
        
#ifndef HAVE_MPI
        exit(EXIT_FAILURE);
#else
        MPI_Abort(MPI_COMM_WORLD,1);
        MPI_Finalize();
#endif
      }
      
      /*--- Read the SU2 mesh file ---*/
      
      for (iLine = 0; iLine < nLine ; iLine++) {
        
        getline (mesh_file, text_line);
        
        /*--- Search for the "NZONE" keyword to see if there are multiple Zones ---*/
        
        position = text_line.find ("NZONE=",0);
        if (position != string::npos) {
          text_line.erase (0,6); nZone = atoi(text_line.c_str());
        }
      }
      
      break;
      
  }
  
  /*--- For time spectral integration, nZones = nTimeInstances. ---*/
  
  if (config->GetUnsteady_Simulation() == TIME_SPECTRAL) {
    nZone = config->GetnTimeInstances();
  }
  
  return (unsigned short) nZone;
}

unsigned short GetnDim(string val_mesh_filename, unsigned short val_format) {
  
  string text_line, Marker_Tag;
  ifstream mesh_file;
  short nDim = 3;
  unsigned short iLine, nLine = 10;
  char cstr[200];
  string::size_type position;
  
  /*--- Open grid file ---*/
  
  strcpy (cstr, val_mesh_filename.c_str());
  mesh_file.open(cstr, ios::in);
  
  switch (val_format) {
    case SU2:
      
      /*--- Read SU2 mesh file ---*/
      
      for (iLine = 0; iLine < nLine ; iLine++) {
        
        getline (mesh_file, text_line);
        
        /*--- Search for the "NDIM" keyword to see if there are multiple Zones ---*/
        
        position = text_line.find ("NDIME=",0);
        if (position != string::npos) {
          text_line.erase (0,6); nDim = atoi(text_line.c_str());
        }
      }
      break;
      
    case CGNS:
      
#ifdef HAVE_CGNS
      
      /*--- Local variables which are needed when calling the CGNS mid-level API. ---*/
      
      int fn, nbases = 0, nzones = 0, file_type;
      int cell_dim = 0, phys_dim = 0;
      char basename[CGNS_STRING_SIZE];
      
      /*--- Check whether the supplied file is truly a CGNS file. ---*/
      
      if ( cg_is_cgns(val_mesh_filename.c_str(), &file_type) != CG_OK ) {
        printf( "\n\n   !!! Error !!!\n" );
        printf( " %s is not a CGNS file.\n", val_mesh_filename.c_str());
        printf( " Now exiting...\n\n");
        exit(EXIT_FAILURE);
      }
      
      /*--- Open the CGNS file for reading. The value of fn returned
       is the specific index number for this file and will be
       repeatedly used in the function calls. ---*/
      
      if (cg_open(val_mesh_filename.c_str(), CG_MODE_READ, &fn)) cg_error_exit();
      
      /*--- Get the number of databases. This is the highest node
       in the CGNS heirarchy. ---*/
      
      if (cg_nbases(fn, &nbases)) cg_error_exit();
      
      /*--- Check if there is more than one database. Throw an
       error if there is because this reader can currently
       only handle one database. ---*/
      
      if ( nbases > 1 ) {
        printf("\n\n   !!! Error !!!\n" );
        printf("CGNS reader currently incapable of handling more than 1 database.");
        printf("Now exiting...\n\n");
        exit(EXIT_FAILURE);
      }
      
      /*--- Read the databases. Note that the indexing starts at 1. ---*/
      
      for ( int i = 1; i <= nbases; i++ ) {
        
        if (cg_base_read(fn, i, basename, &cell_dim, &phys_dim)) cg_error_exit();
        
        /*--- Get the number of zones for this base. ---*/
        
        if (cg_nzones(fn, i, &nzones)) cg_error_exit();
        
      }
      
      /*--- Set the problem dimension as read from the CGNS file ---*/
      
      nDim = cell_dim;
      
#endif
      
      break;
      
  }
  
  mesh_file.close();
  
  return (unsigned short) nDim;
}

void Driver_Preprocessing(CDriver **driver,
                          CIteration **iteration_container,
                          CSolver ****solver_container,
                          CGeometry ***geometry_container,
                          CIntegration ***integration_container,
                          CNumerics *****numerics_container,
                          CConfig **config_container,
                          unsigned short val_nZone) {
  
  int rank = MASTER_NODE;
#ifdef HAVE_MPI
  MPI_Comm_rank(MPI_COMM_WORLD, &rank);
#endif
  
  if (val_nZone == SINGLE_ZONE) {
    
    /*--- Single zone problem: instantiate the single zone driver class. ---*/
    if (rank == MASTER_NODE) cout << "Instantiating a single zone driver for the problem. " << endl;
    
    *driver = new CSingleZoneDriver(iteration_container, solver_container, geometry_container,
                                    integration_container, numerics_container, config_container, val_nZone);
    
  } else if (config_container[ZONE_0]->GetUnsteady_Simulation() == TIME_SPECTRAL) {
    
    /*--- Use the spectral method driver. ---*/
    
    if (rank == MASTER_NODE) cout << "Instantiating a spectral method driver for the problem. " << endl;
    *driver = new CSpectralDriver(iteration_container, solver_container, geometry_container,
                                  integration_container, numerics_container, config_container, val_nZone);
    
  } else {
    
    /*--- Multi-zone problem: instantiate the multi-zone driver class by default
     or a specialized driver class for a particular multi-physics problem. ---*/
    
    if (rank == MASTER_NODE) cout << "Instantiating a multi-zone driver for the problem. " << endl;
    *driver = new CMultiZoneDriver(iteration_container, solver_container, geometry_container,
                                   integration_container, numerics_container, config_container, val_nZone);
    
    /*--- Future multi-zone drivers instatiated here. ---*/
    
  }
  
}


void Geometrical_Preprocessing(CGeometry ***geometry, CConfig **config, unsigned short val_nZone) {
  
  unsigned short iMGlevel, iZone;
  unsigned long iPoint;
  int rank = MASTER_NODE;
  
#ifdef HAVE_MPI
  MPI_Comm_rank(MPI_COMM_WORLD, &rank);
#endif
  
  for (iZone = 0; iZone < val_nZone; iZone++) {
    
    /*--- Compute elements surrounding points, points surrounding points ---*/
    
    if (rank == MASTER_NODE) cout << "Setting point connectivity." << endl;
    geometry[iZone][MESH_0]->SetPoint_Connectivity();
    
    /*--- Renumbering points using Reverse Cuthill McKee ordering ---*/
    
    if (rank == MASTER_NODE) cout << "Renumbering points (Reverse Cuthill McKee Ordering)." << endl;
    geometry[iZone][MESH_0]->SetRCM_Ordering(config[iZone]);
    
    /*--- recompute elements surrounding points, points surrounding points ---*/
    
    if (rank == MASTER_NODE) cout << "Recomputing point connectivity." << endl;
    geometry[iZone][MESH_0]->SetPoint_Connectivity();
    
    /*--- Compute elements surrounding elements ---*/
    
    if (rank == MASTER_NODE) cout << "Setting element connectivity." << endl;
    geometry[iZone][MESH_0]->SetElement_Connectivity();
    
    /*--- Check the orientation before computing geometrical quantities ---*/
    
    if (rank == MASTER_NODE) cout << "Checking the numerical grid orientation." << endl;
    geometry[iZone][MESH_0]->SetBoundVolume();
    geometry[iZone][MESH_0]->Check_IntElem_Orientation(config[iZone]);
    geometry[iZone][MESH_0]->Check_BoundElem_Orientation(config[iZone]);
    
    /*--- Create the edge structure ---*/
    
    if (rank == MASTER_NODE) cout << "Identifying edges and vertices." << endl;
    geometry[iZone][MESH_0]->SetEdges();
    geometry[iZone][MESH_0]->SetVertex(config[iZone]);
    
    /*--- Compute cell center of gravity ---*/
    
    if (rank == MASTER_NODE) cout << "Computing centers of gravity." << endl;
    geometry[iZone][MESH_0]->SetCoord_CG();
    
    /*--- Create the control volume structures ---*/
    
    if (rank == MASTER_NODE) cout << "Setting the control volume structure." << endl;
    geometry[iZone][MESH_0]->SetControlVolume(config[iZone], ALLOCATE);
    geometry[iZone][MESH_0]->SetBoundControlVolume(config[iZone], ALLOCATE);
    
    /*--- Visualize a dual control volume if requested ---*/
    
    if ((config[iZone]->GetVisualize_CV() >= 0) &&
        (config[iZone]->GetVisualize_CV() < (long)geometry[iZone][MESH_0]->GetnPointDomain()))
      geometry[iZone][MESH_0]->VisualizeControlVolume(config[iZone], UPDATE);
    
    /*--- Identify closest normal neighbor ---*/
    
    if (rank == MASTER_NODE) cout << "Searching for the closest normal neighbors to the surfaces." << endl;
    geometry[iZone][MESH_0]->FindNormal_Neighbor(config[iZone]);
    
    /*--- Compute the surface curvature ---*/
    
    if (rank == MASTER_NODE) cout << "Compute the surface curvature." << endl;
    geometry[iZone][MESH_0]->ComputeSurf_Curvature(config[iZone]);
    
    if ((config[iZone]->GetnMGLevels() != 0) && (rank == MASTER_NODE))
      cout << "Setting the multigrid structure." << endl;
    
  }
  
  /*--- Loop over all the new grid ---*/
  
  for (iMGlevel = 1; iMGlevel <= config[ZONE_0]->GetnMGLevels(); iMGlevel++) {
    
    /*--- Loop over all zones at each grid level. ---*/
    
    for (iZone = 0; iZone < val_nZone; iZone++) {
      
      /*--- Create main agglomeration structure ---*/
      
      geometry[iZone][iMGlevel] = new CMultiGridGeometry(geometry, config, iMGlevel, iZone);
      
      /*--- Compute points surrounding points. ---*/
      
      geometry[iZone][iMGlevel]->SetPoint_Connectivity(geometry[iZone][iMGlevel-1]);
      
      /*--- Create the edge structure ---*/
      
      geometry[iZone][iMGlevel]->SetEdges();
      geometry[iZone][iMGlevel]->SetVertex(geometry[iZone][iMGlevel-1], config[iZone]);
      
      /*--- Create the control volume structures ---*/
      
      geometry[iZone][iMGlevel]->SetControlVolume(config[iZone], geometry[iZone][iMGlevel-1], ALLOCATE);
      geometry[iZone][iMGlevel]->SetBoundControlVolume(config[iZone], geometry[iZone][iMGlevel-1], ALLOCATE);
      geometry[iZone][iMGlevel]->SetCoord(geometry[iZone][iMGlevel-1]);
      
      /*--- Find closest neighbor to a surface point ---*/
      
      geometry[iZone][iMGlevel]->FindNormal_Neighbor(config[iZone]);
      
    }
    
  }
  
  /*--- For unsteady simulations, initialize the grid volumes
   and coordinates for previous solutions. Loop over all zones/grids ---*/
  
  for (iZone = 0; iZone < val_nZone; iZone++) {
    if (config[iZone]->GetUnsteady_Simulation() && config[iZone]->GetGrid_Movement()) {
      for (iMGlevel = 0; iMGlevel <= config[iZone]->GetnMGLevels(); iMGlevel++) {
        for (iPoint = 0; iPoint < geometry[iZone][iMGlevel]->GetnPoint(); iPoint++) {
          
          /*--- Update cell volume ---*/
          
          geometry[iZone][iMGlevel]->node[iPoint]->SetVolume_n();
          geometry[iZone][iMGlevel]->node[iPoint]->SetVolume_nM1();
          
          /*--- Update point coordinates ---*/
          geometry[iZone][iMGlevel]->node[iPoint]->SetCoord_n();
          geometry[iZone][iMGlevel]->node[iPoint]->SetCoord_n1();
          
        }
      }
    }
  }
  
}
>>>>>>> 73cb2648
<|MERGE_RESOLUTION|>--- conflicted
+++ resolved
@@ -1,9 +1,8 @@
-<<<<<<< HEAD
 /*!
  * \file definition_structure.cpp
  * \brief Main subroutines used by SU2_CFD
  * \author F. Palacios, T. Economon
- * \version 4.0.1 "Cardinal"
+ * \version 4.0.2 "Cardinal"
  *
  * SU2 Lead Developers: Dr. Francisco Palacios (Francisco.D.Palacios@boeing.com).
  *                      Dr. Thomas D. Economon (economon@stanford.edu).
@@ -80,6 +79,7 @@
   }
   
   /*--- For time spectral integration, nZones = nTimeInstances. ---*/
+  
   if (config->GetUnsteady_Simulation() == TIME_SPECTRAL) {
     nZone = config->GetnTimeInstances();
   }
@@ -193,19 +193,19 @@
                           CGeometry ***geometry_container,
                           CIntegration ***integration_container,
                           CNumerics *****numerics_container,
-                          CInterpolator ***interpolator_container,
-                          CTransfer ***transfer_container,
+                          CInterpolator ***interpolator_container,
+                          CTransfer ***transfer_container,
                           CConfig **config_container,
-                          unsigned short val_nZone,
-                          unsigned short val_nDim) {
+                          unsigned short val_nZone,
+                          unsigned short val_nDim) {
   
   int rank = MASTER_NODE;
 #ifdef HAVE_MPI
   MPI_Comm_rank(MPI_COMM_WORLD, &rank);
 #endif
   
-  /*--- fsi implementations will use, as of now, BGS implentation. More to come. ---*/
-  bool fsi = config_container[ZONE_0]->GetFSI_Simulation();
+  /*--- fsi implementations will use, as of now, BGS implentation. More to come. ---*/
+  bool fsi = config_container[ZONE_0]->GetFSI_Simulation();
   
   if (val_nZone == SINGLE_ZONE) {
     
@@ -213,26 +213,26 @@
     if (rank == MASTER_NODE) cout << "Instantiating a single zone driver for the problem. " << endl;
     
     *driver = new CSingleZoneDriver(iteration_container, solver_container, geometry_container,
-                                    integration_container, numerics_container, interpolator_container,
-                                    transfer_container, config_container, val_nZone, val_nDim);
+                                    integration_container, numerics_container, interpolator_container,
+                                    transfer_container, config_container, val_nZone, val_nDim);
     
   } else if (config_container[ZONE_0]->GetUnsteady_Simulation() == TIME_SPECTRAL) {
-
+    
     /*--- Use the spectral method driver. ---*/
-
+    
     if (rank == MASTER_NODE) cout << "Instantiating a spectral method driver for the problem. " << endl;
     *driver = new CSpectralDriver(iteration_container, solver_container, geometry_container,
-            					  integration_container, numerics_container, interpolator_container,
-            					  transfer_container, config_container, val_nZone, val_nDim);
-
-  } else if ((val_nZone == 2) && fsi) {
-
-	    /*--- FSI problem: instantiate the FSI driver class. ---*/
-
-	 if (rank == MASTER_NODE) cout << "Instantiating a Fluid-Structure Interaction driver for the problem. " << endl;
-	 *driver = new CFSIDriver(iteration_container, solver_container, geometry_container,
-	            			  integration_container, numerics_container, interpolator_container,
-	                          transfer_container, config_container, val_nZone, val_nDim);
+            					  integration_container, numerics_container, interpolator_container,
+            					  transfer_container, config_container, val_nZone, val_nDim);
+
+  } else if ((val_nZone == 2) && fsi) {
+
+	    /*--- FSI problem: instantiate the FSI driver class. ---*/
+
+	 if (rank == MASTER_NODE) cout << "Instantiating a Fluid-Structure Interaction driver for the problem. " << endl;
+	 *driver = new CFSIDriver(iteration_container, solver_container, geometry_container,
+	            			  integration_container, numerics_container, interpolator_container,
+	                          transfer_container, config_container, val_nZone, val_nDim);
 
   } else {
     
@@ -241,8 +241,8 @@
     
     if (rank == MASTER_NODE) cout << "Instantiating a multi-zone driver for the problem. " << endl;
     *driver = new CMultiZoneDriver(iteration_container, solver_container, geometry_container,
-            					   integration_container, numerics_container, interpolator_container,
-                                   transfer_container, config_container, val_nZone, val_nDim);
+            					   integration_container, numerics_container, interpolator_container,
+                                   transfer_container, config_container, val_nZone, val_nDim);
     
     /*--- Future multi-zone drivers instatiated here. ---*/
     
@@ -299,7 +299,7 @@
     /*--- Compute cell center of gravity ---*/
     
     if (rank == MASTER_NODE) cout << "Computing centers of gravity." << endl;
-    geometry[iZone][MESH_0]->SetCG();
+    geometry[iZone][MESH_0]->SetCoord_CG();
     
     /*--- Create the control volume structures ---*/
     
@@ -385,376 +385,4 @@
     }
   }
   
-}
-=======
-/*!
- * \file definition_structure.cpp
- * \brief Main subroutines used by SU2_CFD
- * \author F. Palacios, T. Economon
- * \version 4.0.2 "Cardinal"
- *
- * SU2 Lead Developers: Dr. Francisco Palacios (Francisco.D.Palacios@boeing.com).
- *                      Dr. Thomas D. Economon (economon@stanford.edu).
- *
- * SU2 Developers: Prof. Juan J. Alonso's group at Stanford University.
- *                 Prof. Piero Colonna's group at Delft University of Technology.
- *                 Prof. Nicolas R. Gauger's group at Kaiserslautern University of Technology.
- *                 Prof. Alberto Guardone's group at Polytechnic University of Milan.
- *                 Prof. Rafael Palacios' group at Imperial College London.
- *
- * Copyright (C) 2012-2015 SU2, the open-source CFD code.
- *
- * SU2 is free software; you can redistribute it and/or
- * modify it under the terms of the GNU Lesser General Public
- * License as published by the Free Software Foundation; either
- * version 2.1 of the License, or (at your option) any later version.
- *
- * SU2 is distributed in the hope that it will be useful,
- * but WITHOUT ANY WARRANTY; without even the implied warranty of
- * MERCHANTABILITY or FITNESS FOR A PARTICULAR PURPOSE. See the GNU
- * Lesser General Public License for more details.
- *
- * You should have received a copy of the GNU Lesser General Public
- * License along with SU2. If not, see <http://www.gnu.org/licenses/>.
- */
-
-#include "../include/definition_structure.hpp"
-
-unsigned short GetnZone(string val_mesh_filename, unsigned short val_format, CConfig *config) {
-  string text_line, Marker_Tag;
-  ifstream mesh_file;
-  short nZone = 1; // Default value
-  unsigned short iLine, nLine = 10;
-  char cstr[200];
-  string::size_type position;
-  
-  /*--- Search the mesh file for the 'NZONE' keyword. ---*/
-  
-  switch (val_format) {
-    case SU2:
-      
-      /*--- Open grid file ---*/
-      
-      strcpy (cstr, val_mesh_filename.c_str());
-      mesh_file.open(cstr, ios::in);
-      if (mesh_file.fail()) {
-        cout << "cstr=" << cstr << endl;
-        cout << "There is no geometry file (GetnZone))!" << endl;
-        
-#ifndef HAVE_MPI
-        exit(EXIT_FAILURE);
-#else
-        MPI_Abort(MPI_COMM_WORLD,1);
-        MPI_Finalize();
-#endif
-      }
-      
-      /*--- Read the SU2 mesh file ---*/
-      
-      for (iLine = 0; iLine < nLine ; iLine++) {
-        
-        getline (mesh_file, text_line);
-        
-        /*--- Search for the "NZONE" keyword to see if there are multiple Zones ---*/
-        
-        position = text_line.find ("NZONE=",0);
-        if (position != string::npos) {
-          text_line.erase (0,6); nZone = atoi(text_line.c_str());
-        }
-      }
-      
-      break;
-      
-  }
-  
-  /*--- For time spectral integration, nZones = nTimeInstances. ---*/
-  
-  if (config->GetUnsteady_Simulation() == TIME_SPECTRAL) {
-    nZone = config->GetnTimeInstances();
-  }
-  
-  return (unsigned short) nZone;
-}
-
-unsigned short GetnDim(string val_mesh_filename, unsigned short val_format) {
-  
-  string text_line, Marker_Tag;
-  ifstream mesh_file;
-  short nDim = 3;
-  unsigned short iLine, nLine = 10;
-  char cstr[200];
-  string::size_type position;
-  
-  /*--- Open grid file ---*/
-  
-  strcpy (cstr, val_mesh_filename.c_str());
-  mesh_file.open(cstr, ios::in);
-  
-  switch (val_format) {
-    case SU2:
-      
-      /*--- Read SU2 mesh file ---*/
-      
-      for (iLine = 0; iLine < nLine ; iLine++) {
-        
-        getline (mesh_file, text_line);
-        
-        /*--- Search for the "NDIM" keyword to see if there are multiple Zones ---*/
-        
-        position = text_line.find ("NDIME=",0);
-        if (position != string::npos) {
-          text_line.erase (0,6); nDim = atoi(text_line.c_str());
-        }
-      }
-      break;
-      
-    case CGNS:
-      
-#ifdef HAVE_CGNS
-      
-      /*--- Local variables which are needed when calling the CGNS mid-level API. ---*/
-      
-      int fn, nbases = 0, nzones = 0, file_type;
-      int cell_dim = 0, phys_dim = 0;
-      char basename[CGNS_STRING_SIZE];
-      
-      /*--- Check whether the supplied file is truly a CGNS file. ---*/
-      
-      if ( cg_is_cgns(val_mesh_filename.c_str(), &file_type) != CG_OK ) {
-        printf( "\n\n   !!! Error !!!\n" );
-        printf( " %s is not a CGNS file.\n", val_mesh_filename.c_str());
-        printf( " Now exiting...\n\n");
-        exit(EXIT_FAILURE);
-      }
-      
-      /*--- Open the CGNS file for reading. The value of fn returned
-       is the specific index number for this file and will be
-       repeatedly used in the function calls. ---*/
-      
-      if (cg_open(val_mesh_filename.c_str(), CG_MODE_READ, &fn)) cg_error_exit();
-      
-      /*--- Get the number of databases. This is the highest node
-       in the CGNS heirarchy. ---*/
-      
-      if (cg_nbases(fn, &nbases)) cg_error_exit();
-      
-      /*--- Check if there is more than one database. Throw an
-       error if there is because this reader can currently
-       only handle one database. ---*/
-      
-      if ( nbases > 1 ) {
-        printf("\n\n   !!! Error !!!\n" );
-        printf("CGNS reader currently incapable of handling more than 1 database.");
-        printf("Now exiting...\n\n");
-        exit(EXIT_FAILURE);
-      }
-      
-      /*--- Read the databases. Note that the indexing starts at 1. ---*/
-      
-      for ( int i = 1; i <= nbases; i++ ) {
-        
-        if (cg_base_read(fn, i, basename, &cell_dim, &phys_dim)) cg_error_exit();
-        
-        /*--- Get the number of zones for this base. ---*/
-        
-        if (cg_nzones(fn, i, &nzones)) cg_error_exit();
-        
-      }
-      
-      /*--- Set the problem dimension as read from the CGNS file ---*/
-      
-      nDim = cell_dim;
-      
-#endif
-      
-      break;
-      
-  }
-  
-  mesh_file.close();
-  
-  return (unsigned short) nDim;
-}
-
-void Driver_Preprocessing(CDriver **driver,
-                          CIteration **iteration_container,
-                          CSolver ****solver_container,
-                          CGeometry ***geometry_container,
-                          CIntegration ***integration_container,
-                          CNumerics *****numerics_container,
-                          CConfig **config_container,
-                          unsigned short val_nZone) {
-  
-  int rank = MASTER_NODE;
-#ifdef HAVE_MPI
-  MPI_Comm_rank(MPI_COMM_WORLD, &rank);
-#endif
-  
-  if (val_nZone == SINGLE_ZONE) {
-    
-    /*--- Single zone problem: instantiate the single zone driver class. ---*/
-    if (rank == MASTER_NODE) cout << "Instantiating a single zone driver for the problem. " << endl;
-    
-    *driver = new CSingleZoneDriver(iteration_container, solver_container, geometry_container,
-                                    integration_container, numerics_container, config_container, val_nZone);
-    
-  } else if (config_container[ZONE_0]->GetUnsteady_Simulation() == TIME_SPECTRAL) {
-    
-    /*--- Use the spectral method driver. ---*/
-    
-    if (rank == MASTER_NODE) cout << "Instantiating a spectral method driver for the problem. " << endl;
-    *driver = new CSpectralDriver(iteration_container, solver_container, geometry_container,
-                                  integration_container, numerics_container, config_container, val_nZone);
-    
-  } else {
-    
-    /*--- Multi-zone problem: instantiate the multi-zone driver class by default
-     or a specialized driver class for a particular multi-physics problem. ---*/
-    
-    if (rank == MASTER_NODE) cout << "Instantiating a multi-zone driver for the problem. " << endl;
-    *driver = new CMultiZoneDriver(iteration_container, solver_container, geometry_container,
-                                   integration_container, numerics_container, config_container, val_nZone);
-    
-    /*--- Future multi-zone drivers instatiated here. ---*/
-    
-  }
-  
-}
-
-
-void Geometrical_Preprocessing(CGeometry ***geometry, CConfig **config, unsigned short val_nZone) {
-  
-  unsigned short iMGlevel, iZone;
-  unsigned long iPoint;
-  int rank = MASTER_NODE;
-  
-#ifdef HAVE_MPI
-  MPI_Comm_rank(MPI_COMM_WORLD, &rank);
-#endif
-  
-  for (iZone = 0; iZone < val_nZone; iZone++) {
-    
-    /*--- Compute elements surrounding points, points surrounding points ---*/
-    
-    if (rank == MASTER_NODE) cout << "Setting point connectivity." << endl;
-    geometry[iZone][MESH_0]->SetPoint_Connectivity();
-    
-    /*--- Renumbering points using Reverse Cuthill McKee ordering ---*/
-    
-    if (rank == MASTER_NODE) cout << "Renumbering points (Reverse Cuthill McKee Ordering)." << endl;
-    geometry[iZone][MESH_0]->SetRCM_Ordering(config[iZone]);
-    
-    /*--- recompute elements surrounding points, points surrounding points ---*/
-    
-    if (rank == MASTER_NODE) cout << "Recomputing point connectivity." << endl;
-    geometry[iZone][MESH_0]->SetPoint_Connectivity();
-    
-    /*--- Compute elements surrounding elements ---*/
-    
-    if (rank == MASTER_NODE) cout << "Setting element connectivity." << endl;
-    geometry[iZone][MESH_0]->SetElement_Connectivity();
-    
-    /*--- Check the orientation before computing geometrical quantities ---*/
-    
-    if (rank == MASTER_NODE) cout << "Checking the numerical grid orientation." << endl;
-    geometry[iZone][MESH_0]->SetBoundVolume();
-    geometry[iZone][MESH_0]->Check_IntElem_Orientation(config[iZone]);
-    geometry[iZone][MESH_0]->Check_BoundElem_Orientation(config[iZone]);
-    
-    /*--- Create the edge structure ---*/
-    
-    if (rank == MASTER_NODE) cout << "Identifying edges and vertices." << endl;
-    geometry[iZone][MESH_0]->SetEdges();
-    geometry[iZone][MESH_0]->SetVertex(config[iZone]);
-    
-    /*--- Compute cell center of gravity ---*/
-    
-    if (rank == MASTER_NODE) cout << "Computing centers of gravity." << endl;
-    geometry[iZone][MESH_0]->SetCoord_CG();
-    
-    /*--- Create the control volume structures ---*/
-    
-    if (rank == MASTER_NODE) cout << "Setting the control volume structure." << endl;
-    geometry[iZone][MESH_0]->SetControlVolume(config[iZone], ALLOCATE);
-    geometry[iZone][MESH_0]->SetBoundControlVolume(config[iZone], ALLOCATE);
-    
-    /*--- Visualize a dual control volume if requested ---*/
-    
-    if ((config[iZone]->GetVisualize_CV() >= 0) &&
-        (config[iZone]->GetVisualize_CV() < (long)geometry[iZone][MESH_0]->GetnPointDomain()))
-      geometry[iZone][MESH_0]->VisualizeControlVolume(config[iZone], UPDATE);
-    
-    /*--- Identify closest normal neighbor ---*/
-    
-    if (rank == MASTER_NODE) cout << "Searching for the closest normal neighbors to the surfaces." << endl;
-    geometry[iZone][MESH_0]->FindNormal_Neighbor(config[iZone]);
-    
-    /*--- Compute the surface curvature ---*/
-    
-    if (rank == MASTER_NODE) cout << "Compute the surface curvature." << endl;
-    geometry[iZone][MESH_0]->ComputeSurf_Curvature(config[iZone]);
-    
-    if ((config[iZone]->GetnMGLevels() != 0) && (rank == MASTER_NODE))
-      cout << "Setting the multigrid structure." << endl;
-    
-  }
-  
-  /*--- Loop over all the new grid ---*/
-  
-  for (iMGlevel = 1; iMGlevel <= config[ZONE_0]->GetnMGLevels(); iMGlevel++) {
-    
-    /*--- Loop over all zones at each grid level. ---*/
-    
-    for (iZone = 0; iZone < val_nZone; iZone++) {
-      
-      /*--- Create main agglomeration structure ---*/
-      
-      geometry[iZone][iMGlevel] = new CMultiGridGeometry(geometry, config, iMGlevel, iZone);
-      
-      /*--- Compute points surrounding points. ---*/
-      
-      geometry[iZone][iMGlevel]->SetPoint_Connectivity(geometry[iZone][iMGlevel-1]);
-      
-      /*--- Create the edge structure ---*/
-      
-      geometry[iZone][iMGlevel]->SetEdges();
-      geometry[iZone][iMGlevel]->SetVertex(geometry[iZone][iMGlevel-1], config[iZone]);
-      
-      /*--- Create the control volume structures ---*/
-      
-      geometry[iZone][iMGlevel]->SetControlVolume(config[iZone], geometry[iZone][iMGlevel-1], ALLOCATE);
-      geometry[iZone][iMGlevel]->SetBoundControlVolume(config[iZone], geometry[iZone][iMGlevel-1], ALLOCATE);
-      geometry[iZone][iMGlevel]->SetCoord(geometry[iZone][iMGlevel-1]);
-      
-      /*--- Find closest neighbor to a surface point ---*/
-      
-      geometry[iZone][iMGlevel]->FindNormal_Neighbor(config[iZone]);
-      
-    }
-    
-  }
-  
-  /*--- For unsteady simulations, initialize the grid volumes
-   and coordinates for previous solutions. Loop over all zones/grids ---*/
-  
-  for (iZone = 0; iZone < val_nZone; iZone++) {
-    if (config[iZone]->GetUnsteady_Simulation() && config[iZone]->GetGrid_Movement()) {
-      for (iMGlevel = 0; iMGlevel <= config[iZone]->GetnMGLevels(); iMGlevel++) {
-        for (iPoint = 0; iPoint < geometry[iZone][iMGlevel]->GetnPoint(); iPoint++) {
-          
-          /*--- Update cell volume ---*/
-          
-          geometry[iZone][iMGlevel]->node[iPoint]->SetVolume_n();
-          geometry[iZone][iMGlevel]->node[iPoint]->SetVolume_nM1();
-          
-          /*--- Update point coordinates ---*/
-          geometry[iZone][iMGlevel]->node[iPoint]->SetCoord_n();
-          geometry[iZone][iMGlevel]->node[iPoint]->SetCoord_n1();
-          
-        }
-      }
-    }
-  }
-  
-}
->>>>>>> 73cb2648
+}