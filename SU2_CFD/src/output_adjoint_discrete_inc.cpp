--- conflicted
+++ resolved
@@ -257,18 +257,12 @@
   AddVolumeOutput("ADJ_VELOCITY-Y", "Adjoint_Velocity_y", "SOLUTION"); 
   if (nDim == 3)
     /// DESCRIPTION: Adjoint Velocity z-component.
-<<<<<<< HEAD
-    AddVolumeOutput("ADJ_VELOCITY-Z", "Adjoint_Velocity_z", "CONSERVATIVE");
-  /// DESCRIPTION: Adjoint Temperature.
-  AddVolumeOutput("ADJ_TEMPERATURE", "Adjoint_Temperature", "CONSERVATIVE");
-=======
     AddVolumeOutput("ADJ_VELOCITY-Z", "Adjoint_Velocity_z", "SOLUTION"); 
  
   if (weakly_coupled_heat || heat){
     AddVolumeOutput("ADJ_HEAT", "Adjoint_Heat", "SOLUTION");
   }
 
->>>>>>> 9582f744
   switch(turb_model){
   case SA: case SA_NEG: case SA_E: case SA_COMP: case SA_E_COMP:
     /// DESCRIPTION: Adjoint nu tilde.
@@ -361,11 +355,6 @@
   SetVolumeOutputValue("ADJ_VELOCITY-Y", iPoint, Node_AdjFlow->GetSolution(2));
   if (nDim == 3){
     SetVolumeOutputValue("ADJ_VELOCITY-Z", iPoint, Node_AdjFlow->GetSolution(3));
-<<<<<<< HEAD
-    SetVolumeOutputValue("ADJ_TEMPERATURE",     iPoint, Node_AdjFlow->GetSolution(4));
-  } else {
-    SetVolumeOutputValue("ADJ_TEMPERATURE",     iPoint, Node_AdjFlow->GetSolution(3));
-=======
   }
 
   if (weakly_coupled_heat){
@@ -374,7 +363,6 @@
   if (heat){
     if (nDim == 3) SetVolumeOutputValue("ADJ_HEAT", iPoint, Node_AdjFlow->GetSolution(4));
     else           SetVolumeOutputValue("ADJ_HEAT", iPoint, Node_AdjFlow->GetSolution(3));
->>>>>>> 9582f744
   }
   // Turbulent 
   switch(turb_model){
