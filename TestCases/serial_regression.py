--- conflicted
+++ resolved
@@ -196,11 +196,7 @@
     rae2822_sst.cfg_dir   = "rans/rae2822"
     rae2822_sst.cfg_file  = "turb_SST_RAE2822.cfg"
     rae2822_sst.test_iter = 20
-<<<<<<< HEAD
-    rae2822_sst.test_vals = [-0.514966, 4.910923, 0.825022, 0.052675] #last 4 columns
-=======
     rae2822_sst.test_vals = [-0.510826, 4.909749, 0.825022, 0.052675] #last 4 columns
->>>>>>> 7dcdfe40
     rae2822_sst.su2_exec  = "SU2_CFD"
     rae2822_sst.timeout   = 1600
     rae2822_sst.tol       = 0.00001
@@ -282,11 +278,7 @@
     turb_naca0012_sst_restart_mg.cfg_file  = "turb_NACA0012_sst_multigrid_restart.cfg"
     turb_naca0012_sst_restart_mg.test_iter = 50
     turb_naca0012_sst_restart_mg.ntest_vals = 5
-<<<<<<< HEAD
-    turb_naca0012_sst_restart_mg.test_vals = [-6.459421, -4.595755, 1.201830, -0.007146, 0.080516] #last 5 columns
-=======
     turb_naca0012_sst_restart_mg.test_vals = [-6.459444, -4.595710, 1.201844, -0.007146, 0.080517] #last 5 columns
->>>>>>> 7dcdfe40
     turb_naca0012_sst_restart_mg.su2_exec  = "SU2_CFD"
     turb_naca0012_sst_restart_mg.timeout   = 3200
     turb_naca0012_sst_restart_mg.tol       = 0.000001
@@ -345,13 +337,8 @@
     schubauer_klebanoff_transition              = TestCase('Schubauer_Klebanoff')
     schubauer_klebanoff_transition.cfg_dir      = "transition/Schubauer_Klebanoff"
     schubauer_klebanoff_transition.cfg_file     = "transitional_BC_model_ConfigFile.cfg"
-<<<<<<< HEAD
-    schubauer_klebanoff_transition.test_iter    = 100
-    schubauer_klebanoff_transition.test_vals    = [-9.045282, -15.296966, 0.000433, 0.001704] #last 4 columns
-=======
     schubauer_klebanoff_transition.test_iter    = 10
     schubauer_klebanoff_transition.test_vals    = [-8.287490, -14.278189, 0.000050, 0.007986] #last 4 columns
->>>>>>> 7dcdfe40
     schubauer_klebanoff_transition.su2_exec     = "SU2_CFD"
     schubauer_klebanoff_transition.timeout      = 1600
     schubauer_klebanoff_transition.tol          = 0.00001
@@ -414,11 +401,7 @@
     contadj_ns_cylinder.cfg_dir   = "cont_adj_navierstokes/cylinder"
     contadj_ns_cylinder.cfg_file  = "lam_cylinder.cfg"
     contadj_ns_cylinder.test_iter = 20
-<<<<<<< HEAD
-    contadj_ns_cylinder.test_vals = [ -3.661071, -9.126563, 2.056700, -0.000000] #last 4 columns
-=======
     contadj_ns_cylinder.test_vals = [ -3.665848, -9.132055, 2.056700, -0.000000] #last 4 columns
->>>>>>> 7dcdfe40
     contadj_ns_cylinder.su2_exec  = "SU2_CFD"
     contadj_ns_cylinder.timeout   = 1600
     contadj_ns_cylinder.tol       = 0.00001
@@ -634,11 +617,7 @@
     Jones_tc.cfg_dir   = "turbomachinery/APU_turbocharger"
     Jones_tc.cfg_file  = "Jones.cfg"
     Jones_tc.test_iter = 5
-<<<<<<< HEAD
-    Jones_tc.test_vals = [-5.351599, 0.407111, 82.840290, 0.882243] #last 4 columns
-=======
     Jones_tc.test_vals = [-5.304569, 0.419188, 80.085880, 1.034776] #last 4 columns
->>>>>>> 7dcdfe40
     Jones_tc.su2_exec  = "SU2_CFD"
     Jones_tc.timeout   = 1600
     Jones_tc.tol       = 0.00001
@@ -649,11 +628,7 @@
     Jones_tc_rst.cfg_dir   = "turbomachinery/APU_turbocharger"
     Jones_tc_rst.cfg_file  = "Jones_rst.cfg"
     Jones_tc_rst.test_iter = 5
-<<<<<<< HEAD
-    Jones_tc_rst.test_vals = [-4.279683, -1.421869, 82.253640, 2.776473] #last 4 columns
-=======
     Jones_tc_rst.test_vals = [-4.422871, -1.618084, 82.250580, 2.791307] #last 4 columns
->>>>>>> 7dcdfe40
     Jones_tc_rst.su2_exec  = "SU2_CFD"
     Jones_tc_rst.timeout   = 1600
     Jones_tc_rst.tol       = 0.00001
@@ -664,11 +639,7 @@
     axial_stage2D.cfg_dir   = "turbomachinery/axial_stage_2D"
     axial_stage2D.cfg_file  = "Axial_stage2D.cfg"
     axial_stage2D.test_iter = 20
-<<<<<<< HEAD
-    axial_stage2D.test_vals = [ -1.836926, 5.787277, 73.679940, 0.888933] #last 4 columns
-=======
     axial_stage2D.test_vals = [-1.837052, 5.787278, 73.679940, 0.888933] #last 4 columns
->>>>>>> 7dcdfe40
     axial_stage2D.su2_exec  = "SU2_CFD"
     axial_stage2D.timeout   = 1600
     axial_stage2D.tol       = 0.00001
@@ -679,11 +650,7 @@
     transonic_stator.cfg_dir   = "turbomachinery/transonic_stator_2D"
     transonic_stator.cfg_file  = "transonic_stator.cfg"
     transonic_stator.test_iter = 20
-<<<<<<< HEAD
-    transonic_stator.test_vals = [-1.109571, 6.120397, 67.101450, 0.070037] #last 4 columns
-=======
     transonic_stator.test_vals = [-1.111211, 6.120416, 67.101490, 0.070037] #last 4 columns
->>>>>>> 7dcdfe40
     transonic_stator.su2_exec  = "SU2_CFD"
     transonic_stator.timeout   = 1600
     transonic_stator.tol       = 0.00001
@@ -694,11 +661,7 @@
     transonic_stator_rst.cfg_dir   = "turbomachinery/transonic_stator_2D"
     transonic_stator_rst.cfg_file  = "transonic_stator_rst.cfg"
     transonic_stator_rst.test_iter = 20
-<<<<<<< HEAD
-    transonic_stator_rst.test_vals = [-0.487766, 4.460510, 6.456515, 0.004009] #last 4 columns
-=======
     transonic_stator_rst.test_vals = [-0.487105, 4.460638, 6.456525, 0.004009] #last 4 columns
->>>>>>> 7dcdfe40
     transonic_stator_rst.su2_exec  = "SU2_CFD"
     transonic_stator_rst.timeout   = 1600
     transonic_stator_rst.tol       = 0.00001
