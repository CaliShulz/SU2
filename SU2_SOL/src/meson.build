--- conflicted
+++ resolved
@@ -1,18 +1,6 @@
 su2_sol_src = ['SU2_SOL.cpp']
 if get_option('enable-normal')
   su2_cfd_obj = su2_cfd.extract_objects(['solver_structure.cpp',
-<<<<<<< HEAD
-                      		         'output_structure.cpp',
-                                         'output_cgns.cpp',
-                                         'output_fieldview.cpp',
-                                         'output_inria.cpp',
-                                         'output_paraview.cpp',
-                                         'output_physics.cpp',
-                                         'output_su2.cpp',
-                                         'output_tecplot.cpp',
-				         'variables/CBaselineVariable.cpp',
-				         'variables/CVariable.cpp'])
-=======
                                         'output/COutput.cpp',
                                         'output/output_structure_legacy.cpp',
                                         'output/CBaselineOutput.cpp',
@@ -30,10 +18,9 @@
                                         'output/filewriter/CSU2FileWriter.cpp',
                                         'output/filewriter/CSU2BinaryFileWriter.cpp',
                                         'output/filewriter/CSU2MeshFileWriter.cpp',
-                                        'variables/CBaselineVariable.cpp',
-                                        'variables/CVariable.cpp'])
+				         'variables/CBaselineVariable.cpp',
+				         'variables/CVariable.cpp'])
 
->>>>>>> efaf499d
 
   su2_sol = executable('SU2_SOL',
                       su2_sol_src, 
