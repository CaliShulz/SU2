project('SU2', 'c', 'cpp', 
        version: '6.2.0', 
        license: 'LGPL2',
        default_options: ['buildtype=release', 
                          'warning_level=0', 
                          'cpp_std=c++11'])


pymod = import('python')
python = pymod.find_installation()

su2_cpp_args = []
su2_deps     = [declare_dependency(include_directories: 'externals/CLI11')]

<<<<<<< HEAD
default_warning_flags = ['-Wno-unused-parameter',
                         '-Wno-empty-body',
                         '-Wno-format-security',
                         '-Wno-deprecated-declarations',
                         '-Wno-non-virtual-dtor',
                         '-Wno-inconsistent-missing-override']
=======
if build_machine.system() == 'windows'
  default_warning_flags = []
else
  default_warning_flags = ['-Wno-unused-parameter',
                           '-Wno-empty-body',
                           '-Wno-format-security',
                           '-Wno-deprecated-declarations',
                           '-Wno-non-virtual-dtor']
endif
>>>>>>> 15f0258a

# meson script path
script_path = meson.source_root() / 'meson_scripts'

# mpi flag
mpi = false

# If custom mpi mode is enabled, include and library pathes for MPI have to be set manually to env variables
if get_option('custom-mpi')
  mpi_dep = []
  mpi = true
# Otherwise they are automatically determined
else
  mpi_dep = [dependency('mpi', language:'c', required : get_option('with-mpi')), 
             dependency('mpi', language:'cpp', required : get_option('with-mpi'))]
  if mpi_dep[0].found() or mpi_dep[1].found()
    mpi = true
  endif
endif

if get_option('enable-autodiff') or get_option('enable-directdiff')
  codi_dep = [declare_dependency(include_directories: 'externals/codi/include')]
  codi_rev_args = '-DCODI_REVERSE_TYPE'
  codi_for_args = '-DCODI_FORWARD_TYPE'
endif

# add cgns library
if get_option('enable-cgns')
  subdir('externals/cgns')
  su2_deps     += cgns_dep
  su2_cpp_args += '-DHAVE_CGNS'
endif

# Check for non-debug build
if get_option('buildtype')!='debug'
  su2_cpp_args += '-DNDEBUG'
endif

# check if MPI dependencies are found and add them
if mpi

  # add MPI dependency 
  su2_deps += mpi_dep
  su2_cpp_args += '-DHAVE_MPI'
  
  # compile metis
  subdir('externals/metis')
  
  # add metis dependency
  su2_deps     += metis_dep
  su2_cpp_args += '-DHAVE_METIS' 
  
  # compile parmetis
  subdir('externals/parmetis')
 
  # add parmetis dependency
  su2_deps     += parmetis_dep
  su2_cpp_args += '-DHAVE_PARMETIS' 
  
  # add medi dependency
  if get_option('enable-autodiff') or get_option('enable-directdiff')
    codi_dep += declare_dependency(include_directories: ['externals/medi/include', 'externals/medi/src'])
  endif
endif

if get_option('enable-tecio')
  subdir('externals/tecio')
endif

# PaStiX
if get_option('enable-pastix')
  assert(mpi,
         'PaStiX support requires MPI')
  assert(get_option('enable-mkl') or get_option('enable-openblas'),
         'PaStiX support requires either mkl or openblas')

  su2_cpp_args += '-DHAVE_PASTIX'

  pastix_root = get_option('pastix_root')+'/install'
  scotch_root = get_option('scotch_root')+'/lib'
  pastix_dep  = declare_dependency(include_directories: pastix_root,
                                   link_args: [ '-L../'+pastix_root, '-L../'+scotch_root,
                                   '-lpastix', '-lscotch', '-lptscotch', '-lptscotcherr',
                                   '-lm', '-lrt', '-lpthread'])
  su2_deps += pastix_dep
endif

# blas-type dependencies
if get_option('enable-mkl')

  su2_cpp_args += '-DHAVE_MKL'
  mkl_root = get_option('mkl_root')
  mkl_dep = declare_dependency(include_directories: mkl_root+'/include', compile_args: '-m64',
    link_args: ['-L'+mkl_root+'/lib/intel64','-lmkl_intel_lp64','-lmkl_sequential','-lmkl_core','-lpthread','-lm','-ldl'])
  su2_deps += mkl_dep

elif get_option('enable-openblas')

  su2_cpp_args += '-DHAVE_BLAS'
  su2_cpp_args += '-DHAVE_LAPACK'
  blas_dep = dependency(get_option('blas-name'))
  su2_deps += blas_dep

endif

# compile common library
subdir('Common/src')
# compile SU2_CFD executable
subdir('SU2_CFD/src')
# compile SU2_DOT executable
subdir('SU2_DOT/src')
# compile SU2_DEF executable
subdir('SU2_DEF/src')
# compile SU2_GEO executable
subdir('SU2_GEO/src')
# compile SU2_MSH executable
subdir('SU2_MSH/src')
# compile SU2_SOL executable
subdir('SU2_SOL/src')
# install python scripts
subdir('SU2_PY')

if get_option('enable-pywrapper')
  subdir('SU2_PY/pySU2')
endif

message('''-------------------------------------------------------------------------
         |    ___ _   _ ___                                                      | 
         |   / __| | | |_  )   Release 6.2.0 'Falcon'                            | 
         |   \__ \ |_| |/ /                                                      | 
         |   |___/\___//___|   Configuration Summary                             | 
         |                                                                       | 
         ------------------------------------------------------------------------- 
         
         Option          Value
         ---------------------
         TecIO:          @2@
         CGNS:           @3@
         AD (reverse):   @4@
         AD (forward):   @5@
         Python Wrapper: @6@
         Intel-MKL:      @7@
         OpenBlas:       @8@
         PaStiX:         @9@

         Please be sure to add the $SU2_HOME and $SU2_RUN environment variables,
         and update your $PATH (and $PYTHONPATH if applicable) with $SU2_RUN

         Based on the input to this configuration, add these lines to your .bashrc file:
        
         export SU2_RUN=@0@
         export SU2_HOME=@1@
         export PATH=$PATH:$SU2_RUN
         export PYTHONPATH=$PYTHONPATH:$SU2_RUN

         Use './ninja -C @10@ install' to compile and install SU2
'''.format(get_option('prefix')+'/bin', meson.source_root(), get_option('enable-tecio'), get_option('enable-cgns'), 
           get_option('enable-autodiff'), get_option('enable-directdiff'), get_option('enable-pywrapper'), get_option('enable-mkl'),
           get_option('enable-openblas'), get_option('enable-pastix'), meson.build_root().split('/')[-1]))
        <|MERGE_RESOLUTION|>--- conflicted
+++ resolved
@@ -12,14 +12,6 @@
 su2_cpp_args = []
 su2_deps     = [declare_dependency(include_directories: 'externals/CLI11')]
 
-<<<<<<< HEAD
-default_warning_flags = ['-Wno-unused-parameter',
-                         '-Wno-empty-body',
-                         '-Wno-format-security',
-                         '-Wno-deprecated-declarations',
-                         '-Wno-non-virtual-dtor',
-                         '-Wno-inconsistent-missing-override']
-=======
 if build_machine.system() == 'windows'
   default_warning_flags = []
 else
@@ -29,7 +21,6 @@
                            '-Wno-deprecated-declarations',
                            '-Wno-non-virtual-dtor']
 endif
->>>>>>> 15f0258a
 
 # meson script path
 script_path = meson.source_root() / 'meson_scripts'
