#!/usr/bin/env python

## \file tools.py
#  \brief file i/o functions
#  \author T. Lukaczyk, F. Palacios
#  \version 6.1.0 "Falcon"
#
# The current SU2 release has been coordinated by the
# SU2 International Developers Society <www.su2devsociety.org>
# with selected contributions from the open-source community.
#
# The main research teams contributing to the current release are:
#  - Prof. Juan J. Alonso's group at Stanford University.
#  - Prof. Piero Colonna's group at Delft University of Technology.
#  - Prof. Nicolas R. Gauger's group at Kaiserslautern University of Technology.
#  - Prof. Alberto Guardone's group at Polytechnic University of Milan.
#  - Prof. Rafael Palacios' group at Imperial College London.
#  - Prof. Vincent Terrapon's group at the University of Liege.
#  - Prof. Edwin van der Weide's group at the University of Twente.
#  - Lab. of New Concepts in Aeronautics at Tech. Institute of Aeronautics.
#
# Copyright 2012-2018, Francisco D. Palacios, Thomas D. Economon,
#                      Tim Albring, and the SU2 contributors.
#
# SU2 is free software; you can redistribute it and/or
# modify it under the terms of the GNU Lesser General Public
# License as published by the Free Software Foundation; either
# version 2.1 of the License, or (at your option) any later version.
#
# SU2 is distributed in the hope that it will be useful,
# but WITHOUT ANY WARRANTY; without even the implied warranty of
# MERCHANTABILITY or FITNESS FOR A PARTICULAR PURPOSE. See the GNU
# Lesser General Public License for more details.
#
# You should have received a copy of the GNU Lesser General Public
# License along with SU2. If not, see <http://www.gnu.org/licenses/>.

# -------------------------------------------------------------------
#  Imports
# -------------------------------------------------------------------

import os
import shutil, glob
from SU2.util import ordered_bunch

# -------------------------------------------------------------------
#  Read SU2_DOT Gradient Values
# -------------------------------------------------------------------

def read_gradients( Grad_filename , scale = 1.0):
    """ reads the raw gradients from the gradient file
        returns a list of floats
    """
        
    # open file and skip first line
    gradfile = open(Grad_filename)
    gradfile.readline()
    
    # read values
    grad_vals = []
    for line in gradfile:
        line = line.strip()
        if len(line) == 0:
            break
        grad_vals.append(float(line) * scale)
    #: for each line
    
    return grad_vals

#: def read_gradients()


# -------------------------------------------------------------------
#  Read All Data from a Plot File
# -------------------------------------------------------------------

def read_plot( filename ):
    """ reads a plot file
        returns an ordered bunch with the headers for keys
        and a list of each header's floats for values.
    """
    
    extension = os.path.splitext( filename )[1]
    
    # open history file
    plot_file = open(filename)
    
    # title?
    line = plot_file.readline()
    if line.startswith('TITLE'):
        title = line.split('=')[1] .strip() # not used right now
        line = plot_file.readline()

    # process header
    if '=' in line:
        line = line.split("=")[1].strip()
    line = line.split(",")
    Variables = [ x.strip('" ') for x in line ]
    n_Vars = len(Variables)
    
    # initialize plot data dictionary
    plot_data = ordered_bunch.fromkeys(Variables)
    # must default each value to avoid pointer problems
    for key in plot_data.keys(): plot_data[key] = [] 
    
    # zone list
    zones = []
        
    # read all data rows
    while 1:
        # read line
        line = plot_file.readline()
        if not line:
            break
        
        #zone?
        if line.startswith('ZONE'):
            zone = line.split('=')[1].strip('" ')
            zones.append(zone)
            continue
        
        # split line
        line_data = line.strip().split(',')
        line_data = [ float(x.strip()) for x in line_data ]  
        
        # store to dictionary
        for i_Var in range(n_Vars):
            this_variable = Variables[i_Var] 
            plot_data[this_variable] = plot_data[this_variable] + [ line_data[i_Var] ]
    
    #: for each line

    # check for number of zones
    if len(zones) > 1:
        raise IOError('multiple zones not supported')
    
    # done
    plot_file.close()              
    return plot_data


# -------------------------------------------------------------------
#  Read All Data from History File
# -------------------------------------------------------------------

def read_history( History_filename, nZones = 1):
    """ reads a history file
        returns an ordered bunch with the history file headers for keys
        and a list of each header's floats for values.
        if header is an optimization objective, its name is mapped to 
        the optimization name.
        Iter and Time(min) headers are mapped to ITERATION and TIME
        respectively.
    """
    
    # read plot file
    plot_data = read_plot( History_filename )
    
    # initialize history data dictionary
    history_data = ordered_bunch()    
    
    # header name to config file name map
    map_dict = get_headerMap(nZones)    
    
    # map header names
    for key in plot_data.keys():
        if key in map_dict:
            var = map_dict[key]
        else:
            var = key
        history_data[var] = plot_data[key]
    
    return history_data
    
#: def read_history()



# -------------------------------------------------------------------
#  Define Dictionary Map for Header Names
# -------------------------------------------------------------------

def get_headerMap(nZones = 1):

    """ returns a dictionary that maps history file header names
        to optimization problem function names
    """
    # header name to config file name map
    history_header_map = { "Iteration"       : "ITERATION"               ,
                 "CL"              : "LIFT"                    ,
                 "CD"              : "DRAG"                    ,
                 "CSF"             : "SIDEFORCE"               ,
                 "Cp_Diff"         : "INVERSE_DESIGN_PRESSURE" ,
                 "HeatFlux_Diff"   : "INVERSE_DESIGN_HEATFLUX" ,
                 "HeatFlux_Total"  : "TOTAL_HEATFLUX"          ,
                 "HeatFlux_Maximum": "MAXIMUM_HEATFLUX"        ,
                 "Temperature_Total": "TOTAL_TEMPERATURE"        ,
                 "CMx"             : "MOMENT_X"                ,
                 "CMy"             : "MOMENT_Y"                ,
                 "CMz"             : "MOMENT_Z"                ,
                 "CFx"             : "FORCE_X"                 ,
                 "CFy"             : "FORCE_Y"                 ,
                 "CFz"             : "FORCE_Z"                 ,
                 "CL/CD"           : "EFFICIENCY"              ,
                 "AoA"             : "AOA"                     ,
                 "Custom_ObjFunc"  : "CUSTOM_OBJFUNC"          ,
                 "CMerit"          : "FIGURE_OF_MERIT"         ,
<<<<<<< HEAD
                 "Cmu"             : "JET_MOMENTUM"            ,
=======
                 "Buffet_Metric"   : "BUFFET"                  ,
>>>>>>> 002d2cae
                 "CQ"              : "TORQUE"                  ,
                 "CT"              : "THRUST"                  ,
                 "CEquivArea"      : "EQUIVALENT_AREA"         ,
                 "CNearFieldOF"    : "NEARFIELD_PRESSURE"      ,
                 "Avg_TotalPress"  : "SURFACE_TOTAL_PRESSURE"  ,
                 "Avg_Press"       : "SURFACE_STATIC_PRESSURE" ,
                 "Avg_MassFlow"    : "SURFACE_MASSFLOW"        ,
                 "Avg_Mach"        : "SURFACE_MACH"            ,
                 "Uniformity"                : "SURFACE_UNIFORMITY"            ,
                 "Secondary_Strength"        : "SURFACE_SECONDARY"            ,
                 "Momentum_Distortion"       : "SURFACE_MOM_DISTORTION"            ,
                 "Secondary_Over_Uniformity" : "SURFACE_SECOND_OVER_UNIFORM"            ,
                 "Pressure_Drop"        : "SURFACE_PRESSURE_DROP"            ,
                 "ComboObj"        : "COMBO"                   ,
                 "Time(min)"       : "TIME"                    ,
                 'Time(min)"\n'    : "TIME"                    , # TDE hack for paraview
                 "D(CL)"           : "D_LIFT"                  ,
                 "D(CD)"           : "D_DRAG"                  ,
                 "D(CSF)"          : "D_SIDEFORCE"             ,
                 "D(CMx)"          : "D_MOMENT_X"              ,
                 "D(CMy)"          : "D_MOMENT_Y"              ,
                 "D(CMz)"          : "D_MOMENT_Z"              ,
                 "D(CFx)"          : "D_FORCE_X"               ,
                 "D(CFy)"          : "D_FORCE_Y"               ,
                 "D(CFz)"          : "D_FORCE_Z"               ,
                 "D(CL/CD)"        : "D_EFFICIENCY"            ,
                 "D(Custom_ObjFunc)" : "D_CUSTOM_OBJFUNC"      ,
                 "D(HeatFlux_Total)" : "D_HEAT"                ,
                 "D(HeatFlux_Maximum)" : "D_HEAT_MAX"          ,
                 "TotalPressureLoss_1"     : "TOTAL_PRESSURE_LOSS"    ,
                 "KineticEnergyLoss_1"     : "KINETIC_ENERGY_LOSS"    ,
                 "EntropyGen_" + str(getTurboPerfIndex(nZones)) : "ENTROPY_GENERATION"     ,                   
                 "FlowAngleOut_1"          : "FLOW_ANGLE_OUT"         ,
                 "FlowAngleIn_1"           : "FLOW_ANGLE_IN"          ,
                 "MassFlowIn_1"            : "MASS_FLOW_IN"           ,
                 "MassFlowOut_1"           : "MASS_FLOW_OUT"          ,
                 "PressureRatio_1"         : "PRESSURE_RATIO"         ,
                 "TotalEfficiency_" + str(getTurboPerfIndex(nZones))  : "TOTAL_EFFICIENCY"       ,
                 "TotalStaticEfficiency_3" : "TOTAL_STATIC_EFFICIENCY",
                 "D(TotalPressureLoss_0)"  : "D_TOTAL_PRESSURE_LOSS"  ,
                 "D(TotalEfficiency_0)"       : "D_TOTAL_EFFICIENCY"       ,
                 "D(TotalPressureLoss_0)"     : "D_TOTAL_PRESSURE_LOSS"    ,
                 "D(KineticEnergyLoss_0)"     : "D_KINETIC_ENERGY_LOSS"    ,
                 "D(TotalStaticEfficiency_0)" : "D_TOTAL_STATIC_EFFICIENCY",
                 "D(FlowAngleOut_0)"          : "D_FLOW_ANGLE_OUT"         ,
                 "D(FlowAngleIn_0)"           : "D_FLOW_ANGLE_IN"          ,
                 "D(MassFlowIn_0)"            : "D_MASS_FLOW_IN"           ,
                 "D(MassFlowOut_0)"           : "D_MASS_FLOW_OUT"          ,
                 "D(PressureRatio_0)"         : "D_PRESSURE_RATIO"         ,
                 "D(EnthalpyOut_0)"           : "D_ENTHALPY_OUT"           ,
                 "D(TotalEnthalpy_0)"         : "D_TOTAL_ENTHALPY_OUT"     ,
                 "D(Uniformity)"                : "D_SURFACE_UNIFORMITY"            ,
                 "D(Secondary_Strength)"        : "D_SURFACE_SECONDARY"             ,
                 "D(Momentum_Distortion)"       : "D_SURFACE_MOM_DISTORTION"        ,
                 "D(Secondary_Over_Uniformity)" : "D_SURFACE_SECOND_OVER_UNIFORM"   ,
                 "D(Pressure_Drop)"             : "D_SURFACE_PRESSURE_DROP"         }
 
    return history_header_map        

def getTurboPerfIndex(nZones = 1):

  if int(nZones) > 1:
    index = int(nZones) + int(int(nZones)/2.0) + 1
  else: 
    index = 1
  return index


#: def get_headerMap()


# -------------------------------------------------------------------
#  Optimizer Function Names
# -------------------------------------------------------------------

# Aerodynamic Optimizer Function Names

optnames_aero = [ "LIFT"                        ,
                  "DRAG"                        ,
                  "SIDEFORCE"                   ,
                  "MOMENT_X"                    ,
                  "MOMENT_Y"                    ,
                  "MOMENT_Z"                    ,
                  "FORCE_X"                     ,
                  "FORCE_Y"                     ,
                  "FORCE_Z"                     ,
                  "EFFICIENCY"                  ,
                  "FIGURE_OF_MERIT"             ,
<<<<<<< HEAD
                  "JET_MOMENTUM"                ,
=======
                  "BUFFET"                      ,
>>>>>>> 002d2cae
                  "TORQUE"                      ,
                  "THRUST"                      ,
                  "SURFACE_TOTAL_PRESSURE"      ,
                  "SURFACE_STATIC_PRESSURE"     ,
                  "SURFACE_MASSFLOW"            ,
                  "SURFACE_MACH"                ,
                  "SURFACE_UNIFORMITY"          ,
                  "SURFACE_SECONDARY"           ,
                  "SURFACE_MOM_DISTORTION"      ,
                  "SURFACE_SECOND_OVER_UNIFORM" ,
                  "SURFACE_PRESSURE_DROP"       ,
                  "EQUIVALENT_AREA"             ,
                  "NEARFIELD_PRESSURE"          ,
                  "INVERSE_DESIGN_PRESSURE"     ,
                  "INVERSE_DESIGN_HEATFLUX"     ,
                  "TOTAL_HEATFLUX"              ,
                  "MAXIMUM_HEATFLUX"            ,
                  "CUSTOM_OBJFUNC"              ,
                  "COMBO"]

# Turbo performance optimizer Function Names
optnames_turbo = ["TOTAL_PRESSURE_LOSS"     ,
                  "KINETIC_ENERGY_LOSS"     ,
                  "ENTROPY_GENERATION"      ,
                  "EULERIAN_WORK"           ,
                  "FLOW_ANGLE_IN"           ,
                  "FLOW_ANGLE_OUT"          ,
                  "MASS_FLOW_IN"            ,
                  "MASS_FLOW_OUT"           ,
                  "PRESSURE_RATIO"          ,
                  "TOTAL_EFFICIENCY"        ,
                  "TOTAL_STATIC_EFFICIENCY" ,
                 ]
#: optnames_aero

optnames_stab = [ "D_LIFT_D_ALPHA"               ,
                  "D_DRAG_D_ALPHA"               ,
                  "D_SIDEFORCE_D_ALPHA"          ,
                  "D_MOMENT_X_D_ALPHA"           ,
                  "D_MOMENT_Y_D_ALPHA"           ,
                  "D_MOMENT_Z_D_ALPHA"           ,
                ]

#: Multipoint Optimizer Function Names

# optnames_multi = ['{}_{}'.format('MULTIPOINT', a) for a in optnames_aero]

optnames_multi = [ "MULTIPOINT_LIFT"               ,
                   "MULTIPOINT_DRAG"               ,
                   "MULTIPOINT_SIDEFORCE"          ,
                   "MULTIPOINT_MOMENT_X"           ,
                   "MULTIPOINT_MOMENT_Y"           ,
                   "MULTIPOINT_MOMENT_Z"           ,
                   "MULTIPOINT_CUSTOM_OBJFUNC"]

# Geometric Optimizer Function Names
optnames_geo = [ "AIRFOIL_AREA"                   ,
                 "AIRFOIL_THICKNESS"              ,
                 "AIRFOIL_CHORD"                  ,
                 "AIRFOIL_LE_RADIUS"              ,
                 "AIRFOIL_TOC"                    ,
                 "AIRFOIL_ALPHA"                  ,
                 "FUSELAGE_VOLUME"        ,
                 "FUSELAGE_WETTED_AREA"   ,
                 "FUSELAGE_MIN_WIDTH"     ,
                 "FUSELAGE_MAX_WIDTH"     ,
                 "FUSELAGE_MIN_WATERLINE_WIDTH"  ,
                 "FUSELAGE_MAX_WATERLINE_WIDTH"  ,
                 "FUSELAGE_MIN_HEIGHT"    ,
                 "FUSELAGE_MAX_HEIGHT"    ,
                 "FUSELAGE_MAX_CURVATURE" ,
                 "WING_VOLUME"            ,
                 "WING_MIN_THICKNESS" ,
                 "WING_MAX_THICKNESS" ,
                 "WING_MIN_CHORD"         ,
                 "WING_MAX_CHORD"         ,
                 "WING_MIN_LE_RADIUS"     ,
                 "WING_MAX_LE_RADIUS"     ,
                 "WING_MIN_TOC"           ,
                 "WING_MAX_TOC"           ,
                 "WING_OBJFUN_MIN_TOC"    ,
                 "WING_MAX_TWIST"         ,
                 "WING_MAX_CURVATURE"     ,
                 "WING_MAX_DIHEDRAL"           ,
                 "NACELLE_VOLUME"            ,
                 "NACELLE_MIN_THICKNESS"     ,
                 "NACELLE_MAX_THICKNESS"     ,
                 "NACELLE_MIN_CHORD"         ,
                 "NACELLE_MAX_CHORD"         ,
                 "NACELLE_MIN_LE_RADIUS"     ,
                 "NACELLE_MAX_LE_RADIUS"     ,
                 "NACELLE_MIN_TOC"           ,
                 "NACELLE_MAX_TOC"           ,
                 "NACELLE_OBJFUN_MIN_TOC"    ,
                 "NACELLE_MAX_TWIST"         ]
                 
PerStation = []
for i in range(20):
    PerStation.append("STATION" + str(i) + "_AREA")
    PerStation.append("STATION" + str(i) + "_LENGTH")
    PerStation.append("STATION" + str(i) + "_WIDTH")
    PerStation.append("STATION" + str(i) + "_WATERLINE_WIDTH")
    PerStation.append("STATION" + str(i) + "_HEIGHT")
    PerStation.append("STATION" + str(i) + "_THICKNESS")
    PerStation.append("STATION" + str(i) + "_CHORD")
    PerStation.append("STATION" + str(i) + "_LE_RADIUS")
    PerStation.append("STATION" + str(i) + "_TOC")
    PerStation.append("STATION" + str(i) + "_TWIST")

optnames_geo.extend(PerStation)
                 
#: optnames_geo

grad_names_directdiff = ["D_LIFT",
                         "D_DRAG",
                         "D_SIDEFORCE",
                         "D_MOMENT_X",
                         "D_MOMENT_Y",
                         "D_MOMENT_Z",
                         "D_FORCE_X",
                         "D_FORCE_Y",
                         "D_FORCE_Z",
                         "D_EFFICIENCY",
                         "D_CUSTOM_OBJFUNC",
                         "D_HEAT",
                         "D_MAX_HEAT",
                         "D_TOTAL_PRESSURE_LOSS",
                         "D_TOTAL_EFFICIENCY",
                         "D_TOTAL_PRESSURE_LOSS",
                         "D_KINETIC_ENERGY_LOSS",
                         "D_TOTAL_STATIC_EFFICIENCY",
                         "D_FLOW_ANGLE_OUT",
                         "D_FLOW_ANGLE_IN",
                         "D_MASS_FLOW_IN",
                         "D_MASS_FLOW_OUT",
                         "D_PRESSURE_RATIO",
                         "D_ENTHALPY_OUT",
                         "D_TOTAL_ENTHALPY_OUT",
                         "D_SURFACE_UNIFORMITY",
                         "D_SURFACE_SECONDARY",
                         "D_SURFACE_MOM_DISTORTION",
                         "D_SURFACE_SECOND_OVER_UNIFORM",
                         "D_SURFACE_PRESSURE_DROP"]

grad_names_map = ordered_bunch()
grad_names_map.MASS_FLOW_IN = "D_MASS_FLOW_IN"
grad_names_map.MOMENT_Z = "D_MOMENT_Z"
grad_names_map.FLOW_ANGLE_OUT = "D_FLOW_ANGLE_OUT"
grad_names_map.MASS_FLOW_OUT = "D_MASS_FLOW_OUT"
grad_names_map.FLOW_ANGLE_IN = "D_FLOW_ANGLE_IN"
grad_names_map.FORCE_Z = "D_FORCE_Z"
grad_names_map.FORCE_Y = "D_FORCE_Y"
grad_names_map.FORCE_X = "D_FORCE_X"
grad_names_map.TOTAL_EFFICIENCY = "D_TOTAL_EFFICIENCY"
grad_names_map.TOTAL_STATIC_EFFICIENCY = "D_TOTAL_STATIC_EFFICIENCY"
grad_names_map.PRESSURE_RATIO = "D_PRESSURE_RATIO"
grad_names_map.EFFICIENCY = "D_EFFICIENCY"
grad_names_map.DRAG = "D_DRAG"
grad_names_map.LIFT = "D_LIFT"
grad_names_map.TOTAL_ENTHALPY_OUT = "D_TOTAL_ENTHALPY_OUT"
grad_names_map.TOTAL_PRESSURE_LOSS = "D_TOTAL_PRESSURE_LOSS"
grad_names_map.MOMENT_Y = "D_MOMENT_Y"
grad_names_map.MOMENT_X="D_MOMENT_X"
grad_names_map.SIDEFORCE = "D_SIDEFORCE"
grad_names_map.ENTHALPY_OUT = "D_ENTHALPY_OUT"
grad_names_map.KINETIC_ENERGY_LOSS = "D_KINETIC_ENERGY_LOSS"
grad_names_map.CUSTOM_OBJFUNC = "D_CUSTOM_OBJFUNC"
grad_names_map.HEAT = "D_HEAT"
grad_names_map.MAX_HEAT = "D_MAX_HEAT"
grad_names_map.SURFACE_UNIFORMITY = "D_SURFACE_UNIFORMITY"
grad_names_map.SURFACE_SECONDARY = "D_SURFACE_SECONDARY"
grad_names_map.SURFACE_MOM_DISTORTION = "D_SURFACE_MOM_DISTORTION"
grad_names_map.SURFACE_SECOND_OVER_UNIFORM = "D_SURFACE_SECOND_OVER_UNIFORM"
grad_names_map.SURFACE_PRESSURE_DROP = "D_SURFACE_PRESSURE_DROP"

# per-surface functions
per_surface_map = {"LIFT"       :   "CL" ,
                  "DRAG"        :   "CD" ,
                  "SIDEFORCE"   :   "CSF"  ,
                  "MOMENT_X"    :   "CMx"   ,
                  "MOMENT_Y"    :   "CMy"   ,
                  "MOMENT_Z"    :   "CMz"   ,
                  "FORCE_X"     :   "CFx"   ,
                  "FORCE_Y"     :   "CFy"   ,
                  "FORCE_Z"     :   "CFz"   ,
                  "EFFICIENCY"  :   "CL/CD" ,
                  "JET_MOMENTUM":   "Cmu"}

# -------------------------------------------------------------------
#  Include per-surface output from History File
# ------------------------------------------------------------------- 
def update_persurface(config, state):
    # Update the header map (checking to make sure entries are not duplicated)
    header_map = get_headerMap()
    for base in per_surface_map:
        base2 = per_surface_map[base]
        for marker in config['MARKER_MONITORING']:
            if not (base2+'_'+marker) in header_map:
                header_map[base2+'_'+marker] = base2+'_'+marker
    # Update the function values in state to include the per-surface quantities
    if 'DIRECT' in state['HISTORY']:
        for base in per_surface_map:
            base2 = per_surface_map[base]
            for marker in config['MARKER_MONITORING']:
                if (base2+'_'+marker) in state['HISTORY']['DIRECT']:
                    state['FUNCTIONS'][base2+'_'+marker] = state['HISTORY']['DIRECT'][base2+'_'+marker][-1]
                    
# -------------------------------------------------------------------
#  Read Aerodynamic Function Values from History File
# -------------------------------------------------------------------

def read_aerodynamics( History_filename , nZones = 1, special_cases=[], final_avg=0 ):
    """ values = read_aerodynamics(historyname, special_cases=[])
        read aerodynamic function values from history file
        
        Outputs:
            dictionary with function keys and thier values
            if special cases has 'UNSTEADY_SIMULATION', returns time averaged data
            otherwise returns final value from history file
    """
    
    # read the history data
    history_data = read_history(History_filename, nZones)
    
    # list of functions to pull
    func_names = optnames_aero + grad_names_directdiff + optnames_turbo

    # pull only these functions
    Func_Values = ordered_bunch()
    for this_objfun in func_names:
        if this_objfun in history_data:
            Func_Values[this_objfun] = history_data[this_objfun] 
    
    # for unsteady cases, average time-accurate objective function values
    if 'UNSTEADY_SIMULATION' in special_cases and not final_avg:
        for key,value in Func_Values.items():
            Func_Values[key] = sum(value)/len(value)
         
    # average the final iterations   
    elif final_avg:
        for key,value in Func_Values.iteritems():
            # only the last few iterations
            i_fin = min([final_avg,len(value)])
            value = value[-i_fin:]
            Func_Values[key] = sum(value)/len(value)
    
    # otherwise, keep only last value
    else:
        for key,value in Func_Values.iteritems():
            Func_Values[key] = value[-1]
                    
    return Func_Values
    
#: def read_aerodynamics()



# -------------------------------------------------------------------
#  Get Objective Function Sign
# -------------------------------------------------------------------

def get_objectiveSign( ObjFun_name ):
    """ returns -1 for maximization problems:
            LIFT
            EFFICIENCY
            THRUST
            FIGURE_OF_MERIT
            MASS_FLOW_RATE
            SURFACE_TOTAL_PRESSURE
            SURFACE_STATIC_PRESSURE
            SURFACE_MASSFLOW
            SURFACE_MACH
            TOTAL_STATIC_EFFICIENCY
        returns +1 otherwise
    """
    
    # flip sign for maximization problems
    if ObjFun_name == "LIFT"            : return -1.0
    if ObjFun_name == "EFFICIENCY"      : return -1.0
    if ObjFun_name == "THRUST"          : return -1.0
    if ObjFun_name == "FIGURE_OF_MERIT" : return -1.0
    if ObjFun_name == "SURFACE_TOTAL_PRESSURE"  : return -1.0
    if ObjFun_name == "SURFACE_STATIC_PRESSURE" : return -1.0
    if ObjFun_name == "SURFACE_MASSFLOW"        : return -1.0
    if ObjFun_name == "SURFACE_MACH"            : return -1.0
    if ObjFun_name == "TOTAL_STATIC_EFFICIENCY" :return -1.0
    
    # otherwise
    return 1.0

#: def get_objectiveSign()


# -------------------------------------------------------------------
#  Get Constraint Sign
# -------------------------------------------------------------------

def get_constraintSign( sign ):
    """ gets +/-1 given a constraint sign < or > respectively
        inequality constraint is posed as c(x) < 0
    """
    sign_map = { '>' : -1.0 ,
                 '<' : +1.0  }
    assert not sign=='=' , 'Sign "=" not valid'
    
    return sign_map[sign]

#: def get_constraintSign()


# -------------------------------------------------------------------
#  Get Adjoint Filename Suffix
# -------------------------------------------------------------------

def get_adjointSuffix(objective_function=None):
    """ gets the adjoint suffix given an objective function """
    
    # adjoint name map
    name_map = { "DRAG"                        : "cd"        ,
                 "LIFT"                        : "cl"        ,
                 "SIDEFORCE"                   : "csf"       ,
                 "MOMENT_X"                    : "cmx"       ,
                 "MOMENT_Y"                    : "cmy"       ,
                 "MOMENT_Z"                    : "cmz"       ,
                 "FORCE_X"                     : "cfx"       ,
                 "FORCE_Y"                     : "cfy"       ,
                 "FORCE_Z"                     : "cfz"       ,
                 "EFFICIENCY"                  : "eff"       ,
                 "INVERSE_DESIGN_PRESSURE"     : "invpress"  ,
                 "INVERSE_DESIGN_HEAT"         : "invheat"   ,
                 "MAXIMUM_HEATFLUX"            : "maxheat"   ,
                 "TOTAL_HEATFLUX"              : "totheat"   ,
                 "EQUIVALENT_AREA"             : "ea"        ,
                 "NEARFIELD_PRESSURE"          : "nfp"       ,
                 "THRUST"                      : "ct"        ,
                 "TORQUE"                      : "cq"        ,
                 "FIGURE_OF_MERIT"             : "merit"     ,
<<<<<<< HEAD
                 "JET_MOMENTUM"                : "cmu"       ,
=======
                 "BUFFET"                      : "buffet"    ,
>>>>>>> 002d2cae
                 "SURFACE_TOTAL_PRESSURE"      : "pt"        ,
                 "SURFACE_STATIC_PRESSURE"     : "pe"        ,
                 "SURFACE_MASSFLOW"            : "mfr"       ,
                 "SURFACE_MACH"                : "mach"      ,
                 "SURFACE_UNIFORMITY"          : "uniform"   ,
                 "SURFACE_SECONDARY"           : "second"    ,
                 "SURFACE_MOM_DISTORTION"      : "distort"   ,
                 "SURFACE_SECOND_OVER_UNIFORM" : "sou"       ,
                 "SURFACE_PRESSURE_DROP"       : "dp"        ,
                 "CUSTOM_OBJFUNC"              : "custom"    ,
                 "KINETIC_ENERGY_LOSS"         : "ke"        ,
                 "TOTAL_PRESSURE_LOSS"         : "pl"        ,
                 "ENTROPY_GENERATION"          : "entg"      ,
                 "EULERIAN_WORK"               : "ew"        ,
                 "FLOW_ANGLE_OUT"              : "fao"       ,
                 "FLOW_ANGLE_IN"               : "fai"       ,
                 "MASS_FLOW_OUT"               : "mfo"       ,
                 "MASS_FLOW_IN"                : "mfi"       ,
                 "TOTAL_EFFICIENCY"            : "teff"      ,
                 "TOTAL_STATIC_EFFICIENCY"     : "tseff"     ,
                 "COMBO"                       : "combo"}
    
    # if none or false, return map
    if not objective_function:
        return name_map
    else:
        # remove white space
        objective = ''.join(objective_function.split())
        objective = objective.split(",")
        nObj = len(objective)
        if (nObj>1):
            return "combo"
        if objective[0] in name_map:
            return name_map[objective[0]]
    
        # otherwise...
        else:
            raise Exception('Unrecognized adjoint function name')
    
#: def get_adjointSuffix()
    
# -------------------------------------------------------------------
#  Add a Suffix
# -------------------------------------------------------------------

def add_suffix(base_name,suffix):
    """ suffix_name = add_suffix(base_name,suffix)
        adds suffix to a filename, accounting for file type extension
        example:
            base_name   = 'input.txt'
            suffix      = 'new'
            suffix_name = 'input_new.txt'
    """
    
    base_name = os.path.splitext(base_name)    
    suffix_name = base_name[0] + '_' + suffix + base_name[1]
    
    return suffix_name
    
#: def add_suffix()



# -------------------------------------------------------------------
#  Get Design Variable ID Map
# -------------------------------------------------------------------

def get_dvMap():
    """ get dictionary that maps design variable 
        kind id number to name """
    dv_map = { 1   : "HICKS_HENNE"           ,
               2   : "SURFACE_BUMP"          ,
               4   : "NACA_4DIGITS"          ,
               5   : "TRANSLATION"           ,
               6   : "ROTATION"              ,
               7   : "FFD_CONTROL_POINT"     ,
               8   : "FFD_DIHEDRAL_ANGLE"    ,
               9   : "FFD_TWIST_ANGLE"       ,
               10  : "FFD_ROTATION"          ,
               11  : "FFD_CAMBER"            ,
               12  : "FFD_THICKNESS"         ,
               19  : "FFD_TWIST"             ,
               22  : "FFD_NACELLE"           ,
               23  : "FFD_GULL"              ,
               25  : "FFD_ROTATION"          ,
               15  : "FFD_CONTROL_POINT_2D"  ,
               16  : "FFD_CAMBER_2D"         ,
               17  : "FFD_THICKNESS_2D"      ,
               20  : "FFD_TWIST_2D"          ,
               50  : "CUSTOM"                ,
               51  : "CST"                   ,
               101 : "ANGLE_OF_ATTACK"       ,
               102 : "FFD_ANGLE_OF_ATTACK"   ,
               201 : "TRANSP_DV"                 }
    
    return dv_map

#: def get_dvMap()

# -------------------------------------------------------------------
#  Get Design Variable Kind Name from ID
# -------------------------------------------------------------------
def get_dvKind( kindID ):
    """ get design variable kind name from id number """
    dv_map = get_dvMap()
    try: 
        return dv_map[ kindID ]
    except KeyError: 
        raise Exception('Unrecognized Design Variable ID')
# def get_dvKind()

# -------------------------------------------------------------------
#  Get Design Variable Kind ID from Name
# -------------------------------------------------------------------
def get_dvID( kindName ):
    """ get design variable kind id number from name """
    dv_map = get_dvMap()
    id_map = dict((v,k) for (k,v) in dv_map.items())
    try: 
        return id_map[ kindName ]
    except KeyError: 
        raise Exception('Unrecognized Design Variable Name: %s' , kindName)
#: def get_dvID()
  
  
    
# -------------------------------------------------------------------
#  Get Gradient File Header
# -------------------------------------------------------------------

def get_gradFileFormat(grad_type,plot_format,kindID,special_cases=[]):
    
    # start header, build a list of strings and join at the end
    header       = []
    write_format = []
    
    # handle plot formating
    if (plot_format == 'TECPLOT') or (plot_format == 'TECPLOT_BINARY'): 
        header.append('VARIABLES=')
    elif (plot_format == 'PARAVIEW') or (plot_format == 'PARAVIEW_BINARY'):
        pass
    else: raise Exception('output plot format not recognized')
    
    # Case: continuous adjoint
    if grad_type == 'CONTINUOUS_ADJOINT':
        header.append(r'"iVar","Gradient","FinDiff_Step"')
        write_format.append(r'%4d, %.10f, %f')
        
    # Case: finite difference  
    elif grad_type == 'FINITE_DIFFERENCE':
        header.append(r'"iVar","Grad_CL","Grad_CD","Grad_CSF","Grad_CMx","Grad_CMy","Grad_CMz","Grad_CFx","Grad_CFy","Grad_CFz","Grad_CL/CD","Grad_Custom_ObjFunc","Grad_HeatFlux_Total","Grad_HeatFlux_Maximum","Grad_Temperature_Total"')
        write_format.append(r'%4d, %.10f, %.10f, %.10f, %.10f, %.10f, %.10f, %.10f, %.10f, %.10f, %.10f, %.10f, %.10f, %.10f, %.10f')

        for key in special_cases: 
            if key == "ROTATING_FRAME" : 
                header.append(r',"Grad_CMerit","Grad_CT","Grad_CQ"')
                write_format.append(", %.10f, %.10f, %.10f")
            if key == "EQUIV_AREA"     : 
                header.append(r',"Grad_CEquivArea","Grad_CNearFieldOF"') 
                write_format.append(", %.10f, %.10f")
            if key == "ENGINE"     :
                header.append(r',"Grad_AeroCDrag","Grad_SolidCDrag","Grad_Radial_Distortion","Grad_Circumferential_Distortion"')
                write_format.append(", %.10f, %.10f, %.10f, %.10f")
            if key == "1D_OUTPUT"     :
                header.append(r',"Grad_Avg_TotalPress","Grad_Avg_Mach","Grad_Avg_Temperature","Grad_MassFlowRate","Grad_Avg_Pressure","Grad_Avg_Density","Grad_Avg_Velocity","Grad_Avg_Enthalpy"')
                write_format.append(", %.10f, %.10f, %.10f, %.10f, %.10f, %.10f, %.10f, %.10f")
            if key == "INV_DESIGN_CP"     :
                header.append(r',"Grad_Cp_Diff"')
                write_format.append(", %.10f")
            if key == "INV_DESIGN_HEATFLUX"     :
                header.append(r',"Grad_HeatFlux_Diff"')
                write_format.append(", %.10f")

    # otherwise...
    else: raise Exception('Unrecognized Gradient Type')          
        
    # design variable parameters
    if kindID == "FFD_CONTROL_POINT_2D"  :
        header.append(r',"FFD_Box_ID","xIndex","yIndex","xAxis","yAxis"')
        write_format.append(r', %s, %s, %s, %s, %s')
    elif kindID == "FFD_CAMBER_2D"         :
        header.append(r',"FFD_Box_ID","xIndex"')
        write_format.append(r', %s, %s')
    elif kindID == "FFD_THICKNESS_2D"      :
        header.append(r',"FFD_Box_ID","xIndex"')
        write_format.append(r', %s, %s')
    elif kindID == "HICKS_HENNE"        :
        header.append(r',"Up/Down","Loc_Max"')
        write_format.append(r', %s, %s')
    elif kindID == "SURFACE_BUMP"        :
        header.append(r',"Loc_Start","Loc_End","Loc_Max"')
        write_format.append(r', %s, %s, %s')
    elif kindID == "CST"        :
        header.append(r',"Up/Down","Kulfan number", "Total Kulfan numbers"')
        write_format.append(r', %s, %s', '%s')
    elif kindID == "FAIRING"       :
        header.append(r',"ControlPoint_Index","Theta_Disp","R_Disp"')
        write_format.append(r', %s, %s, %s')
    elif kindID == "NACA_4DIGITS"       :
        header.append(r',"1st_digit","2nd_digit","3rd&4th_digits"')
        write_format.append(r', %s, %s, %s')
    elif kindID == "TRANSLATION"       : 
        header.append(r',"x_Disp","y_Disp","z_Disp"')
        write_format.append(r', %s, %s, %s')
    elif kindID == "ROTATION"           : 
        header.append(r',"x_Orig","y_Orig","z_Orig","x_End","y_End","z_End"')
        write_format.append(r', %s, %s, %s, %s, %s, %s')
    elif kindID == "FFD_CONTROL_POINT"  : 
        header.append(r',"FFD_Box_ID","xIndex","yIndex","zIndex","xAxis","yAxis","zAxis"')
        write_format.append(r', %s, %s, %s, %s, %s, %s, %s')
    elif kindID == "FFD_DIHEDRAL_ANGLE" : 
        header.append(r',"FFD_Box_ID","x_Orig","y_Orig","z_Orig","x_End","y_End","z_End"')
        write_format.append(r', %s, %s, %s, %s, %s, %s, %s')
    elif kindID == "FFD_TWIST_ANGLE"    : 
        header.append(r',"FFD_Box_ID","x_Orig","y_Orig","z_Orig","x_End","y_End","z_End"')
        write_format.append(r', %s, %s, %s, %s, %s, %s, %s')
    elif kindID == "FFD_ROTATION"       : 
        header.append(r',"FFD_Box_ID","x_Orig","y_Orig","z_Orig","x_End","y_End","z_End"')
        write_format.append(r', %s, %s, %s, %s, %s, %s, %s')
    elif kindID == "FFD_CAMBER"         : 
        header.append(r',"FFD_Box_ID","xIndex","yIndex"')
        write_format.append(r', %s, %s, %s')
    elif kindID == "FFD_THICKNESS"      : 
        header.append(r',"FFD_Box_ID","xIndex","yIndex"')
        write_format.append(r', %s, %s, %s')
    elif kindID == "TRANSP_DV"          :
        header.append(r',"Transp_Marker","eps_0","eps_1","eps_2","eps_3"')
        write_format.append(r', %s, %s, %s, %s, %s')
    elif kindID == "ANGLE_OF_ATTACK"      : pass
    elif kindID == "FFD_ANGLE_OF_ATTACK"  : pass
    
    # otherwise...
    else: raise Exception('Unrecognized Design Variable Kind') 
    
    # finite difference step
    if grad_type == 'FINITE_DIFFERENCE':    
        header.append(r',"FinDiff_Step"')  
        write_format.append(r', %.10f')
    
    # finish format
    header.append('\n')  
    write_format.append('\n')
        
    header       = ''.join(header)
    write_format = ''.join(write_format)
    
    return [header,write_format]
        
#: def get_gradFileFormat()
    
    
    
# -------------------------------------------------------------------
#  Get Optimization File Header
# -------------------------------------------------------------------    
    
def get_optFileFormat(plot_format,special_cases=None, nZones = 1):
    
    if special_cases is None: special_cases = []
    
    # start header, build a list of strings and join at the end
    header_list   = []
    header_format = ''
    write_format  = []
    
    # handle plot formating
    if (plot_format == 'TECPLOT') or (plot_format == 'TECPLOT_BINARY'): 
        header_format = header_format + 'VARIABLES='
    elif (plot_format == 'PARAVIEW') or (plot_format == 'PARAVIEW_BINARY'):
        pass
    else: raise Exception('output plot format not recognized')

    # start header
    header_list.extend(["Iteration","CL","CD","CSF","CMx","CMy","CMz","CFx","CFy","CFz","CL/CD","Custom_ObjFunc","HeatFlux_Total","HeatFlux_Maximum","Temperature_Total"])
    write_format.append(r'%4d, %.10f, %.10f, %.10f, %.10f, %.10f, %.10f, %.10f, %.10f, %.10f, %.10f, %.10f, %.10f, %.10f, %.10f')
        
    # special cases
    for key in special_cases: 
        if key == "ROTATING_FRAME" : 
            header_list.extend(["CMerit","CT","CQ"])
            write_format.append(r', %.10f, %.10f, %.10f')
        if key == "EQUIV_AREA"     : 
            header_list.extend(["CEquivArea","CNearFieldOF"]) 
            write_format.append(r', %.10f, %.10f')
        if key == "ENGINE"     :
            header_list.extend(["AeroCDrag","SolidCDrag","Radial_Distortion","Circumferential_Distortion"])
            write_format.append(r', %.10f, %.10f, %.10f, %.10f')
        if key == "1D_OUTPUT":
            header_list.extend(["AreaAvg_TotalPress","AreaAvg_Mach","AreaAvg_Temperature","MassFlowRate","Avg_Pressure","Avg_Density","Avg_Velocity","Avg_Enthalpy"])
            write_format.append(r', %.10f, %.10f, %.10f, %.10f, %.10f, %.10f, %.10f, %.10f')
        if key == "INV_DESIGN_CP"     :
            header_list.extend(["Cp_Diff"])
            write_format.append(r', %.10f')
        if key == "INV_DESIGN_HEATFLUX"     :
            header_list.extend(["HeatFlux_Diff"])
            write_format.append(r', %.10f')

    # finish formats
    header_format = (header_format) + ('"') + ('","').join(header_list) + ('"') + (' \n')
    write_format  = ''.join(write_format)  + ' \n'
            
    # build list of objective function names
    header_vars = []
    map_dict = get_headerMap(nZones)
    for variable in header_list:
        assert variable in map_dict, 'unrecognized header variable'
        header_vars.append(map_dict[variable])
    
    # done
    return [header_format,header_vars,write_format]
        
#: def get_optFileFormat()
  
  
  
# -------------------------------------------------------------------
#  Get Extension Name
# -------------------------------------------------------------------

def get_extension(output_format):
  
    if (output_format == "PARAVIEW")        : return ".csv"
    if (output_format == "PARAVIEW_BINARY") : return ".csv"
    if (output_format == "TECPLOT")         : return ".dat"
    if (output_format == "TECPLOT_BINARY")  : return ".plt"
    if (output_format == "SOLUTION")        : return ".dat"  
    if (output_format == "RESTART")         : return ".dat"  
    if (output_format == "CONFIG")          : return ".cfg"  

    # otherwise
    raise Exception("Output Format Unknown")

#: def get_extension()



# -------------------------------------------------------------------
#  Check Special Case
# -------------------------------------------------------------------
def get_specialCases(config):
    """ returns a list of special physical problems that were
        specified in the config file, and set to 'yes'
    """
    
    all_special_cases = [ 'ROTATING_FRAME'                   ,
                          'EQUIV_AREA'                       ,
                          '1D_OUTPUT'                        ,
                          'INV_DESIGN_CP'                    ,
                          'INV_DESIGN_HEATFLUX'              ]
    
    special_cases = []
    for key in all_special_cases:
        if key in config and config[key] == 'YES':
            special_cases.append(key)
        if 'PHYSICAL_PROBLEM' in config and config['PHYSICAL_PROBLEM'] == key:
            special_cases.append(key)
            
    if config.get('UNSTEADY_SIMULATION','NO') != 'NO':
        special_cases.append('UNSTEADY_SIMULATION')
     
    # no support for more than one special case
    if len(special_cases) > 1:
        error_str = 'Currently cannot support ' + ' and '.join(special_cases) + ' at once'
        raise Exception(error_str)   
    
    if (config['WRT_SOL_FREQ'] != 1) and ('WRT_UNSTEADY' in special_cases):
        raise Exception('Must set WRT_SOL_FREQ= 1 for WRT_UNSTEADY= YES')
  
    # Special case for harmonic balance
    if 'UNSTEADY_SIMULATION' in config and config['UNSTEADY_SIMULATION'] == 'HARMONIC_BALANCE':
        special_cases.append('HARMONIC_BALANCE')

    # Special case for rotating frame
    if 'GRID_MOVEMENT_KIND' in config and config['GRID_MOVEMENT_KIND'] == 'ROTATING_FRAME':
        special_cases.append('ROTATING_FRAME')
        
    return special_cases

#: def get_specialCases()

# -------------------------------------------------------------------
#  Check Fluid Structure Interaction
# -------------------------------------------------------------------
def get_multizone(config):
    """ returns a list of special physical problems that were
        specified in the config file, and set to 'yes'
    """
    
    all_multizone_problems = ['FLUID_STRUCTURE_INTERACTION']
    
    multizone = []
    for key in all_multizone_problems:
        if 'PHYSICAL_PROBLEM' in config and config['PHYSICAL_PROBLEM'] == key:
            multizone.append(key)
            
    return multizone

#: def get_multizone()


def next_folder(folder_format,num_format='%03d'):
    """ folder = next_folder(folder_format,num_format='%03d')
        finds the next folder with given format
        
        Inputs:
            folder_format - folder name with wild card (*) to mark expansion
            num_format    - %d formating to expand the wild card with
            
        Outputs:
            folder - a folder with the next index number inserted in 
            the wild card, first index is 1
    """
    
    assert '*' in folder_format , 'wildcard (*) missing in folder_format name'
    
    folders = glob.glob(folder_format)
    split   = folder_format.split('*')
    folder  = folder_format.replace('*',num_format)
    
    if folders:
        # find folder number, could be done with regex...
        max_folder = max(folders)
        if split[0]:
            max_folder = max_folder.split(split[0])[1]
        if split[1]:
            max_folder = max_folder.rsplit(split[1])[0]            
        
        # last folder number
        max_i = int(max_folder)
        
        # increment folder number
        folder = folder % (max_i+1)
    else:
        # first folder, number 1
        folder = folder % 1

    return folder


def expand_part(name,config):
    names = [name]
    return names

def expand_time(name,config):
    if 'UNSTEADY_SIMULATION' in get_specialCases(config):
        n_time = config['UNST_ADJOINT_ITER']
        if not isinstance(name, list):
            name_pat = add_suffix(name,'%05d')
            names = [name_pat%i for i in range(n_time)]
        else:
            for n in range(len(name)):
                name_pat = add_suffix(name[n], '%05d')
                names    = [name_pat%i for i in range(n_time)]
    else:
        if not isinstance(name, list):
            names = [name]
        else:
            names = name
    return names

def expand_zones(name, config):
    if int(config.NZONES) > 1:
        if not isinstance(name, list):
            name_pat = add_suffix(name,'%d')
            names = [name_pat%i for i in range(int(config.NZONES))]
        else:
            for n in range(len(name)):
                name_pat[i] = add_suffix(name, '%d')
                names[i]    = [name_pat%i for i in range(int(config.NZONES))]
    else:
        if not isinstance(name, list):
            names = [name]
        else:
            names = name
    return names


def make_link(src,dst):
    """ make_link(src,dst)
        makes a relative link
        Inputs:
            src - source file
            dst - destination to place link
        
        Windows links currently unsupported, will copy file instead
    """
    
    assert os.path.exists(src) , 'source file does not exist \n%s' % src
    
    if os.name == 'nt':
        # can't make a link in windows, need to look for other options
        if os.path.exists(dst): os.remove(dst)
        shutil.copy(src,dst)
    
    else:
        # find real file, incase source itself is a link
        src = os.path.realpath(src) 
        
        # normalize paths
        src = os.path.normpath(src)
        dst = os.path.normpath(dst)        
        
        # check for self referencing
        if src == dst: return        
        
        # find relative folder path
        srcfolder = os.path.join( os.path.split(src)[0] ) + '/'
        dstfolder = os.path.join( os.path.split(dst)[0] ) + '/'
        srcfolder = os.path.relpath(srcfolder,dstfolder)
        src = os.path.join( srcfolder, os.path.split(src)[1] )
        
        # make unix link
        if os.path.exists(dst): os.remove(dst)
        os.symlink(src,dst)
    
def restart2solution(config,state={}):
    """ restart2solution(config,state={})
        moves restart file to solution file, 
        optionally updates state
        direct or adjoint is read from config
        adjoint objective is read from config
    """

    # direct solution
    if config.MATH_PROBLEM == 'DIRECT':
        restart  = config.RESTART_FLOW_FILENAME
        solution = config.SOLUTION_FLOW_FILENAME
        
        # expand zones
        restarts  = expand_zones(restart,config)
        solutions = expand_zones(solution,config)
        # expand unsteady time
        restarts  = expand_time(restarts,config)
        solutions = expand_time(solutions,config)
        # move
        for res,sol in zip(restarts,solutions):
            shutil.move( res , sol )
        # update state
        if state: state.FILES.DIRECT = solution
        
    # adjoint solution
    elif any([config.MATH_PROBLEM == 'CONTINUOUS_ADJOINT', config.MATH_PROBLEM == 'DISCRETE_ADJOINT']):
        restart  = config.RESTART_ADJ_FILENAME
        solution = config.SOLUTION_ADJ_FILENAME           
        # add suffix
        func_name = config.OBJECTIVE_FUNCTION
        suffix    = get_adjointSuffix(func_name)
        restart   = add_suffix(restart,suffix)
        solution  = add_suffix(solution,suffix)
        # expand zones
        restarts  = expand_zones(restart,config)
        solutions = expand_zones(solution,config)
        # expand unsteady time
        restarts  = expand_time(restarts,config)
        solutions = expand_time(solutions,config)
        # move
        for res,sol in zip(restarts,solutions):
            shutil.move( res , sol )
        # udpate state
        if "," in func_name:
            func_name="COMBO"
        ADJ_NAME = 'ADJOINT_' + func_name
        if state: state.FILES[ADJ_NAME] = solution
        
    else:
        raise Exception('unknown math problem')
<|MERGE_RESOLUTION|>--- conflicted
+++ resolved
@@ -51,11 +51,11 @@
     """ reads the raw gradients from the gradient file
         returns a list of floats
     """
-        
+
     # open file and skip first line
     gradfile = open(Grad_filename)
     gradfile.readline()
-    
+
     # read values
     grad_vals = []
     for line in gradfile:
@@ -64,7 +64,7 @@
             break
         grad_vals.append(float(line) * scale)
     #: for each line
-    
+
     return grad_vals
 
 #: def read_gradients()
@@ -79,12 +79,12 @@
         returns an ordered bunch with the headers for keys
         and a list of each header's floats for values.
     """
-    
+
     extension = os.path.splitext( filename )[1]
-    
+
     # open history file
     plot_file = open(filename)
-    
+
     # title?
     line = plot_file.readline()
     if line.startswith('TITLE'):
@@ -97,45 +97,45 @@
     line = line.split(",")
     Variables = [ x.strip('" ') for x in line ]
     n_Vars = len(Variables)
-    
+
     # initialize plot data dictionary
     plot_data = ordered_bunch.fromkeys(Variables)
     # must default each value to avoid pointer problems
-    for key in plot_data.keys(): plot_data[key] = [] 
-    
+    for key in plot_data.keys(): plot_data[key] = []
+
     # zone list
     zones = []
-        
+
     # read all data rows
     while 1:
         # read line
         line = plot_file.readline()
         if not line:
             break
-        
+
         #zone?
         if line.startswith('ZONE'):
             zone = line.split('=')[1].strip('" ')
             zones.append(zone)
             continue
-        
+
         # split line
         line_data = line.strip().split(',')
-        line_data = [ float(x.strip()) for x in line_data ]  
-        
+        line_data = [ float(x.strip()) for x in line_data ]
+
         # store to dictionary
         for i_Var in range(n_Vars):
-            this_variable = Variables[i_Var] 
+            this_variable = Variables[i_Var]
             plot_data[this_variable] = plot_data[this_variable] + [ line_data[i_Var] ]
-    
+
     #: for each line
 
     # check for number of zones
     if len(zones) > 1:
         raise IOError('multiple zones not supported')
-    
+
     # done
-    plot_file.close()              
+    plot_file.close()
     return plot_data
 
 
@@ -147,21 +147,21 @@
     """ reads a history file
         returns an ordered bunch with the history file headers for keys
         and a list of each header's floats for values.
-        if header is an optimization objective, its name is mapped to 
+        if header is an optimization objective, its name is mapped to
         the optimization name.
         Iter and Time(min) headers are mapped to ITERATION and TIME
         respectively.
     """
-    
+
     # read plot file
     plot_data = read_plot( History_filename )
-    
+
     # initialize history data dictionary
-    history_data = ordered_bunch()    
-    
+    history_data = ordered_bunch()
+
     # header name to config file name map
-    map_dict = get_headerMap(nZones)    
-    
+    map_dict = get_headerMap(nZones)
+
     # map header names
     for key in plot_data.keys():
         if key in map_dict:
@@ -169,9 +169,9 @@
         else:
             var = key
         history_data[var] = plot_data[key]
-    
+
     return history_data
-    
+
 #: def read_history()
 
 
@@ -205,11 +205,8 @@
                  "AoA"             : "AOA"                     ,
                  "Custom_ObjFunc"  : "CUSTOM_OBJFUNC"          ,
                  "CMerit"          : "FIGURE_OF_MERIT"         ,
-<<<<<<< HEAD
                  "Cmu"             : "JET_MOMENTUM"            ,
-=======
                  "Buffet_Metric"   : "BUFFET"                  ,
->>>>>>> 002d2cae
                  "CQ"              : "TORQUE"                  ,
                  "CT"              : "THRUST"                  ,
                  "CEquivArea"      : "EQUIVALENT_AREA"         ,
@@ -241,7 +238,7 @@
                  "D(HeatFlux_Maximum)" : "D_HEAT_MAX"          ,
                  "TotalPressureLoss_1"     : "TOTAL_PRESSURE_LOSS"    ,
                  "KineticEnergyLoss_1"     : "KINETIC_ENERGY_LOSS"    ,
-                 "EntropyGen_" + str(getTurboPerfIndex(nZones)) : "ENTROPY_GENERATION"     ,                   
+                 "EntropyGen_" + str(getTurboPerfIndex(nZones)) : "ENTROPY_GENERATION"     ,
                  "FlowAngleOut_1"          : "FLOW_ANGLE_OUT"         ,
                  "FlowAngleIn_1"           : "FLOW_ANGLE_IN"          ,
                  "MassFlowIn_1"            : "MASS_FLOW_IN"           ,
@@ -266,14 +263,14 @@
                  "D(Momentum_Distortion)"       : "D_SURFACE_MOM_DISTORTION"        ,
                  "D(Secondary_Over_Uniformity)" : "D_SURFACE_SECOND_OVER_UNIFORM"   ,
                  "D(Pressure_Drop)"             : "D_SURFACE_PRESSURE_DROP"         }
- 
-    return history_header_map        
+
+    return history_header_map
 
 def getTurboPerfIndex(nZones = 1):
 
   if int(nZones) > 1:
     index = int(nZones) + int(int(nZones)/2.0) + 1
-  else: 
+  else:
     index = 1
   return index
 
@@ -298,11 +295,8 @@
                   "FORCE_Z"                     ,
                   "EFFICIENCY"                  ,
                   "FIGURE_OF_MERIT"             ,
-<<<<<<< HEAD
                   "JET_MOMENTUM"                ,
-=======
                   "BUFFET"                      ,
->>>>>>> 002d2cae
                   "TORQUE"                      ,
                   "THRUST"                      ,
                   "SURFACE_TOTAL_PRESSURE"      ,
@@ -398,7 +392,7 @@
                  "NACELLE_MAX_TOC"           ,
                  "NACELLE_OBJFUN_MIN_TOC"    ,
                  "NACELLE_MAX_TWIST"         ]
-                 
+
 PerStation = []
 for i in range(20):
     PerStation.append("STATION" + str(i) + "_AREA")
@@ -413,7 +407,7 @@
     PerStation.append("STATION" + str(i) + "_TWIST")
 
 optnames_geo.extend(PerStation)
-                 
+
 #: optnames_geo
 
 grad_names_directdiff = ["D_LIFT",
@@ -493,7 +487,7 @@
 
 # -------------------------------------------------------------------
 #  Include per-surface output from History File
-# ------------------------------------------------------------------- 
+# -------------------------------------------------------------------
 def update_persurface(config, state):
     # Update the header map (checking to make sure entries are not duplicated)
     header_map = get_headerMap()
@@ -509,7 +503,7 @@
             for marker in config['MARKER_MONITORING']:
                 if (base2+'_'+marker) in state['HISTORY']['DIRECT']:
                     state['FUNCTIONS'][base2+'_'+marker] = state['HISTORY']['DIRECT'][base2+'_'+marker][-1]
-                    
+
 # -------------------------------------------------------------------
 #  Read Aerodynamic Function Values from History File
 # -------------------------------------------------------------------
@@ -517,16 +511,16 @@
 def read_aerodynamics( History_filename , nZones = 1, special_cases=[], final_avg=0 ):
     """ values = read_aerodynamics(historyname, special_cases=[])
         read aerodynamic function values from history file
-        
+
         Outputs:
             dictionary with function keys and thier values
             if special cases has 'UNSTEADY_SIMULATION', returns time averaged data
             otherwise returns final value from history file
     """
-    
+
     # read the history data
     history_data = read_history(History_filename, nZones)
-    
+
     # list of functions to pull
     func_names = optnames_aero + grad_names_directdiff + optnames_turbo
 
@@ -534,28 +528,28 @@
     Func_Values = ordered_bunch()
     for this_objfun in func_names:
         if this_objfun in history_data:
-            Func_Values[this_objfun] = history_data[this_objfun] 
-    
+            Func_Values[this_objfun] = history_data[this_objfun]
+
     # for unsteady cases, average time-accurate objective function values
     if 'UNSTEADY_SIMULATION' in special_cases and not final_avg:
         for key,value in Func_Values.items():
             Func_Values[key] = sum(value)/len(value)
-         
-    # average the final iterations   
+
+    # average the final iterations
     elif final_avg:
         for key,value in Func_Values.iteritems():
             # only the last few iterations
             i_fin = min([final_avg,len(value)])
             value = value[-i_fin:]
             Func_Values[key] = sum(value)/len(value)
-    
+
     # otherwise, keep only last value
     else:
         for key,value in Func_Values.iteritems():
             Func_Values[key] = value[-1]
-                    
+
     return Func_Values
-    
+
 #: def read_aerodynamics()
 
 
@@ -578,7 +572,7 @@
             TOTAL_STATIC_EFFICIENCY
         returns +1 otherwise
     """
-    
+
     # flip sign for maximization problems
     if ObjFun_name == "LIFT"            : return -1.0
     if ObjFun_name == "EFFICIENCY"      : return -1.0
@@ -589,7 +583,7 @@
     if ObjFun_name == "SURFACE_MASSFLOW"        : return -1.0
     if ObjFun_name == "SURFACE_MACH"            : return -1.0
     if ObjFun_name == "TOTAL_STATIC_EFFICIENCY" :return -1.0
-    
+
     # otherwise
     return 1.0
 
@@ -607,7 +601,7 @@
     sign_map = { '>' : -1.0 ,
                  '<' : +1.0  }
     assert not sign=='=' , 'Sign "=" not valid'
-    
+
     return sign_map[sign]
 
 #: def get_constraintSign()
@@ -619,7 +613,7 @@
 
 def get_adjointSuffix(objective_function=None):
     """ gets the adjoint suffix given an objective function """
-    
+
     # adjoint name map
     name_map = { "DRAG"                        : "cd"        ,
                  "LIFT"                        : "cl"        ,
@@ -640,11 +634,8 @@
                  "THRUST"                      : "ct"        ,
                  "TORQUE"                      : "cq"        ,
                  "FIGURE_OF_MERIT"             : "merit"     ,
-<<<<<<< HEAD
                  "JET_MOMENTUM"                : "cmu"       ,
-=======
                  "BUFFET"                      : "buffet"    ,
->>>>>>> 002d2cae
                  "SURFACE_TOTAL_PRESSURE"      : "pt"        ,
                  "SURFACE_STATIC_PRESSURE"     : "pe"        ,
                  "SURFACE_MASSFLOW"            : "mfr"       ,
@@ -666,7 +657,7 @@
                  "TOTAL_EFFICIENCY"            : "teff"      ,
                  "TOTAL_STATIC_EFFICIENCY"     : "tseff"     ,
                  "COMBO"                       : "combo"}
-    
+
     # if none or false, return map
     if not objective_function:
         return name_map
@@ -679,13 +670,13 @@
             return "combo"
         if objective[0] in name_map:
             return name_map[objective[0]]
-    
+
         # otherwise...
         else:
             raise Exception('Unrecognized adjoint function name')
-    
+
 #: def get_adjointSuffix()
-    
+
 # -------------------------------------------------------------------
 #  Add a Suffix
 # -------------------------------------------------------------------
@@ -698,12 +689,12 @@
             suffix      = 'new'
             suffix_name = 'input_new.txt'
     """
-    
-    base_name = os.path.splitext(base_name)    
+
+    base_name = os.path.splitext(base_name)
     suffix_name = base_name[0] + '_' + suffix + base_name[1]
-    
+
     return suffix_name
-    
+
 #: def add_suffix()
 
 
@@ -713,7 +704,7 @@
 # -------------------------------------------------------------------
 
 def get_dvMap():
-    """ get dictionary that maps design variable 
+    """ get dictionary that maps design variable
         kind id number to name """
     dv_map = { 1   : "HICKS_HENNE"           ,
                2   : "SURFACE_BUMP"          ,
@@ -739,7 +730,7 @@
                101 : "ANGLE_OF_ATTACK"       ,
                102 : "FFD_ANGLE_OF_ATTACK"   ,
                201 : "TRANSP_DV"                 }
-    
+
     return dv_map
 
 #: def get_dvMap()
@@ -750,9 +741,9 @@
 def get_dvKind( kindID ):
     """ get design variable kind name from id number """
     dv_map = get_dvMap()
-    try: 
+    try:
         return dv_map[ kindID ]
-    except KeyError: 
+    except KeyError:
         raise Exception('Unrecognized Design Variable ID')
 # def get_dvKind()
 
@@ -763,47 +754,47 @@
     """ get design variable kind id number from name """
     dv_map = get_dvMap()
     id_map = dict((v,k) for (k,v) in dv_map.items())
-    try: 
+    try:
         return id_map[ kindName ]
-    except KeyError: 
+    except KeyError:
         raise Exception('Unrecognized Design Variable Name: %s' , kindName)
 #: def get_dvID()
-  
-  
-    
+
+
+
 # -------------------------------------------------------------------
 #  Get Gradient File Header
 # -------------------------------------------------------------------
 
 def get_gradFileFormat(grad_type,plot_format,kindID,special_cases=[]):
-    
+
     # start header, build a list of strings and join at the end
     header       = []
     write_format = []
-    
+
     # handle plot formating
-    if (plot_format == 'TECPLOT') or (plot_format == 'TECPLOT_BINARY'): 
+    if (plot_format == 'TECPLOT') or (plot_format == 'TECPLOT_BINARY'):
         header.append('VARIABLES=')
     elif (plot_format == 'PARAVIEW') or (plot_format == 'PARAVIEW_BINARY'):
         pass
     else: raise Exception('output plot format not recognized')
-    
+
     # Case: continuous adjoint
     if grad_type == 'CONTINUOUS_ADJOINT':
         header.append(r'"iVar","Gradient","FinDiff_Step"')
         write_format.append(r'%4d, %.10f, %f')
-        
-    # Case: finite difference  
+
+    # Case: finite difference
     elif grad_type == 'FINITE_DIFFERENCE':
         header.append(r'"iVar","Grad_CL","Grad_CD","Grad_CSF","Grad_CMx","Grad_CMy","Grad_CMz","Grad_CFx","Grad_CFy","Grad_CFz","Grad_CL/CD","Grad_Custom_ObjFunc","Grad_HeatFlux_Total","Grad_HeatFlux_Maximum","Grad_Temperature_Total"')
         write_format.append(r'%4d, %.10f, %.10f, %.10f, %.10f, %.10f, %.10f, %.10f, %.10f, %.10f, %.10f, %.10f, %.10f, %.10f, %.10f')
 
-        for key in special_cases: 
-            if key == "ROTATING_FRAME" : 
+        for key in special_cases:
+            if key == "ROTATING_FRAME" :
                 header.append(r',"Grad_CMerit","Grad_CT","Grad_CQ"')
                 write_format.append(", %.10f, %.10f, %.10f")
-            if key == "EQUIV_AREA"     : 
-                header.append(r',"Grad_CEquivArea","Grad_CNearFieldOF"') 
+            if key == "EQUIV_AREA"     :
+                header.append(r',"Grad_CEquivArea","Grad_CNearFieldOF"')
                 write_format.append(", %.10f, %.10f")
             if key == "ENGINE"     :
                 header.append(r',"Grad_AeroCDrag","Grad_SolidCDrag","Grad_Radial_Distortion","Grad_Circumferential_Distortion"')
@@ -819,8 +810,8 @@
                 write_format.append(", %.10f")
 
     # otherwise...
-    else: raise Exception('Unrecognized Gradient Type')          
-        
+    else: raise Exception('Unrecognized Gradient Type')
+
     # design variable parameters
     if kindID == "FFD_CONTROL_POINT_2D"  :
         header.append(r',"FFD_Box_ID","xIndex","yIndex","xAxis","yAxis"')
@@ -846,28 +837,28 @@
     elif kindID == "NACA_4DIGITS"       :
         header.append(r',"1st_digit","2nd_digit","3rd&4th_digits"')
         write_format.append(r', %s, %s, %s')
-    elif kindID == "TRANSLATION"       : 
+    elif kindID == "TRANSLATION"       :
         header.append(r',"x_Disp","y_Disp","z_Disp"')
         write_format.append(r', %s, %s, %s')
-    elif kindID == "ROTATION"           : 
+    elif kindID == "ROTATION"           :
         header.append(r',"x_Orig","y_Orig","z_Orig","x_End","y_End","z_End"')
         write_format.append(r', %s, %s, %s, %s, %s, %s')
-    elif kindID == "FFD_CONTROL_POINT"  : 
+    elif kindID == "FFD_CONTROL_POINT"  :
         header.append(r',"FFD_Box_ID","xIndex","yIndex","zIndex","xAxis","yAxis","zAxis"')
         write_format.append(r', %s, %s, %s, %s, %s, %s, %s')
-    elif kindID == "FFD_DIHEDRAL_ANGLE" : 
+    elif kindID == "FFD_DIHEDRAL_ANGLE" :
         header.append(r',"FFD_Box_ID","x_Orig","y_Orig","z_Orig","x_End","y_End","z_End"')
         write_format.append(r', %s, %s, %s, %s, %s, %s, %s')
-    elif kindID == "FFD_TWIST_ANGLE"    : 
+    elif kindID == "FFD_TWIST_ANGLE"    :
         header.append(r',"FFD_Box_ID","x_Orig","y_Orig","z_Orig","x_End","y_End","z_End"')
         write_format.append(r', %s, %s, %s, %s, %s, %s, %s')
-    elif kindID == "FFD_ROTATION"       : 
+    elif kindID == "FFD_ROTATION"       :
         header.append(r',"FFD_Box_ID","x_Orig","y_Orig","z_Orig","x_End","y_End","z_End"')
         write_format.append(r', %s, %s, %s, %s, %s, %s, %s')
-    elif kindID == "FFD_CAMBER"         : 
+    elif kindID == "FFD_CAMBER"         :
         header.append(r',"FFD_Box_ID","xIndex","yIndex"')
         write_format.append(r', %s, %s, %s')
-    elif kindID == "FFD_THICKNESS"      : 
+    elif kindID == "FFD_THICKNESS"      :
         header.append(r',"FFD_Box_ID","xIndex","yIndex"')
         write_format.append(r', %s, %s, %s')
     elif kindID == "TRANSP_DV"          :
@@ -875,43 +866,43 @@
         write_format.append(r', %s, %s, %s, %s, %s')
     elif kindID == "ANGLE_OF_ATTACK"      : pass
     elif kindID == "FFD_ANGLE_OF_ATTACK"  : pass
-    
+
     # otherwise...
-    else: raise Exception('Unrecognized Design Variable Kind') 
-    
+    else: raise Exception('Unrecognized Design Variable Kind')
+
     # finite difference step
-    if grad_type == 'FINITE_DIFFERENCE':    
-        header.append(r',"FinDiff_Step"')  
+    if grad_type == 'FINITE_DIFFERENCE':
+        header.append(r',"FinDiff_Step"')
         write_format.append(r', %.10f')
-    
+
     # finish format
-    header.append('\n')  
+    header.append('\n')
     write_format.append('\n')
-        
+
     header       = ''.join(header)
     write_format = ''.join(write_format)
-    
+
     return [header,write_format]
-        
+
 #: def get_gradFileFormat()
-    
-    
-    
+
+
+
 # -------------------------------------------------------------------
 #  Get Optimization File Header
-# -------------------------------------------------------------------    
-    
+# -------------------------------------------------------------------
+
 def get_optFileFormat(plot_format,special_cases=None, nZones = 1):
-    
+
     if special_cases is None: special_cases = []
-    
+
     # start header, build a list of strings and join at the end
     header_list   = []
     header_format = ''
     write_format  = []
-    
+
     # handle plot formating
-    if (plot_format == 'TECPLOT') or (plot_format == 'TECPLOT_BINARY'): 
+    if (plot_format == 'TECPLOT') or (plot_format == 'TECPLOT_BINARY'):
         header_format = header_format + 'VARIABLES='
     elif (plot_format == 'PARAVIEW') or (plot_format == 'PARAVIEW_BINARY'):
         pass
@@ -920,14 +911,14 @@
     # start header
     header_list.extend(["Iteration","CL","CD","CSF","CMx","CMy","CMz","CFx","CFy","CFz","CL/CD","Custom_ObjFunc","HeatFlux_Total","HeatFlux_Maximum","Temperature_Total"])
     write_format.append(r'%4d, %.10f, %.10f, %.10f, %.10f, %.10f, %.10f, %.10f, %.10f, %.10f, %.10f, %.10f, %.10f, %.10f, %.10f')
-        
+
     # special cases
-    for key in special_cases: 
-        if key == "ROTATING_FRAME" : 
+    for key in special_cases:
+        if key == "ROTATING_FRAME" :
             header_list.extend(["CMerit","CT","CQ"])
             write_format.append(r', %.10f, %.10f, %.10f')
-        if key == "EQUIV_AREA"     : 
-            header_list.extend(["CEquivArea","CNearFieldOF"]) 
+        if key == "EQUIV_AREA"     :
+            header_list.extend(["CEquivArea","CNearFieldOF"])
             write_format.append(r', %.10f, %.10f')
         if key == "ENGINE"     :
             header_list.extend(["AeroCDrag","SolidCDrag","Radial_Distortion","Circumferential_Distortion"])
@@ -945,34 +936,34 @@
     # finish formats
     header_format = (header_format) + ('"') + ('","').join(header_list) + ('"') + (' \n')
     write_format  = ''.join(write_format)  + ' \n'
-            
+
     # build list of objective function names
     header_vars = []
     map_dict = get_headerMap(nZones)
     for variable in header_list:
         assert variable in map_dict, 'unrecognized header variable'
         header_vars.append(map_dict[variable])
-    
+
     # done
     return [header_format,header_vars,write_format]
-        
+
 #: def get_optFileFormat()
-  
-  
-  
+
+
+
 # -------------------------------------------------------------------
 #  Get Extension Name
 # -------------------------------------------------------------------
 
 def get_extension(output_format):
-  
+
     if (output_format == "PARAVIEW")        : return ".csv"
     if (output_format == "PARAVIEW_BINARY") : return ".csv"
     if (output_format == "TECPLOT")         : return ".dat"
     if (output_format == "TECPLOT_BINARY")  : return ".plt"
-    if (output_format == "SOLUTION")        : return ".dat"  
-    if (output_format == "RESTART")         : return ".dat"  
-    if (output_format == "CONFIG")          : return ".cfg"  
+    if (output_format == "SOLUTION")        : return ".dat"
+    if (output_format == "RESTART")         : return ".dat"
+    if (output_format == "CONFIG")          : return ".cfg"
 
     # otherwise
     raise Exception("Output Format Unknown")
@@ -988,31 +979,31 @@
     """ returns a list of special physical problems that were
         specified in the config file, and set to 'yes'
     """
-    
+
     all_special_cases = [ 'ROTATING_FRAME'                   ,
                           'EQUIV_AREA'                       ,
                           '1D_OUTPUT'                        ,
                           'INV_DESIGN_CP'                    ,
                           'INV_DESIGN_HEATFLUX'              ]
-    
+
     special_cases = []
     for key in all_special_cases:
         if key in config and config[key] == 'YES':
             special_cases.append(key)
         if 'PHYSICAL_PROBLEM' in config and config['PHYSICAL_PROBLEM'] == key:
             special_cases.append(key)
-            
+
     if config.get('UNSTEADY_SIMULATION','NO') != 'NO':
         special_cases.append('UNSTEADY_SIMULATION')
-     
+
     # no support for more than one special case
     if len(special_cases) > 1:
         error_str = 'Currently cannot support ' + ' and '.join(special_cases) + ' at once'
-        raise Exception(error_str)   
-    
+        raise Exception(error_str)
+
     if (config['WRT_SOL_FREQ'] != 1) and ('WRT_UNSTEADY' in special_cases):
         raise Exception('Must set WRT_SOL_FREQ= 1 for WRT_UNSTEADY= YES')
-  
+
     # Special case for harmonic balance
     if 'UNSTEADY_SIMULATION' in config and config['UNSTEADY_SIMULATION'] == 'HARMONIC_BALANCE':
         special_cases.append('HARMONIC_BALANCE')
@@ -1020,7 +1011,7 @@
     # Special case for rotating frame
     if 'GRID_MOVEMENT_KIND' in config and config['GRID_MOVEMENT_KIND'] == 'ROTATING_FRAME':
         special_cases.append('ROTATING_FRAME')
-        
+
     return special_cases
 
 #: def get_specialCases()
@@ -1032,14 +1023,14 @@
     """ returns a list of special physical problems that were
         specified in the config file, and set to 'yes'
     """
-    
+
     all_multizone_problems = ['FLUID_STRUCTURE_INTERACTION']
-    
+
     multizone = []
     for key in all_multizone_problems:
         if 'PHYSICAL_PROBLEM' in config and config['PHYSICAL_PROBLEM'] == key:
             multizone.append(key)
-            
+
     return multizone
 
 #: def get_multizone()
@@ -1048,33 +1039,33 @@
 def next_folder(folder_format,num_format='%03d'):
     """ folder = next_folder(folder_format,num_format='%03d')
         finds the next folder with given format
-        
+
         Inputs:
             folder_format - folder name with wild card (*) to mark expansion
             num_format    - %d formating to expand the wild card with
-            
+
         Outputs:
-            folder - a folder with the next index number inserted in 
+            folder - a folder with the next index number inserted in
             the wild card, first index is 1
     """
-    
+
     assert '*' in folder_format , 'wildcard (*) missing in folder_format name'
-    
+
     folders = glob.glob(folder_format)
     split   = folder_format.split('*')
     folder  = folder_format.replace('*',num_format)
-    
+
     if folders:
         # find folder number, could be done with regex...
         max_folder = max(folders)
         if split[0]:
             max_folder = max_folder.split(split[0])[1]
         if split[1]:
-            max_folder = max_folder.rsplit(split[1])[0]            
-        
+            max_folder = max_folder.rsplit(split[1])[0]
+
         # last folder number
         max_i = int(max_folder)
-        
+
         # increment folder number
         folder = folder % (max_i+1)
     else:
@@ -1128,41 +1119,41 @@
         Inputs:
             src - source file
             dst - destination to place link
-        
+
         Windows links currently unsupported, will copy file instead
     """
-    
+
     assert os.path.exists(src) , 'source file does not exist \n%s' % src
-    
+
     if os.name == 'nt':
         # can't make a link in windows, need to look for other options
         if os.path.exists(dst): os.remove(dst)
         shutil.copy(src,dst)
-    
+
     else:
         # find real file, incase source itself is a link
-        src = os.path.realpath(src) 
-        
+        src = os.path.realpath(src)
+
         # normalize paths
         src = os.path.normpath(src)
-        dst = os.path.normpath(dst)        
-        
+        dst = os.path.normpath(dst)
+
         # check for self referencing
-        if src == dst: return        
-        
+        if src == dst: return
+
         # find relative folder path
         srcfolder = os.path.join( os.path.split(src)[0] ) + '/'
         dstfolder = os.path.join( os.path.split(dst)[0] ) + '/'
         srcfolder = os.path.relpath(srcfolder,dstfolder)
         src = os.path.join( srcfolder, os.path.split(src)[1] )
-        
+
         # make unix link
         if os.path.exists(dst): os.remove(dst)
         os.symlink(src,dst)
-    
+
 def restart2solution(config,state={}):
     """ restart2solution(config,state={})
-        moves restart file to solution file, 
+        moves restart file to solution file,
         optionally updates state
         direct or adjoint is read from config
         adjoint objective is read from config
@@ -1172,7 +1163,7 @@
     if config.MATH_PROBLEM == 'DIRECT':
         restart  = config.RESTART_FLOW_FILENAME
         solution = config.SOLUTION_FLOW_FILENAME
-        
+
         # expand zones
         restarts  = expand_zones(restart,config)
         solutions = expand_zones(solution,config)
@@ -1184,11 +1175,11 @@
             shutil.move( res , sol )
         # update state
         if state: state.FILES.DIRECT = solution
-        
+
     # adjoint solution
     elif any([config.MATH_PROBLEM == 'CONTINUOUS_ADJOINT', config.MATH_PROBLEM == 'DISCRETE_ADJOINT']):
         restart  = config.RESTART_ADJ_FILENAME
-        solution = config.SOLUTION_ADJ_FILENAME           
+        solution = config.SOLUTION_ADJ_FILENAME
         # add suffix
         func_name = config.OBJECTIVE_FUNCTION
         suffix    = get_adjointSuffix(func_name)
@@ -1208,6 +1199,6 @@
             func_name="COMBO"
         ADJ_NAME = 'ADJOINT_' + func_name
         if state: state.FILES[ADJ_NAME] = solution
-        
+
     else:
-        raise Exception('unknown math problem')
+        raise Exception('unknown math problem')